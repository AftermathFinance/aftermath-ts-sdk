--- conflicted
+++ resolved
@@ -1,10 +1,6 @@
 {
 	"name": "aftermath-ts-sdk",
-<<<<<<< HEAD
-	"version": "1.3.12-perps.21",
-=======
-	"version": "1.3.23",
->>>>>>> 0f972a9e
+	"version": "1.3.23-perps.01",
 	"description": "Aftermath TypeScript SDK",
 	"main": "dist/index.js",
 	"types": "dist/index.d.ts",
