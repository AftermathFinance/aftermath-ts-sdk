--- conflicted
+++ resolved
@@ -1,10 +1,6 @@
 {
 	"name": "aftermath-ts-sdk",
-<<<<<<< HEAD
 	"version": "1.1.27-qa.0",
-=======
-	"version": "1.1.18-perps.2",
->>>>>>> d85d3c12
 	"description": "Aftermath TypeScript SDK",
 	"main": "dist/index.js",
 	"types": "dist/index.d.ts",
@@ -38,11 +34,7 @@
 	},
 	"homepage": "https://github.com/AftermathFinance/aftermath-ts-sdk#readme",
 	"dependencies": {
-<<<<<<< HEAD
-		"@mysten/sui.js": "^0.48.1",
-=======
 		"@mysten/sui.js": "^0.49.1",
->>>>>>> d85d3c12
 		"@pythnetwork/pyth-sui-js": "^1.2.3",
 		"@scallop-io/sui-scallop-sdk": "^0.44.10",
 		"bn.js": "^5.2.1",
