{
	"name": "aftermath-ts-sdk",
<<<<<<< HEAD
	"version": "1.1.1-futures.26",
=======
	"version": "1.1.9",
>>>>>>> 86afc4bd
	"description": "Aftermath TypeScript SDK",
	"main": "dist/index.js",
	"types": "dist/index.d.ts",
	"scripts": {
		"clean": "rm -rf ./dist",
		"build": "npm run clean && tsc",
		"prepack": "npm run build",
		"prepare": "npm run build",
		"test": "jest"
	},
	"repository": {
		"type": "git",
		"url": "git+ssh://git@github.com/AftermathFinance/aftermath-ts-sdk.git"
	},
	"keywords": [
		"aftermath",
		"aftermath finance",
		"sui",
		"aftermath sdk",
		"aftermath finance sdk",
		"aftermath typescript sdk",
		"aftermath finance typescript sdk"
	],
	"author": "Aftermath",
	"license": "Apache-2.0",
	"files": [
		"dist/*"
	],
	"bugs": {
		"url": "https://github.com/AftermathFinance/aftermath-ts-sdk/issues"
	},
	"homepage": "https://github.com/AftermathFinance/aftermath-ts-sdk#readme",
	"dependencies": {
		"@mysten/sui.js": "^0.47.0",
<<<<<<< HEAD
		"@pythnetwork/pyth-sui-js": "^1.2.3",
		"bn.js": "^5.2.1",
=======
		"@pythnetwork/pyth-evm-js": "^1.16.1",
>>>>>>> 86afc4bd
		"dayjs": "^1.11.7",
		"i": "^0.3.7",
		"node-fetch": "^3.3.1",
		"npm": "^9.6.2",
		"priority-queue-typescript": "^1.0.1"
	},
	"devDependencies": {
		"@types/jest": "^29.5.2",
		"eslint-plugin-tsdoc": "^0.2.17",
		"jest": "^29.5.0",
		"prettier": "^2.8.1",
		"ts-jest": "^29.1.0",
		"ts-node": "^10.9.1",
		"typedoc": "^0.24.4",
		"typescript": "^5.1.6",
		"yaml": "^2.3.1"
	},
	"prettier": {
		"tabWidth": 4,
		"useTabs": true
	}
}<|MERGE_RESOLUTION|>--- conflicted
+++ resolved
@@ -1,10 +1,6 @@
 {
 	"name": "aftermath-ts-sdk",
-<<<<<<< HEAD
-	"version": "1.1.1-futures.26",
-=======
 	"version": "1.1.9",
->>>>>>> 86afc4bd
 	"description": "Aftermath TypeScript SDK",
 	"main": "dist/index.js",
 	"types": "dist/index.d.ts",
@@ -39,12 +35,8 @@
 	"homepage": "https://github.com/AftermathFinance/aftermath-ts-sdk#readme",
 	"dependencies": {
 		"@mysten/sui.js": "^0.47.0",
-<<<<<<< HEAD
 		"@pythnetwork/pyth-sui-js": "^1.2.3",
 		"bn.js": "^5.2.1",
-=======
-		"@pythnetwork/pyth-evm-js": "^1.16.1",
->>>>>>> 86afc4bd
 		"dayjs": "^1.11.7",
 		"i": "^0.3.7",
 		"node-fetch": "^3.3.1",
