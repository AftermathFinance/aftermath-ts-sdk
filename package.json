{
	"name": "aftermath-ts-sdk",
<<<<<<< HEAD
	"version": "1.0.2",
=======
	"version": "0.0.180-staking.9",
>>>>>>> 7eb0444d
	"description": "Aftermath TypeScript SDK",
	"main": "dist/index.js",
	"types": "dist/index.d.ts",
	"scripts": {
		"clean": "rm -rf ./dist",
		"build": "npm run clean && tsc",
		"prepack": "npm run build",
		"prepare": "npm run build",
		"test": "jest"
	},
	"repository": {
		"type": "git",
		"url": "git+ssh://git@github.com/AftermathFinance/aftermath-ts-sdk.git"
	},
	"keywords": [
		"aftermath",
		"aftermath finance",
		"sui",
		"aftermath sdk",
		"aftermath finance sdk",
		"aftermath typescript sdk",
		"aftermath finance typescript sdk"
	],
	"author": "Aftermath",
	"license": "Apache-2.0",
	"files": [
		"dist/*"
	],
	"bugs": {
		"url": "https://github.com/AftermathFinance/aftermath-ts-sdk/issues"
	},
	"homepage": "https://github.com/AftermathFinance/aftermath-ts-sdk#readme",
	"dependencies": {
		"@mysten/sui.js": "^0.42.0",
		"@pythnetwork/pyth-evm-js": "^1.16.1",
		"dayjs": "^1.11.7",
		"i": "^0.3.7",
		"node-fetch": "^3.3.1",
		"npm": "^9.6.2",
		"priority-queue-typescript": "^1.0.1"
	},
	"devDependencies": {
		"@types/jest": "^29.5.2",
		"eslint-plugin-tsdoc": "^0.2.17",
		"jest": "^29.5.0",
		"prettier": "^2.8.1",
		"ts-jest": "^29.1.0",
		"ts-node": "^10.9.1",
		"typedoc": "^0.24.4",
		"typescript": "^4.9.5"
	},
	"prettier": {
		"tabWidth": 4,
		"useTabs": true
	}
}<|MERGE_RESOLUTION|>--- conflicted
+++ resolved
@@ -1,10 +1,6 @@
 {
 	"name": "aftermath-ts-sdk",
-<<<<<<< HEAD
-	"version": "1.0.2",
-=======
 	"version": "0.0.180-staking.9",
->>>>>>> 7eb0444d
 	"description": "Aftermath TypeScript SDK",
 	"main": "dist/index.js",
 	"types": "dist/index.d.ts",
