{
	"name": "aftermath-ts-sdk",
<<<<<<< HEAD
	"version": "1.1.65-perps.29",
=======
	"version": "1.2.51-temp.0",
>>>>>>> cb5d32d7
	"description": "Aftermath TypeScript SDK",
	"main": "dist/index.js",
	"types": "dist/index.d.ts",
	"scripts": {
		"clean": "rm -rf ./dist",
		"build": "npm run clean && tsc",
		"prepack": "npm run build",
		"prepare": "npm run build",
		"test": "jest"
	},
	"repository": {
		"type": "git",
		"url": "git+ssh://git@github.com/AftermathFinance/aftermath-ts-sdk.git"
	},
	"keywords": [
		"aftermath",
		"aftermath finance",
		"sui",
		"aftermath sdk",
		"aftermath finance sdk",
		"aftermath typescript sdk",
		"aftermath finance typescript sdk"
	],
	"author": "Aftermath",
	"license": "Apache-2.0",
	"files": [
		"dist/*"
	],
	"bugs": {
		"url": "https://github.com/AftermathFinance/aftermath-ts-sdk/issues"
	},
	"homepage": "https://github.com/AftermathFinance/aftermath-ts-sdk#readme",
	"dependencies": {
		"@pythnetwork/pyth-sui-js": "^1.2.3",
		"bn.js": "^5.2.1",
		"dayjs": "^1.11.7",
		"i": "^0.3.7",
		"node-fetch": "^3.3.1",
		"npm": "^9.6.2",
		"priority-queue-typescript": "^1.0.1"
	},
	"devDependencies": {
		"@types/jest": "^29.5.2",
		"eslint-plugin-tsdoc": "^0.2.17",
		"jest": "^29.5.0",
		"prettier": "^2.8.8",
		"ts-jest": "^29.1.0",
		"ts-node": "^10.9.1",
		"typedoc": "^0.24.4",
		"typescript": "^5.1.6",
		"yaml": "^2.3.1"
	},
	"peerDependencies": {
		"@mysten/sui": "^1.12.0",
		"@mysten/sui.js": "^0.54.1"
	},
	"prettier": {
		"tabWidth": 4,
		"useTabs": true
	}
}<|MERGE_RESOLUTION|>--- conflicted
+++ resolved
@@ -1,10 +1,6 @@
 {
 	"name": "aftermath-ts-sdk",
-<<<<<<< HEAD
-	"version": "1.1.65-perps.29",
-=======
 	"version": "1.2.51-temp.0",
->>>>>>> cb5d32d7
 	"description": "Aftermath TypeScript SDK",
 	"main": "dist/index.js",
 	"types": "dist/index.d.ts",
