--- conflicted
+++ resolved
@@ -1,10 +1,6 @@
 {
 	"name": "aftermath-ts-sdk",
-<<<<<<< HEAD
-	"version": "0.0.180-farms.7",
-=======
-	"version": "0.0.180-staking.1",
->>>>>>> d52de6f0
+	"version": "0.0.180-staging.0",
 	"description": "Aftermath TypeScript SDK",
 	"main": "dist/index.js",
 	"types": "dist/index.d.ts",
