--- conflicted
+++ resolved
@@ -1,10 +1,6 @@
 {
 	"name": "aftermath-ts-sdk",
-<<<<<<< HEAD
-	"version": "1.1.87-bridge.1",
-=======
-	"version": "1.2.55",
->>>>>>> 92ba02e8
+	"version": "1.2.55-bridge.0",
 	"description": "Aftermath TypeScript SDK",
 	"main": "dist/index.js",
 	"types": "dist/index.d.ts",
