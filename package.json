--- conflicted
+++ resolved
@@ -1,10 +1,6 @@
 {
 	"name": "aftermath-ts-sdk",
-<<<<<<< HEAD
-	"version": "1.1.28-qa.1",
-=======
 	"version": "1.1.31",
->>>>>>> e379cf3b
 	"description": "Aftermath TypeScript SDK",
 	"main": "dist/index.js",
 	"types": "dist/index.d.ts",
