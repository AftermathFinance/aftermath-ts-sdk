{
	"name": "aftermath-ts-sdk",
<<<<<<< HEAD
	"version": "1.1.18-perps.3",
=======
	"version": "1.1.32",
>>>>>>> 6a2155c8
	"description": "Aftermath TypeScript SDK",
	"main": "dist/index.js",
	"types": "dist/index.d.ts",
	"scripts": {
		"clean": "rm -rf ./dist",
		"build": "npm run clean && tsc",
		"prepack": "npm run build",
		"prepare": "npm run build",
		"test": "jest"
	},
	"repository": {
		"type": "git",
		"url": "git+ssh://git@github.com/AftermathFinance/aftermath-ts-sdk.git"
	},
	"keywords": [
		"aftermath",
		"aftermath finance",
		"sui",
		"aftermath sdk",
		"aftermath finance sdk",
		"aftermath typescript sdk",
		"aftermath finance typescript sdk"
	],
	"author": "Aftermath",
	"license": "Apache-2.0",
	"files": [
		"dist/*"
	],
	"bugs": {
		"url": "https://github.com/AftermathFinance/aftermath-ts-sdk/issues"
	},
	"homepage": "https://github.com/AftermathFinance/aftermath-ts-sdk#readme",
	"dependencies": {
		"@mysten/sui.js": "^0.47.0",
		"@pythnetwork/pyth-sui-js": "^1.2.3",
		"@scallop-io/sui-scallop-sdk": "^0.44.10",
		"bn.js": "^5.2.1",
		"dayjs": "^1.11.7",
		"i": "^0.3.7",
		"node-fetch": "^3.3.1",
		"npm": "^9.6.2",
		"priority-queue-typescript": "^1.0.1"
	},
	"devDependencies": {
		"@types/jest": "^29.5.2",
		"eslint-plugin-tsdoc": "^0.2.17",
		"jest": "^29.5.0",
		"prettier": "^2.8.1",
		"ts-jest": "^29.1.0",
		"ts-node": "^10.9.1",
		"typedoc": "^0.24.4",
		"typescript": "^5.1.6",
		"yaml": "^2.3.1"
	},
	"prettier": {
		"tabWidth": 4,
		"useTabs": true
	}
}<|MERGE_RESOLUTION|>--- conflicted
+++ resolved
@@ -1,10 +1,6 @@
 {
 	"name": "aftermath-ts-sdk",
-<<<<<<< HEAD
 	"version": "1.1.18-perps.3",
-=======
-	"version": "1.1.32",
->>>>>>> 6a2155c8
 	"description": "Aftermath TypeScript SDK",
 	"main": "dist/index.js",
 	"types": "dist/index.d.ts",
