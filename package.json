--- conflicted
+++ resolved
@@ -1,10 +1,6 @@
 {
 	"name": "aftermath-ts-sdk",
-<<<<<<< HEAD
-	"version": "1.2.53-perps.98",
-=======
-	"version": "1.3.12",
->>>>>>> f3bb7555
+	"version": "1.3.12-perps.01",
 	"description": "Aftermath TypeScript SDK",
 	"main": "dist/index.js",
 	"types": "dist/index.d.ts",
@@ -39,12 +35,7 @@
 	},
 	"homepage": "https://github.com/AftermathFinance/aftermath-ts-sdk#readme",
 	"dependencies": {
-<<<<<<< HEAD
-		"bn.js": "^5.2.1",
-=======
-		"@pythnetwork/pyth-sui-js": "^1.2.3",
 		"bn.js": "^5.2.2",
->>>>>>> f3bb7555
 		"dayjs": "^1.11.7",
 		"node-fetch": "^3.3.1",
 		"npm": "^9.6.2",
@@ -62,12 +53,7 @@
 		"yaml": "^2.3.1"
 	},
 	"peerDependencies": {
-<<<<<<< HEAD
-		"@mysten/sui": "^1.30.5",
-		"@mysten/sui.js": "^0.54.1"
-=======
 		"@mysten/sui": "^1.30.5"
->>>>>>> f3bb7555
 	},
 	"prettier": {
 		"tabWidth": 4,
