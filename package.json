{
	"name": "aftermath-ts-sdk",
<<<<<<< HEAD
	"version": "1.1.65-perps.16",
=======
	"version": "1.2.43",
>>>>>>> 74087402
	"description": "Aftermath TypeScript SDK",
	"main": "dist/index.js",
	"types": "dist/index.d.ts",
	"scripts": {
		"clean": "rm -rf ./dist",
		"build": "npm run clean && tsc",
		"prepack": "npm run build",
		"prepare": "npm run build",
		"test": "jest"
	},
	"repository": {
		"type": "git",
		"url": "git+ssh://git@github.com/AftermathFinance/aftermath-ts-sdk.git"
	},
	"keywords": [
		"aftermath",
		"aftermath finance",
		"sui",
		"aftermath sdk",
		"aftermath finance sdk",
		"aftermath typescript sdk",
		"aftermath finance typescript sdk"
	],
	"author": "Aftermath",
	"license": "Apache-2.0",
	"files": [
		"dist/*"
	],
	"bugs": {
		"url": "https://github.com/AftermathFinance/aftermath-ts-sdk/issues"
	},
	"homepage": "https://github.com/AftermathFinance/aftermath-ts-sdk#readme",
	"dependencies": {
		"@pythnetwork/pyth-sui-js": "^1.2.3",
		"bn.js": "^5.2.1",
		"dayjs": "^1.11.7",
		"i": "^0.3.7",
		"node-fetch": "^3.3.1",
		"npm": "^9.6.2",
		"priority-queue-typescript": "^1.0.1"
	},
	"devDependencies": {
		"@types/jest": "^29.5.2",
		"eslint-plugin-tsdoc": "^0.2.17",
		"jest": "^29.5.0",
		"prettier": "^2.8.8",
		"ts-jest": "^29.1.0",
		"ts-node": "^10.9.1",
		"typedoc": "^0.24.4",
		"typescript": "^5.1.6",
		"yaml": "^2.3.1"
	},
	"peerDependencies": {
		"@mysten/sui": "^1.12.0",
		"@mysten/sui.js": "^0.54.1"
	},
	"prettier": {
		"tabWidth": 4,
		"useTabs": true
	}
}<|MERGE_RESOLUTION|>--- conflicted
+++ resolved
@@ -1,10 +1,6 @@
 {
 	"name": "aftermath-ts-sdk",
-<<<<<<< HEAD
-	"version": "1.1.65-perps.16",
-=======
 	"version": "1.2.43",
->>>>>>> 74087402
 	"description": "Aftermath TypeScript SDK",
 	"main": "dist/index.js",
 	"types": "dist/index.d.ts",
