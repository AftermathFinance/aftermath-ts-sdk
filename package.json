{
	"name": "aftermath-ts-sdk",
<<<<<<< HEAD
	"version": "0.0.180-staking.5",
=======
	"version": "0.0.189",
>>>>>>> 6e304b04
	"description": "Aftermath TypeScript SDK",
	"main": "dist/index.js",
	"types": "dist/index.d.ts",
	"scripts": {
		"clean": "rm -rf ./dist",
		"build": "npm run clean && tsc",
		"prepack": "npm run build",
		"prepare": "npm run build",
		"test": "jest"
	},
	"repository": {
		"type": "git",
		"url": "git+ssh://git@github.com/AftermathFinance/aftermath-ts-sdk.git"
	},
	"keywords": [
		"aftermath",
		"aftermath finance",
		"sui",
		"aftermath sdk",
		"aftermath finance sdk",
		"aftermath typescript sdk",
		"aftermath finance typescript sdk"
	],
	"author": "Aftermath",
	"license": "Apache-2.0",
	"files": [
		"dist/*"
	],
	"bugs": {
		"url": "https://github.com/AftermathFinance/aftermath-ts-sdk/issues"
	},
	"homepage": "https://github.com/AftermathFinance/aftermath-ts-sdk#readme",
	"dependencies": {
		"@mysten/sui.js": "^0.41.2",
		"@pythnetwork/pyth-evm-js": "^1.16.1",
		"dayjs": "^1.11.7",
		"i": "^0.3.7",
		"node-fetch": "^3.3.1",
		"npm": "^9.6.2",
		"priority-queue-typescript": "^1.0.1"
	},
	"devDependencies": {
		"@types/jest": "^29.5.2",
		"eslint-plugin-tsdoc": "^0.2.17",
		"jest": "^29.5.0",
		"prettier": "^2.8.1",
		"ts-jest": "^29.1.0",
		"ts-node": "^10.9.1",
		"typedoc": "^0.24.4",
		"typescript": "^4.9.5"
	},
	"prettier": {
		"tabWidth": 4,
		"useTabs": true
	}
}<|MERGE_RESOLUTION|>--- conflicted
+++ resolved
@@ -1,10 +1,6 @@
 {
 	"name": "aftermath-ts-sdk",
-<<<<<<< HEAD
 	"version": "0.0.180-staking.5",
-=======
-	"version": "0.0.189",
->>>>>>> 6e304b04
 	"description": "Aftermath TypeScript SDK",
 	"main": "dist/index.js",
 	"types": "dist/index.d.ts",
