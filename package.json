--- conflicted
+++ resolved
@@ -1,10 +1,6 @@
 {
 	"name": "aftermath-ts-sdk",
-<<<<<<< HEAD
 	"version": "1.1.18-perps.8",
-=======
-	"version": "1.1.55-staging.4",
->>>>>>> af2a5205
 	"description": "Aftermath TypeScript SDK",
 	"main": "dist/index.js",
 	"types": "dist/index.d.ts",
