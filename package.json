{
	"name": "aftermath-ts-sdk",
	"version": "0.0.188",
	"description": "Aftermath TypeScript SDK",
	"main": "dist/index.js",
	"types": "dist/index.d.ts",
	"scripts": {
		"clean": "rm -rf ./dist",
		"build": "npm run clean && tsc",
		"prepack": "npm run build",
		"prepare": "npm run build",
		"test": "jest"
	},
	"repository": {
		"type": "git",
		"url": "git+ssh://git@github.com/AftermathFinance/aftermath-ts-sdk.git"
	},
	"keywords": [
		"aftermath",
		"aftermath finance",
		"sui",
		"aftermath sdk",
		"aftermath finance sdk",
		"aftermath typescript sdk",
		"aftermath finance typescript sdk"
	],
	"author": "Aftermath",
	"license": "Apache-2.0",
	"files": [
		"dist/*"
	],
	"bugs": {
		"url": "https://github.com/AftermathFinance/aftermath-ts-sdk/issues"
	},
	"homepage": "https://github.com/AftermathFinance/aftermath-ts-sdk#readme",
	"dependencies": {
<<<<<<< HEAD
		"@mysten/sui.js": "^0.37.1",
		"@pythnetwork/pyth-sui-js": "^1.0.2",
=======
		"@mysten/sui.js": "^0.41.2",
		"@pythnetwork/pyth-evm-js": "^1.16.1",
>>>>>>> 3e07f0d5
		"dayjs": "^1.11.7",
		"i": "^0.3.7",
		"node-fetch": "^3.3.1",
		"npm": "^9.6.2",
		"priority-queue-typescript": "^1.0.1"
	},
	"devDependencies": {
		"@types/jest": "^29.5.2",
		"eslint-plugin-tsdoc": "^0.2.17",
		"jest": "^29.5.0",
		"prettier": "^2.8.1",
		"ts-jest": "^29.1.0",
		"ts-node": "^10.9.1",
		"typedoc": "^0.24.4",
		"typescript": "^4.9.5",
		"yaml": "^2.3.1"
	},
	"prettier": {
		"tabWidth": 4,
		"useTabs": true
	}
}<|MERGE_RESOLUTION|>--- conflicted
+++ resolved
@@ -34,13 +34,8 @@
 	},
 	"homepage": "https://github.com/AftermathFinance/aftermath-ts-sdk#readme",
 	"dependencies": {
-<<<<<<< HEAD
-		"@mysten/sui.js": "^0.37.1",
-		"@pythnetwork/pyth-sui-js": "^1.0.2",
-=======
 		"@mysten/sui.js": "^0.41.2",
 		"@pythnetwork/pyth-evm-js": "^1.16.1",
->>>>>>> 3e07f0d5
 		"dayjs": "^1.11.7",
 		"i": "^0.3.7",
 		"node-fetch": "^3.3.1",
