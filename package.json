--- conflicted
+++ resolved
@@ -1,10 +1,6 @@
 {
 	"name": "aftermath-ts-sdk",
-<<<<<<< HEAD
-	"version": "1.1.27-test.4",
-=======
-	"version": "1.1.27-qa.4",
->>>>>>> aef88e58
+	"version": "1.1.27-test.5",
 	"description": "Aftermath TypeScript SDK",
 	"main": "dist/index.js",
 	"types": "dist/index.d.ts",
