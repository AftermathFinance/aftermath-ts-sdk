--- conflicted
+++ resolved
@@ -1,10 +1,6 @@
 {
 	"name": "aftermath-ts-sdk",
-<<<<<<< HEAD
-	"version": "1.1.81",
-=======
 	"version": "1.1.82",
->>>>>>> 902896b0
 	"description": "Aftermath TypeScript SDK",
 	"main": "dist/index.js",
 	"types": "dist/index.d.ts",
