--- conflicted
+++ resolved
@@ -8,988 +8,6 @@
 const Tolerance = 0.000_000_000_000_1;
 
 const tests = {
-<<<<<<< HEAD
-	testGetTokenBalanceGivenInvariantAndAllOtherBalances: () => {
-		let flatness = 3 / 7;
-
-		let coins = {
-			coin0: {
-				weight: BigInt(280_000_000_000_000_000),
-				balance: BigInt(717_000_000),
-			},
-			coin1: {
-				weight: BigInt(448_000_000_000_000_000),
-				balance: BigInt(400_000_000),
-			},
-			coin2: {
-				weight: BigInt(272_000_000_000_000_000),
-				balance: BigInt(556_000_000),
-			},
-		};
-
-		let pool = {
-			flatness: Fixed.directUncast(flatness),
-			coins: coins,
-		};
-
-		let index = "coin1";
-
-		let w = Fixed.directCast(coins[index].weight);
-		let [prod, sum, p0, s0, h] = CmmmCalculations.calcInvariantComponents(
-			pool,
-			index
-		);
-		let bi = Fixed.convertFromInt(coins[index].balance);
-
-		let bi0 =
-			CmmmCalculations.getTokenBalanceGivenInvariantAndAllOtherBalances(
-				flatness,
-				w,
-				h,
-				bi / 2,
-				p0,
-				s0
-			);
-
-		let relErr = Math.abs(bi - bi0) / Math.max(bi, bi0);
-		if (relErr > 0.000000001) return false;
-
-		flatness = 1 - flatness;
-		h = CmmmCalculations.calcInvariantQuadratic(prod, sum, flatness);
-
-		bi0 = CmmmCalculations.getTokenBalanceGivenInvariantAndAllOtherBalances(
-			flatness,
-			w,
-			h,
-			bi * 2,
-			p0,
-			s0
-		);
-
-		relErr = Math.abs(bi - bi0) / Math.max(bi, bi0);
-		if (relErr > 0.000000001) return false;
-		return true;
-	},
-	testCalcSpotPrice() {
-		let flatness = 0.712;
-
-		let coins = {
-			coin0: {
-				weight: BigInt(280_000_000_000_000_000),
-				balance: BigInt(700000),
-				tradeFeeIn: BigInt(100_000_000_000_000_000),
-				tradeFeeOut: BigInt(30_000_000_000_000_000),
-			},
-			coin1: {
-				weight: BigInt(448_000_000_000_000_000),
-				balance: BigInt(400000),
-				tradeFeeIn: BigInt(100_000_000_000_000_000),
-				tradeFeeOut: BigInt(30_000_000_000_000_000),
-			},
-			coin2: {
-				weight: BigInt(272_000_000_000_000_000),
-				balance: BigInt(500000),
-				tradeFeeIn: BigInt(100_000_000_000_000_000),
-				tradeFeeOut: BigInt(30_000_000_000_000_000),
-			},
-		};
-
-		let pool = {
-			flatness: Fixed.directUncast(flatness),
-			coins: coins,
-		};
-
-		let indexIn = "coin0";
-		let indexOut = "coin2";
-
-		let expectedSpotPrice = 1.289_263_269_312_546_800;
-
-		let calculatedSpotPrice = CmmmCalculations.calcSpotPriceWithFees(
-			pool,
-			indexIn,
-			indexOut
-		);
-
-		if (
-			!Helpers.closeEnough(
-				expectedSpotPrice,
-				calculatedSpotPrice,
-				Tolerance
-			)
-		)
-			return false;
-
-		// Suppose we want to trade 1000 coin 1 for coin 2.
-		let amountIn = 1000n;
-
-		// We naively expect the amount out to be amount in / spot price.
-		let spotOut = BigInt(
-			Math.floor(Number(amountIn) / calculatedSpotPrice)
-		);
-
-		// Let's see how wrong that was.
-		let amountOut = CmmmCalculations.calcOutGivenIn(
-			pool,
-			indexIn,
-			indexOut,
-			amountIn
-		);
-
-		// It should be essentially the same. We allow +- 1 to account for rounding.
-		if (Math.abs(Number(spotOut - amountOut)) > 1) return false;
-		return true;
-	},
-	testCalcOutGivenIn: () => {
-		let flatness = 3 / 7;
-
-		let coins = {
-			coin0: {
-				weight: BigInt(280_000_000_000_000_000),
-				balance: BigInt(717_000_000),
-				tradeFeeIn: BigInt(100_000_000_000_000_000),
-				tradeFeeOut: BigInt(40_000_000_000_000_000),
-			},
-			coin1: {
-				weight: BigInt(448_000_000_000_000_000),
-				balance: BigInt(400_000_000),
-				tradeFeeIn: BigInt(200_000_000_000_000_000),
-				tradeFeeOut: BigInt(20_000_000_000_000_000),
-			},
-			coin2: {
-				weight: BigInt(272_000_000_000_000_000),
-				balance: BigInt(556_000_000),
-				tradeFeeIn: BigInt(300_000_000_000_000_000),
-				tradeFeeOut: BigInt(30_000_000_000_000_000),
-			},
-		};
-
-		let pool = {
-			flatness: Fixed.directUncast(flatness),
-			coins: coins,
-		};
-
-		let indexIn = "coin1";
-		let indexOut = "coin2";
-
-		let coinIn = coins[indexIn];
-		let coinOut = coins[indexOut];
-
-		let invariant = CmmmCalculations.calcInvariant(pool);
-
-		let swapFeeIn = coinIn.tradeFeeIn;
-		let swapFeeOut = coinOut.tradeFeeOut;
-
-		let amountIn = coinIn.balance / 10n;
-		let amountOut = CmmmCalculations.calcOutGivenIn(
-			pool,
-			indexIn,
-			indexOut,
-			amountIn
-		);
-
-		coinIn.balance += ((FixedOne - swapFeeIn) * amountIn) / FixedOne;
-		coinOut.balance -= (amountOut * FixedOne) / (FixedOne - swapFeeOut);
-
-		let postInvariant = CmmmCalculations.calcInvariant(pool);
-
-		if (
-			!Helpers.closeEnough(
-				invariant,
-				postInvariant,
-				Number(FixedOne / amountOut) / Number(FixedOne)
-			)
-		)
-			return false;
-		return true;
-	},
-	testCalcInGivenOut: () => {
-		let flatness = 3 / 7;
-
-		let coins = {
-			coin0: {
-				weight: BigInt(280_000_000_000_000_000),
-				balance: BigInt(717_000_000),
-				tradeFeeIn: BigInt(100_000_000_000_000_000),
-				tradeFeeOut: BigInt(40_000_000_000_000_000),
-			},
-			coin1: {
-				weight: BigInt(448_000_000_000_000_000),
-				balance: BigInt(400_000_000),
-				tradeFeeIn: BigInt(200_000_000_000_000_000),
-				tradeFeeOut: BigInt(20_000_000_000_000_000),
-			},
-			coin2: {
-				weight: BigInt(272_000_000_000_000_000),
-				balance: BigInt(556_000_000),
-				tradeFeeIn: BigInt(300_000_000_000_000_000),
-				tradeFeeOut: BigInt(30_000_000_000_000_000),
-			},
-		};
-
-		let pool = {
-			flatness: Fixed.directUncast(flatness),
-			coins: coins,
-		};
-
-		let indexIn = "coin1";
-		let indexOut = "coin2";
-
-		let coinIn = coins[indexIn];
-		let coinOut = coins[indexOut];
-
-		let invariant = CmmmCalculations.calcInvariant(pool);
-
-		let swapFeeIn = coinIn.tradeFeeIn;
-		let swapFeeOut = coinOut.tradeFeeOut;
-
-		let amountOut = coinOut.balance / 10n;
-		let amountIn = CmmmCalculations.calcInGivenOut(
-			pool,
-			indexIn,
-			indexOut,
-			amountOut
-		);
-
-		coinIn.balance += ((FixedOne - swapFeeIn) * amountIn) / FixedOne;
-		coinOut.balance -= (amountOut * FixedOne) / (FixedOne - swapFeeOut);
-
-		let postInvariant = CmmmCalculations.calcInvariant(pool);
-
-		if (
-			!Helpers.closeEnough(
-				invariant,
-				postInvariant,
-				Number(FixedOne / amountOut) / Number(FixedOne)
-			)
-		)
-			return false;
-		return true;
-	},
-	testCalcDepositFixedAmounts: () => {
-		let coins = {
-			coin1: {
-				balance: 700000n,
-				weight: 280_000_000_000_000_000n,
-				tradeFeeIn: 100_000_000_000_000_000n,
-				tradeFeeOut: 40_000_000_000_000_000n,
-			},
-			coin2: {
-				balance: 400000n,
-				weight: 448_000_000_000_000_000n,
-				tradeFeeIn: 200_000_000_000_000_000n,
-				tradeFeeOut: 20_000_000_000_000_000n,
-			},
-			coin3: {
-				balance: 500000n,
-				weight: 272_000_000_000_000_000n,
-				tradeFeeIn: 300_000_000_000_000_000n,
-				tradeFeeOut: 30_000_000_000_000_000n,
-			},
-		};
-
-		let flatness = 712_000_000_000_000_000n;
-
-		let pool = {
-			flatness: flatness,
-			coins: coins,
-		};
-
-		let amountsIn = {
-			coin1: 200n,
-			coin2: 300n,
-			coin3: 0n,
-		};
-
-		let expectedLpRatio = 999_642_153_369_341_210n;
-
-		let calculated_ratio = CmmmCalculations.calcDepositFixedAmounts(
-			pool,
-			amountsIn
-		);
-
-		if (
-			!Helpers.closeEnoughBigInt(
-				expectedLpRatio,
-				calculated_ratio,
-				Tolerance
-			)
-		)
-			return false;
-		return true;
-	},
-	testCalcWithdrawFlpAmountsOut: () => {
-		return testWithdraw(
-			//     [700000000, 400000000, 500000000],
-			//     [0.28, 0.448, 0.272],
-			//     [0.1, 0.2, 0.3],
-			//     [0.04, 0.02, 0.03],
-			//     0.712,
-			//     [3000000, 50000000, 10000000],
-			//     0.729,
-			// ) && testWithdraw(
-			[700000000, 400000000, 500000000],
-			[0.28, 0.448, 0.272],
-			[0.1, 0.2, 0.3],
-			[0.04, 0.02, 0.03],
-			0.712,
-			[3000000, 50000000, 10000000],
-			0.99
-		);
-	},
-	testDepositEstimate: () => {
-		let flatness = 650_000_000_000_000_000n;
-
-		let coins = {
-			coin1: {
-				balance: 717_000_000n,
-				weight: 280_000_000_000_000_000n,
-				tradeFeeIn: 100_000_000_000_000_000n,
-				tradeFeeOut: 40_000_000_000_000_000n,
-			},
-			coin2: {
-				balance: 400_000_000n,
-				weight: 448_000_000_000_000_000n,
-				tradeFeeIn: 200_000_000_000_000_000n,
-				tradeFeeOut: 20_000_000_000_000_000n,
-			},
-			coin3: {
-				balance: 556_000_000n,
-				weight: 272_000_000_000_000_000n,
-				tradeFeeIn: 300_000_000_000_000_000n,
-				tradeFeeOut: 30_000_000_000_000_000n,
-			},
-		};
-
-		let pool = {
-			coins: coins,
-			flatness: flatness,
-		};
-
-		let amountsIn = {
-			coin1: 1000n,
-			coin2: 1230n,
-			coin3: 0n,
-		};
-
-		let lpEstimate = CmmmCalculations.getEstimateDepositFixedAmounts(
-			pool,
-			amountsIn
-		);
-
-		if (
-			!CmmmCalculations.checkValidDeposit(
-				pool,
-				amountsIn,
-				Fixed.directUncast(lpEstimate)
-			)
-		)
-			return false;
-		return true;
-	},
-	testWithdrawEstimate: () => {
-		let flatness = 650_000_000_000_000_000n;
-
-		let coins = {
-			coin1: {
-				balance: 717_000_000n,
-				weight: 280_000_000_000_000_000n,
-				tradeFeeIn: 100_000_000_000_000_000n,
-				tradeFeeOut: 40_000_000_000_000_000n,
-			},
-			coin2: {
-				balance: 400_000_000n,
-				weight: 448_000_000_000_000_000n,
-				tradeFeeIn: 200_000_000_000_000_000n,
-				tradeFeeOut: 20_000_000_000_000_000n,
-			},
-			coin3: {
-				balance: 556_000_000n,
-				weight: 272_000_000_000_000_000n,
-				tradeFeeIn: 300_000_000_000_000_000n,
-				tradeFeeOut: 30_000_000_000_000_000n,
-			},
-		};
-
-		let pool = {
-			coins: coins,
-			flatness: flatness,
-		};
-
-		let amountsOutDirection = {
-			coin1: 100n,
-			coin2: 1200n,
-			coin3: 0n,
-		};
-
-		let lpRatio = 0.999_999_000_000_000_000;
-
-		let scalarEstimate = CmmmCalculations.getEstimateWithdrawFlpAmountsOut(
-			pool,
-			amountsOutDirection,
-			lpRatio
-		);
-
-		let amountsOut = {
-			coin1: Helpers.blendedOperations.mulNBB(
-				scalarEstimate,
-				amountsOutDirection.coin1
-			),
-			coin2: Helpers.blendedOperations.mulNBB(
-				scalarEstimate,
-				amountsOutDirection.coin2
-			),
-			coin3: Helpers.blendedOperations.mulNBB(
-				scalarEstimate,
-				amountsOutDirection.coin3
-			),
-		};
-
-		// the amounts are small so the estimate should be acceptable
-		if (!CmmmCalculations.checkValidWithdraw(pool, amountsOut, lpRatio))
-			return false;
-		return true;
-	},
-	testSwapEstimate: () => {
-		let flatness = 650_000_000_000_000_000n;
-
-		let coins = {
-			coin1: {
-				balance: 717_000_000n,
-				weight: 280_000_000_000_000_000n,
-				tradeFeeIn: 100_000_000_000_000_000n,
-				tradeFeeOut: 40_000_000_000_000_000n,
-			},
-			coin2: {
-				balance: 400_000_000n,
-				weight: 448_000_000_000_000_000n,
-				tradeFeeIn: 200_000_000_000_000_000n,
-				tradeFeeOut: 20_000_000_000_000_000n,
-			},
-			coin3: {
-				balance: 556_000_000n,
-				weight: 272_000_000_000_000_000n,
-				tradeFeeIn: 300_000_000_000_000_000n,
-				tradeFeeOut: 30_000_000_000_000_000n,
-			},
-		};
-
-		let pool = {
-			coins: coins,
-			flatness: flatness,
-		};
-
-		let amountsIn = {
-			coin1: 100_000n,
-			coin2: 123_456n,
-			coin3: 0n,
-		};
-
-		let amountsOutDirection = {
-			coin1: 0n,
-			coin2: 0n,
-			coin3: 987_654n,
-		};
-
-		let outScalar = CmmmCalculations.getEstimateSwapFixedIn(
-			pool,
-			amountsIn,
-			amountsOutDirection
-		);
-
-		let amountsOut = {
-			coin1: Helpers.blendedOperations.mulNBB(
-				outScalar,
-				amountsOutDirection.coin1
-			),
-			coin2: Helpers.blendedOperations.mulNBB(
-				outScalar,
-				amountsOutDirection.coin2
-			),
-			coin3: Helpers.blendedOperations.mulNBB(
-				outScalar,
-				amountsOutDirection.coin3
-			),
-		};
-
-		let estimatePrecision = CmmmCalculations.calcSwapFixedIn(
-			pool,
-			amountsIn,
-			amountsOut
-		);
-
-		if (
-			!Helpers.closeEnoughBigInt(
-				estimatePrecision,
-				Fixed.fixedOneB,
-				0.01 // estimate accurate to within 1%
-			)
-		)
-			return false;
-		return true;
-	},
-	testCalcInvariantFull() {
-		let flatness = 650_000_000_000_000_000n;
-
-		let coins = {
-			coin1: {
-				balance: 717_000_000n,
-				weight: 280_000_000_000_000_000n,
-			},
-			coin2: {
-				balance: 400_000_000n,
-				weight: 448_000_000_000_000_000n,
-			},
-			coin3: {
-				balance: 556_000_000n,
-				weight: 272_000_000_000_000_000n,
-			},
-		};
-
-		let pool = {
-			flatness: flatness,
-			coins: coins,
-		};
-
-		let index = "coin1";
-
-		let [prod, sum, p0, s0, t] = CmmmCalculations.calcInvariantComponents(
-			pool,
-			index
-		);
-
-		let test = (a, b) => {
-			if (!Helpers.closeEnough(a, b, Tolerance)) return false;
-		};
-
-		test(prod, 515143925.447_469_251_864_559_616);
-		test(sum, 531192000.000_000_000_000_000_000);
-		test(p0, 1707588.492_537_516_776_164_208);
-		test(s0, 330432000.000_000_000_000_000_000);
-		test(t, 522971680.916_556_698_095_690_258);
-		return true;
-	},
-	testCalcSwapFixedIn: () => {
-		let flatness = 0.712;
-
-		let coins = {
-			coin1: {
-				balance: 700000n,
-				weight: 280_000_000_000_000_000n,
-				tradeFeeIn: 100_000_000_000_000_000n,
-				tradeFeeOut: 40_000_000_000_000_000n,
-			},
-			coin2: {
-				balance: 400000n,
-				weight: 448_000_000_000_000_000n,
-				tradeFeeIn: 200_000_000_000_000_000n,
-				tradeFeeOut: 20_000_000_000_000_000n,
-			},
-			coin3: {
-				balance: 500000n,
-				weight: 272_000_000_000_000_000n,
-				tradeFeeIn: 300_000_000_000_000_000n,
-				tradeFeeOut: 30_000_000_000_000_000n,
-			},
-		};
-
-		let pool = {
-			flatness: Fixed.directUncast(flatness),
-			coins: coins,
-		};
-
-		let amountsIn = {
-			coin1: 200n,
-			coin2: 300n,
-			coin3: 0n,
-		};
-
-		let expectedAmountsOut = {
-			coin1: 0n,
-			coin2: 0n,
-			coin3: 100n,
-		};
-
-		let computedScalar = CmmmCalculations.calcSwapFixedIn(
-			pool,
-			amountsIn,
-			expectedAmountsOut
-		);
-
-		let expectedScalar = 5.842_518_797_119_088_800;
-
-		// for some reason this expected value is not as close to the true value as expected
-		// (expected came from desmos)
-		if (
-			!Helpers.closeEnough(
-				Fixed.directCast(computedScalar),
-				expectedScalar,
-				0.00000001
-			)
-		)
-			return false;
-		return true;
-	},
-	testCalcSwapFixedOut: () => {
-		let flatness = 0.712;
-
-		let coins = {
-			coin1: {
-				balance: 700000n,
-				weight: 280_000_000_000_000_000n,
-				tradeFeeIn: 100_000_000_000_000_000n,
-				tradeFeeOut: 40_000_000_000_000_000n,
-			},
-			coin2: {
-				balance: 400000n,
-				weight: 448_000_000_000_000_000n,
-				tradeFeeIn: 200_000_000_000_000_000n,
-				tradeFeeOut: 20_000_000_000_000_000n,
-			},
-			coin3: {
-				balance: 500000n,
-				weight: 272_000_000_000_000_000n,
-				tradeFeeIn: 300_000_000_000_000_000n,
-				tradeFeeOut: 30_000_000_000_000_000n,
-			},
-		};
-
-		let pool = {
-			flatness: Fixed.directUncast(flatness),
-			coins: coins,
-		};
-
-		let expectedAmountsIn = {
-			coin1: 200n,
-			coin2: 300n,
-			coin3: 0n,
-		};
-
-		let amountsOut = {
-			coin1: 0n,
-			coin2: 0n,
-			coin3: 100n,
-		};
-
-		let computedScalar = Fixed.directCast(
-			CmmmCalculations.calcSwapFixedOut(
-				pool,
-				expectedAmountsIn,
-				amountsOut
-			)
-		);
-
-		if (
-			!CmmmCalculations.checkValidSwap(
-				pool,
-				expectedAmountsIn,
-				computedScalar,
-				amountsOut,
-				1
-			)
-		)
-			return false;
-		return true;
-	},
-	swapTestTest: () => {
-		let flatness = 0.712;
-
-		let coins = {
-			coin1: {
-				balance: 700000n,
-				weight: 280_000_000_000_000_000n,
-				tradeFeeIn: 100_000_000_000_000_000n,
-				tradeFeeOut: 40_000_000_000_000_000n,
-			},
-			coin2: {
-				balance: 400000n,
-				weight: 448_000_000_000_000_000n,
-				tradeFeeIn: 200_000_000_000_000_000n,
-				tradeFeeOut: 20_000_000_000_000_000n,
-			},
-			coin3: {
-				balance: 500000n,
-				weight: 272_000_000_000_000_000n,
-				tradeFeeIn: 300_000_000_000_000_000n,
-				tradeFeeOut: 30_000_000_000_000_000n,
-			},
-		};
-
-		let pool = {
-			flatness: Fixed.directUncast(flatness),
-			coins: coins,
-		};
-
-		let indexIn = "coin1";
-		let indexOut = "coin2";
-
-		let amountIn = coins[indexIn].balance / 90n;
-		let expectedOut = 3290n;
-		let scalar = Fixed.directCast(
-			CmmmCalculations.calcOutGivenIn(pool, indexIn, indexOut, amountIn)
-		);
-		let amountOut = Helpers.blendedOperations.mulNBB(scalar, expectedOut);
-
-		let amountsIn = {
-			coin1: amountIn,
-			coin2: 0n,
-			coin3: 0n,
-		};
-		let amountsOut = {
-			coin1: 0n,
-			coin2: amountOut,
-			coin3: 0n,
-		};
-
-		if (!CmmmCalculations.checkValidSwap(pool, amountsIn, 1, amountsOut, 1))
-			return false;
-		return true;
-	},
-	testCalcInGivenOut2: () => {
-		let balances = [
-			1487123450145012n,
-			246157078638440n,
-			15794327124701562n,
-			15794400012548011n,
-			15794394488445449n,
-			15794324994215621n,
-			15794323487364081n,
-			15794331542101821n,
-			15794323475015293n,
-		];
-
-		let weights = [
-			111_111_111_111_111_112n,
-			111_111_111_111_111_111n,
-			111_111_111_111_111_111n,
-			111_111_111_111_111_111n,
-			111_111_111_111_111_111n,
-			111_111_111_111_111_111n,
-			111_111_111_111_111_111n,
-			111_111_111_111_111_111n,
-			111_111_111_111_111_111n,
-		];
-
-		let swapFeesIn = [
-			100_000_000_000_000n,
-			100_000_000_000_000n,
-			100_000_000_000_000n,
-			100_000_000_000_000n,
-			100_000_000_000_000n,
-			100_000_000_000_000n,
-			100_000_000_000_000n,
-			100_000_000_000_000n,
-			100_000_000_000_000n,
-		];
-
-		let swapFeesOut = [0n, 0n, 0n, 0n, 0n, 0n, 0n, 0n, 0n];
-
-		let coins = {};
-		for (let i = 0; i < 9; ++i)
-			coins["coin" + (i + 1)] = {
-				balance: balances[i],
-				weight: weights[i],
-				tradeFeeIn: swapFeesIn[i],
-				tradeFeeOut: swapFeesOut[i],
-			};
-
-		let flatness = Fixed.fixedOneB;
-
-		let pool = {
-			flatness: flatness,
-			coins: coins,
-		};
-
-		let amountIn = 1727838591n;
-		let indexIn = 2;
-		let indexOut = 3;
-
-		// this call would abort in a previous version
-		CmmmCalculations.calcOutGivenIn(
-			pool,
-			"coin" + (indexIn + 1),
-			"coin" + (indexOut + 1),
-			amountIn
-		);
-		return true;
-	},
-	testDoublePool: () => {
-		let flatness = 0.712;
-
-		let coins = {
-			coin1: {
-				balance: 10_000_000_000n,
-				weight: 500_000_000_000_000_000n,
-				tradeFeeIn: 100_000_000_000_000_000n,
-				tradeFeeOut: 40_000_000_000_000_000n,
-			},
-			coin2: {
-				balance: 40_000_000_000n,
-				weight: 500_000_000_000_000_000n,
-				tradeFeeIn: 200_000_000_000_000_000n,
-				tradeFeeOut: 20_000_000_000_000_000n,
-			},
-		};
-
-		let pool = {
-			flatness: Fixed.directUncast(flatness),
-			coins: coins,
-		};
-
-		let amountsIn = {
-			coin0: 10_000_000_000n,
-			coin1: 40_000_000_000n,
-		};
-
-		CmmmCalculations.calcDepositFixedAmounts(pool, amountsIn);
-		return true;
-	},
-	testDoublePool2: () => {
-		let flatness = 1;
-
-		let coins = {
-			coin1: {
-				balance: 10_000_000_000n,
-				weight: 500_000_000_000_000_000n,
-				tradeFeeIn: 100_000_000_000_000_000n,
-				tradeFeeOut: 40_000_000_000_000_000n,
-			},
-			coin2: {
-				balance: 10_000_000_000n,
-				weight: 500_000_000_000_000_000n,
-				tradeFeeIn: 200_000_000_000_000_000n,
-				tradeFeeOut: 20_000_000_000_000_000n,
-			},
-		};
-
-		let pool = {
-			flatness: Fixed.directUncast(flatness),
-			coins: coins,
-		};
-
-		let amountsIn = {
-			coin0: 10_000_000_000n,
-			coin1: 10_000_000_000n,
-		};
-
-		CmmmCalculations.calcDepositFixedAmounts(pool, amountsIn);
-		return true;
-	},
-	testWithdraw1: () => {
-		return testWithdraw(
-			[35_000_000_000, 35_000_000_000],
-			[0.5, 0.5],
-			[0.1, 0.1],
-			[0, 0],
-			1,
-			[1, 1],
-			18.28 / 35
-		);
-	},
-	testDeposit: () => {
-		let balances = [35_000_000_000_000, 35_000_000_000_000];
-		let weights = [0.5, 0.5];
-		let feesIn = [0.1, 0.1];
-		let feesOut = [0, 0];
-		let amountsIn = [100_000_000_000, 100_000_000_000];
-		let flatness = 1;
-		let expected_ratio = 997150997150997150n;
-		let pool = makePool(balances, weights, feesIn, feesOut, flatness);
-		let amountsInO = {
-			coin0: Fixed.convertToInt(amountsIn[0]),
-			coin1: Fixed.convertToInt(amountsIn[1]),
-		};
-		let ratio = CmmmCalculations.calcDepositFixedAmounts(pool, amountsInO);
-		if (!Helpers.closeEnoughBigInt(expected_ratio, ratio, 0.0000000001))
-			return false;
-		return true;
-	},
-};
-
-function testAll() {
-	for (let testName in tests) {
-		if (!tests[testName]()) throw Error(testName + " failed");
-		else console.log(testName + " passed");
-	}
-}
-
-testAll();
-
-function testWithdraw(
-	balances,
-	weights,
-	feesIn,
-	feesOut,
-	flatness,
-	amountsOutDirection,
-	lpRatio
-) {
-	let pool = makePool(balances, weights, feesIn, feesOut, flatness);
-
-	let bigAmountsOut = {};
-	for (let i = 0; i < balances.length; ++i) {
-		bigAmountsOut["coin" + i] = Fixed.convertToInt(amountsOutDirection[i]);
-	}
-
-	try {
-		CmmmCalculations.calcWithdrawFlpAmountsOut(
-			pool,
-			bigAmountsOut,
-			lpRatio
-		);
-	} catch (e) {
-		return false;
-	}
-	return true;
-}
-
-function testDeposit(balances, weights, feesIn, feesOut, flatness, amountsIn) {
-	let pool = makePool(balances, weights, feesIn, feesOut, flatness);
-
-	let bigAmountsIn = {};
-	for (let i = 0; i < balances.length; ++i) {
-		bigAmountsIn["coin" + i] = Fixed.convertToInt(amountsIn[i]);
-	}
-
-	try {
-		CmmmCalculations.calcDepositFixedAmounts(pool, bigAmountsIn);
-	} catch (e) {
-		return false;
-	}
-	return true;
-}
-
-function fixWeights(weights) {
-	let sum = BigInt(0);
-	weights.map((x) => (sum += x));
-	sum = Fixed.fixedOneB - sum;
-	weights[0] += sum;
-	if (weights[0] <= 0) throw Error("bad weights");
-}
-
-function makePool(balances, weights, feesIn, feesOut, flatness) {
-	let bigBalances = balances.map(Fixed.convertToInt);
-	let bigWeights = weights.map(Fixed.directUncast);
-	fixWeights(bigWeights);
-	let bigFeesIn = feesIn.map(Fixed.directUncast);
-	let bigFeesOut = feesOut.map(Fixed.directUncast);
-	let bigFlatness = Fixed.directUncast(flatness);
-	let coins = {};
-	for (let i = 0; i < balances.length; ++i) {
-		coins["coin" + i] = {
-			balance: bigBalances[i],
-			weight: bigWeights[i],
-			tradeFeeIn: bigFeesIn[i],
-			tradeFeeOut: bigFeesOut[i],
-		};
-	}
-
-	let pool = {
-		flatness: bigFlatness,
-		coins: coins,
-	};
-
-	return pool;
-=======
     testGetTokenBalanceGivenInvariantAndAllOtherBalances: () => {
         let flatness = 3 / 7;
 
@@ -1965,5 +983,4 @@
     };
 
     return pool;
->>>>>>> 35c07ef8
 }