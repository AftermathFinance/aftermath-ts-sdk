--- conflicted
+++ resolved
@@ -2,8 +2,5 @@
 tsconfigtsbuildinfo
 dist/
 lib/
-<<<<<<< HEAD
 .vscode/
-=======
-.env
->>>>>>> 36456418
+.env