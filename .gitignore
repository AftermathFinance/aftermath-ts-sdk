--- conflicted
+++ resolved
@@ -2,9 +2,5 @@
 tsconfigtsbuildinfo
 dist/
 lib/
-<<<<<<< HEAD
 .vscode/
-=======
-.vscode/
-.env
->>>>>>> 2b68ae07
+.env