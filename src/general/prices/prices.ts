import { SuiNetwork } from "../types/suiTypes";
import {
	CoinPriceInfo,
	CoinSymbol,
	CoinSymbolsToPriceInfo,
	CoinType,
	CoinsToPrice,
	CoinsToPriceInfo,
} from "../../packages/coin/coinTypes";
import { Caller } from "../utils/caller";
import { Url } from "../types";

export class Prices extends Caller {
	// =========================================================================
	//  Constructor
	// =========================================================================

	constructor(public readonly network?: SuiNetwork) {
		super(network, "price-info");
	}

	// =========================================================================
	//  Prices
	// =========================================================================

	public async getCoinPriceInfo(inputs: {
		coin: CoinType;
	}): Promise<CoinPriceInfo> {
		const coinsToPriceInfo = await this.getCoinsToPriceInfo({
			coins: [inputs.coin],
		});
		return Object.values(coinsToPriceInfo)[0];
	}

	public async getCoinsToPriceInfo(inputs: {
		coins: CoinType[];
	}): Promise<CoinsToPriceInfo> {
		return this.fetchApi(JSON.stringify(inputs.coins));
	}

<<<<<<< HEAD
	public async getCoinSymbolsToPriceInfo(inputs: {
		coinSymbols: CoinSymbol[];
	}): Promise<CoinSymbolsToPriceInfo> {
		return this.fetchApi(`symbols/${JSON.stringify(inputs.coinSymbols)}`);
	}

=======
>>>>>>> 5e88ef84
	public async getCoinPrice(inputs: { coin: CoinType }): Promise<number> {
		const priceInfo = await this.getCoinPriceInfo(inputs);
		return priceInfo.price;
	}

	public async getCoinsToPrice(inputs: {
		coins: CoinType[];
	}): Promise<CoinsToPrice> {
		const coinsToPriceInfo = await this.getCoinsToPriceInfo(inputs);
		const coinsToPrice: CoinsToPrice = Object.entries(
			coinsToPriceInfo
		).reduce(
			(acc, [coinType, info]) => ({
				...acc,
				[coinType]: info.price,
			}),
			{}
		);
		return coinsToPrice;
	}
}<|MERGE_RESOLUTION|>--- conflicted
+++ resolved
@@ -38,15 +38,6 @@
 		return this.fetchApi(JSON.stringify(inputs.coins));
 	}
 
-<<<<<<< HEAD
-	public async getCoinSymbolsToPriceInfo(inputs: {
-		coinSymbols: CoinSymbol[];
-	}): Promise<CoinSymbolsToPriceInfo> {
-		return this.fetchApi(`symbols/${JSON.stringify(inputs.coinSymbols)}`);
-	}
-
-=======
->>>>>>> 5e88ef84
 	public async getCoinPrice(inputs: { coin: CoinType }): Promise<number> {
 		const priceInfo = await this.getCoinPriceInfo(inputs);
 		return priceInfo.price;
