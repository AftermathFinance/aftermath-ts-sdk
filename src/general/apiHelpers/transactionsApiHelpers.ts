<<<<<<< HEAD
import { TransactionArgument, Transaction } from "@mysten/sui/transactions";
=======
import {
	TransactionArgument,
	TransactionBlock,
	TransactionObjectArgument,
} from "@mysten/sui.js/transactions";
>>>>>>> 3ca29ed0
import {
	Balance,
	CoinTransactionObjectArgument,
	CoinType,
	ObjectId,
	SerializedTransaction,
	ServiceCoinData,
	SuiAddress,
	TransactionDigest,
	TransactionsWithCursor,
} from "../../types";
import { AftermathApi } from "../providers/aftermathApi";
<<<<<<< HEAD
import { SuiTransactionBlockResponseQuery } from "@mysten/sui/client";
=======
import { SuiTransactionBlockResponseQuery } from "@mysten/sui.js/client";
import { Helpers } from "../utils";
import { Sui } from "../..";
>>>>>>> 3ca29ed0

export class TransactionsApiHelpers {
	// =========================================================================
	//  Constructor
	// =========================================================================

	constructor(private readonly Provider: AftermathApi) {}

	// =========================================================================
	//  Public Methods
	// =========================================================================

	// =========================================================================
	//  Fetching
	// =========================================================================

	public fetchTransactionsWithCursor = async (inputs: {
		query: SuiTransactionBlockResponseQuery;
		cursor?: TransactionDigest;
		limit?: number;
	}): Promise<TransactionsWithCursor> => {
		const { query, cursor, limit } = inputs;

		const transactionsWithCursor =
			await this.Provider.provider.queryTransactionBlocks({
				...query,
				cursor,
				limit,
				options: {
					showEvents: true,
					showBalanceChanges: true,
					showEffects: true,
					showObjectChanges: true,
					showInput: true,
				},
			});

		return {
			transactions: transactionsWithCursor.data,
			nextCursor: transactionsWithCursor.nextCursor ?? null,
		};
	};

	public fetchSetGasBudgetForTx = async (inputs: {
		tx: Transaction;
	}): Promise<Transaction> => {
		const { tx } = inputs;

		const [txResponse, referenceGasPrice] = await Promise.all([
			this.Provider.provider.dryRunTransactionBlock({
				transactionBlock: await tx.build({
					client: this.Provider.provider,
				}),
			}),
			this.Provider.provider.getReferenceGasPrice(),
		]);

		const gasData = txResponse.effects.gasUsed;
		const gasUsed =
			BigInt(gasData.computationCost) + BigInt(gasData.storageCost);
		// scale up by 10% for safety margin
		const safeGasBudget = gasUsed + gasUsed / BigInt(10);

		tx.setGasBudget(safeGasBudget);
		tx.setGasPrice(referenceGasPrice);
		return tx;
	};

	public fetchSetGasBudgetAndSerializeTx = async (inputs: {
		tx: Transaction | Promise<Transaction>;
		isSponsoredTx?: boolean;
	}): Promise<SerializedTransaction> => {
		const { tx, isSponsoredTx } = inputs;

		if (isSponsoredTx) return (await tx).serialize();

		return (
			await this.fetchSetGasBudgetForTx({ tx: await tx })
		).serialize();
	};

	// =========================================================================
	//  Public Static Methods
	// =========================================================================

	// =========================================================================
	//  Helpers
	// =========================================================================

	public static createTxTarget = (
		packageAddress: string,
		packageName: string,
		functionName: string
	): `${string}::${string}::${string}` =>
		`${packageAddress}::${packageName}::${functionName}`;

	public static createBuildTxFunc = <Inputs>(
		func: (inputs: Inputs) => TransactionArgument
	): ((
		inputs: {
			walletAddress: SuiAddress;
		} & Omit<Inputs, "tx">
	) => Transaction) => {
		const builderFunc = (
			someInputs: {
				walletAddress: SuiAddress;
			} & Omit<Inputs, "tx">
		) => {
			const tx = new Transaction();
			tx.setSender(someInputs.walletAddress);

			func({
				tx,
				...someInputs,
			} as Inputs);

			return tx;
		};

		return builderFunc;
	};

	public static splitCoinTx(inputs: {
		tx: Transaction;
		coinType: CoinType;
		// coinId: TransactionArgument | ObjectId;
		coinId: ObjectId;
		amount: Balance;
	}) {
		const { tx, coinType, coinId, amount } = inputs;
		return tx.moveCall({
			target: this.createTxTarget(
				// Sui.constants.addresses.suiPackageId,
				"0x2",
				"coin",
				"split"
			),
			typeArguments: [coinType],
			arguments: [
				typeof coinId === "string" ? tx.object(coinId) : coinId, // Coin,
				tx.pure.u64(amount), // split_amount
			],
		});
	}

	public static serviceCoinDataFromCoinTxArg = (inputs: {
		coinTxArg: CoinTransactionObjectArgument | ObjectId;
	}): ServiceCoinData => {
		const { coinTxArg } = inputs;

		if (typeof coinTxArg === "string")
			return { Coin: Helpers.addLeadingZeroesToType(coinTxArg) };

		if (coinTxArg.kind === "NestedResult")
			return {
				[coinTxArg.kind]: [coinTxArg.index, coinTxArg.resultIndex],
			};

		if (coinTxArg.kind === "Result")
			return { [coinTxArg.kind]: coinTxArg.index };

		// Input
		return { [coinTxArg.kind]: coinTxArg.index };
	};

	public static coinTxArgFromServiceCoinData = (inputs: {
		serviceCoinData: ServiceCoinData;
	}): CoinTransactionObjectArgument => {
		const { serviceCoinData } = inputs;

		const key = Object.keys(serviceCoinData)[0];

		// TODO: handle all cases
		if (key === "Coin")
			throw new Error(
				"serviceCoinData in format { Coin: ObjectId } not supported"
			);

		// TODO: handle this cleaner
		const kind = key as "Input" | "NestedResult" | "Result";

		if (kind === "NestedResult") {
			return {
				kind,
				index: Object.values(serviceCoinData)[0][0],
				resultIndex: Object.values(serviceCoinData)[0][1],
			};
		}
		return {
			kind,
			index: Object.values(serviceCoinData)[0],
		};
	};

	// public static mergeCoinsTx(inputs: {
	// 	tx: Transaction;
	// 	coinType: CoinType;
	// 	destinationCoinId: TransactionArgument | string;
	// 	sources: TransactionArgument[] | ObjectId[];
	// }) {
	// 	const { tx, coinType, destinationCoinId, sources } = inputs;

	// 	// TODO: clean this up
	// 	const coinVec =
	// 		typeof sources[0] === "string"
	// 			? tx.makeMoveVec({
	// 					objects: sources.map((source) =>
	// 						tx.object(source as ObjectId)
	// 					),
	// 					type: `Coin<${coinType}>`,
	// 			  })
	// 			: sources;
	// 	return tx.moveCall({
	// 		target: this.createTxTarget(
	// 			Sui.constants.addresses.suiPackageId,
	// 			"pay",
	// 			"join_vec"
	// 		),
	// 		typeArguments: [coinType],
	// 		arguments: [
	// 			typeof destinationCoinId === "string"
	// 				? tx.object(destinationCoinId)
	// 				: destinationCoinId, // Coin,

	// 			// TODO: clean this up
	// 			// @ts-ignore
	// 			coinVec, // coins
	// 		],
	// 	});
	// }
}<|MERGE_RESOLUTION|>--- conflicted
+++ resolved
@@ -1,15 +1,10 @@
-<<<<<<< HEAD
-import { TransactionArgument, Transaction } from "@mysten/sui/transactions";
-=======
 import {
 	TransactionArgument,
-	TransactionBlock,
+	Transaction,
 	TransactionObjectArgument,
-} from "@mysten/sui.js/transactions";
->>>>>>> 3ca29ed0
+} from "@mysten/sui/transactions";
 import {
 	Balance,
-	CoinTransactionObjectArgument,
 	CoinType,
 	ObjectId,
 	SerializedTransaction,
@@ -19,13 +14,8 @@
 	TransactionsWithCursor,
 } from "../../types";
 import { AftermathApi } from "../providers/aftermathApi";
-<<<<<<< HEAD
 import { SuiTransactionBlockResponseQuery } from "@mysten/sui/client";
-=======
-import { SuiTransactionBlockResponseQuery } from "@mysten/sui.js/client";
 import { Helpers } from "../utils";
-import { Sui } from "../..";
->>>>>>> 3ca29ed0
 
 export class TransactionsApiHelpers {
 	// =========================================================================
@@ -172,28 +162,48 @@
 	}
 
 	public static serviceCoinDataFromCoinTxArg = (inputs: {
-		coinTxArg: CoinTransactionObjectArgument | ObjectId;
+		coinTxArg: TransactionArgument | ObjectId;
 	}): ServiceCoinData => {
 		const { coinTxArg } = inputs;
 
 		if (typeof coinTxArg === "string")
 			return { Coin: Helpers.addLeadingZeroesToType(coinTxArg) };
 
-		if (coinTxArg.kind === "NestedResult")
-			return {
-				[coinTxArg.kind]: [coinTxArg.index, coinTxArg.resultIndex],
-			};
-
-		if (coinTxArg.kind === "Result")
-			return { [coinTxArg.kind]: coinTxArg.index };
-
-		// Input
-		return { [coinTxArg.kind]: coinTxArg.index };
+		if ("GasCoin" in coinTxArg || typeof coinTxArg === "function")
+			throw new Error(
+				"unable to convert gas coin arg to service coin data"
+			);
+
+		return coinTxArg;
+
+		// if ("kind" in coinTxArg) {
+		// if (coinTxArg.kind === "NestedResult")
+		// 	return {
+		// 		[coinTxArg.kind]: [coinTxArg.index, coinTxArg.resultIndex],
+		// 	};
+
+		// if (coinTxArg.kind === "Result")
+		// 	return { [coinTxArg.kind]: coinTxArg.index };
+
+		// // Input
+		// return { [coinTxArg.kind]: coinTxArg.index };
+		// }
+
+		// if (coinTxArg.$kind === "NestedResult")
+		// 	return {
+		// 		[coinTxArg.$kind]: coinTxArg.NestedResult,
+		// 	};
+
+		// if (coinTxArg.$kind === "Result")
+		// 	return { [coinTxArg.$kind]: coinTxArg.Result };
+
+		// // Input
+		// return { [coinTxArg.$kind]: coinTxArg.Input };
 	};
 
 	public static coinTxArgFromServiceCoinData = (inputs: {
 		serviceCoinData: ServiceCoinData;
-	}): CoinTransactionObjectArgument => {
+	}): TransactionObjectArgument => {
 		const { serviceCoinData } = inputs;
 
 		const key = Object.keys(serviceCoinData)[0];
@@ -209,14 +219,16 @@
 
 		if (kind === "NestedResult") {
 			return {
-				kind,
-				index: Object.values(serviceCoinData)[0][0],
-				resultIndex: Object.values(serviceCoinData)[0][1],
+				NestedResult: Object.values(serviceCoinData)[0],
+			};
+		}
+		if (kind === "Input") {
+			return {
+				Input: Object.values(serviceCoinData)[0],
 			};
 		}
 		return {
-			kind,
-			index: Object.values(serviceCoinData)[0],
+			Result: Object.values(serviceCoinData)[0],
 		};
 	};
 
