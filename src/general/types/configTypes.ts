--- conflicted
+++ resolved
@@ -1,13 +1,10 @@
+import { CoinType } from "../../types";
+import { CoinDecimal } from "../../types";
+import { ObjectId, SuiAddress } from "./generalTypes";
+
 // =========================================================================
 //  Name Only
 // =========================================================================
-
-<<<<<<< HEAD
-import { CoinType } from "../../types";
-=======
-import { CoinDecimal } from "../../types";
->>>>>>> 8d793409
-import { ObjectId, SuiAddress } from "./generalTypes";
 
 export type RpcEndpoint = string;
 
