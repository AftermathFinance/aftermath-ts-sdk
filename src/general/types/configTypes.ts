import { Sui } from "../../packages";
import { CoinType } from "../../types";
import { CoinDecimal } from "../../types";
import { ObjectId, SuiAddress } from "./generalTypes";

// =========================================================================
//  Name Only
// =========================================================================

export type RpcEndpoint = string;

// =========================================================================
//  All Addresses
// =========================================================================

export interface ConfigAddresses {
	faucet?: FaucetAddresses;
	staking?: StakingAddresses;
	pools?: PoolsAddresses;
	daoFeePools?: DaoFeePoolsAddresses;
	suiFrens?: SuiFrensAddresses;
	nftAmm?: NftAmmAddresses;
	router?: RouterAddresses;
	referralVault?: ReferralVaultAddresses;
	perpetuals?: PerpetualsAddresses;
	farms?: FarmsAddresses;
	dynamicGas?: DynamicGasAddresses;
	scallop?: ScallopAddresses;
	leveragedStaking?: LeveragedStakingAddresses;
	dca?: DcaAddresses;
	limitOrders?: LimitAddresses;
	sharedCustody?: SharedCustodyAddresses;
	nfts?: NftsAddresses;
}

// =========================================================================
//  Addresses By Package
// =========================================================================

export interface FaucetAddresses {
	packages: {
		faucet: SuiAddress;
		suiFrensGenesisWrapper: SuiAddress;
	};
	objects: {
		faucet: ObjectId;
		suiFrensMint: ObjectId;
	};
}

export interface StakingAddresses {
	packages: {
		lsd: SuiAddress;
		afsui: SuiAddress;
		events: SuiAddress;
	};
	objects: {
		stakedSuiVault: ObjectId;
		stakedSuiVaultState: ObjectId;
		safe: ObjectId;
		treasury: ObjectId;
		referralVault: ObjectId;
		validatorConfigsTable: ObjectId;
		aftermathValidator: ObjectId;
	};
}

export interface LeveragedStakingAddresses {
	packages: {
		leveragedAfSui: SuiAddress;
		leveragedAfSuiInitial: SuiAddress;
	};
	objects: {
		leveragedAfSuiState: ObjectId;
		afSuiSuiPoolId: ObjectId;
	};
}

export interface PoolsAddresses {
	packages: {
		amm: SuiAddress;
		ammInterface: SuiAddress;
		events: SuiAddress;
		eventsV2: SuiAddress;
	};
	objects: {
		poolRegistry: ObjectId;
		protocolFeeVault: ObjectId;
		treasury: ObjectId;
		insuranceFund: ObjectId;
		lpCoinsTable: ObjectId;
	};
	other?: {
		createLpCoinPackageCompilations: Record<CoinDecimal, string>;
	};
}

export interface DaoFeePoolsAddresses {
	packages: {
		amm: SuiAddress;
	};
	objects: {
		version: ObjectId;
	};
}

export interface SuiFrensAddresses {
	packages: {
		suiFrens: SuiAddress;
		suiFrensBullshark: SuiAddress;
		accessories: SuiAddress;
		suiFrensVault: SuiAddress;
		suiFrensVaultCapyLabsExtension: SuiAddress;
	};
	objects: {
		capyLabsApp: ObjectId;
		suiFrensVault: ObjectId;
		suiFrensVaultStateV1: ObjectId;
		suiFrensVaultStateV1MetadataTable: ObjectId;
		suiFrensVaultCapyLabsExtension: ObjectId;
	};
}

export interface NftAmmAddresses {
	packages: {
		nftAmm: SuiAddress;
	};
	objects: {
		protocolFeeVault: ObjectId;
		treasury: ObjectId;
		insuranceFund: ObjectId;
		referralVault: ObjectId;
	};
}

export interface RouterAddresses {
	packages: {
		utils: SuiAddress;
	};
}

export interface ReferralVaultAddresses {
	packages: {
		referralVault: SuiAddress;
	};
	objects: {
		referralVault: ObjectId;
	};
}

export interface PerpetualsAddresses {
	packages: {
		perpetuals: SuiAddress;
		events: SuiAddress;
	};
	objects: {
		registry: ObjectId;
	};
}

export interface FarmsAddresses {
	packages: {
		vaults: SuiAddress;
		vaultsInitial: SuiAddress;
		vaultsV2: SuiAddress;
		eventsV2: SuiAddress;
	};
	objects: {
		version: ObjectId;
	};
}

export interface DynamicGasAddresses {
	sponsorAddress: SuiAddress;
}

<<<<<<< HEAD
=======
export interface OracleAddresses {
	packages: {
		events: SuiAddress;
		oracleReader: SuiAddress;
	};
}

>>>>>>> e9bf38c6
export interface ScallopAddresses {
	objects: {
		version: ObjectId;
		afSuiMarket: ObjectId;
		coinDecimalsRegistry: ObjectId;
		xOracle: ObjectId;
	};
}

export interface DcaAddresses {
	packages: {
		dca: SuiAddress;
		events: SuiAddress;
		eventsV2: SuiAddress;
	};
	objects: {
		readonly config: ObjectId;
	};
}

export interface LimitAddresses {
	packages: {
		limitOrders: SuiAddress;
		events: SuiAddress;
	};
}

export interface SharedCustodyAddresses {
	address: ObjectId;
	publicKey: ObjectId;
}

export interface NftsAddresses {
	packages: {
		mystenTransferPolicy: SuiAddress;
	};
}<|MERGE_RESOLUTION|>--- conflicted
+++ resolved
@@ -174,16 +174,6 @@
 	sponsorAddress: SuiAddress;
 }
 
-<<<<<<< HEAD
-=======
-export interface OracleAddresses {
-	packages: {
-		events: SuiAddress;
-		oracleReader: SuiAddress;
-	};
-}
-
->>>>>>> e9bf38c6
 export interface ScallopAddresses {
 	objects: {
 		version: ObjectId;
