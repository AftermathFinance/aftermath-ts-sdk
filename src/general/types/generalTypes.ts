--- conflicted
+++ resolved
@@ -9,17 +9,13 @@
  * Represents a token or currency balance in the system, defined as a bigint.
  */
 export type Balance = bigint;
-<<<<<<< HEAD
+
+/**
+ * Represents a fixed-point integer using a bigint. May be used for calculations requiring
+ * precision (e.g., decimal-like math).
+ */
 export type IFixed = bigint;
 export type SuiCheckpoint = bigint;
-=======
->>>>>>> e9bf38c6
-
-/**
- * Represents a fixed-point integer using a bigint. May be used for calculations requiring
- * precision (e.g., decimal-like math).
- */
-export type IFixed = bigint;
 
 /**
  * Represents a gas budget for transactions. Typically a raw `number`.
