--- conflicted
+++ resolved
@@ -8,11 +8,7 @@
 export interface EventOnChain<Fields> {
 	id: {
 		txDigest: TransactionDigest;
-<<<<<<< HEAD
-		eventSeq: string; // NOTE: should this be BigIntAsString ?
-=======
-		eventSeq: string;
->>>>>>> 33a93220
+		eventSeq: BigIntAsString;
 	};
 	packageId: ObjectId;
 	transactionModule: ModuleName;
