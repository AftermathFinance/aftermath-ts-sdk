--- conflicted
+++ resolved
@@ -80,11 +80,8 @@
 	public Wallet = (address: SuiAddress) => new Wallet(address, this.network);
 	public Coin = (coinType?: CoinType) => new Coin(coinType, this.network);
 	public HistoricalData = () => new HistoricalData(this.network);
-<<<<<<< HEAD
 	// public PriceFeeds = () => new PriceFeeds(this.network);
-=======
 	public DynamicGas = () => new DynamicGas(this.network);
->>>>>>> 8d793409
 
 	// =========================================================================
 	//  Utils
