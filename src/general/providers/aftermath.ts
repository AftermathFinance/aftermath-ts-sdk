--- conflicted
+++ resolved
@@ -94,14 +94,11 @@
 	public NftAmm = () => new NftAmm(this.network);
 	public ReferralVault = () => new ReferralVault(this.network);
 	public Perpetuals = () => new Perpetuals(this.network);
-<<<<<<< HEAD
 	public Oracle = () => new Oracle(this.network);
-=======
 	/**
 	 * Creates a new instance of the Farms class.
 	 * @returns A new instance of the Farms class.
 	 */
->>>>>>> 86afc4bd
 	public Farms = () => new Farms(this.network);
 
 	// =========================================================================
