--- conflicted
+++ resolved
@@ -27,11 +27,8 @@
 import { CoinGeckoPricesApi } from "../prices/coingecko/coinGeckoPricesApi";
 import { PlaceholderHistoricalDataApi } from "../historicalData/placeholderHistoricalDataApi";
 import { PerpetualsApi } from "../../packages/perpetuals/api/perpetualsApi";
-<<<<<<< HEAD
 import { OracleApi } from "../../packages/oracle/api/oracleApi";
-=======
 import { CoinGeckoCoinApiId } from "../prices/coingecko/coinGeckoTypes";
->>>>>>> b95cfe25
 
 export class AftermathApi {
 	// =========================================================================
@@ -133,14 +130,11 @@
 	public NftAmm = () => new NftAmmApi(this);
 	public ReferralVault = () => new ReferralVaultApi(this);
 	public Perpetuals = () => new PerpetualsApi(this);
-<<<<<<< HEAD
 	public Oracle = () => new OracleApi(this);
-=======
 
 	public Router = (
 		protocols?: RouterProtocolName[],
 		regularOptions?: PartialRouterOptions,
 		preAsyncOptions?: Partial<RouterSynchronousOptions>
 	) => new RouterApi(this, protocols, regularOptions, preAsyncOptions);
->>>>>>> b95cfe25
 }