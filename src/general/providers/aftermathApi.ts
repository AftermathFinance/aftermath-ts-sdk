import { ConfigAddresses } from "../types/configTypes";
import { PoolsApi } from "../../packages/pools/api/poolsApi";
import { FaucetApi } from "../../packages/faucet/api/faucetApi";
import { CoinApi } from "../../packages/coin/api/coinApi";
import { DynamicFieldsApiHelpers } from "../apiHelpers/dynamicFieldsApiHelpers";
import { EventsApiHelpers } from "../apiHelpers/eventsApiHelpers";
import { InspectionsApiHelpers } from "../apiHelpers/inspectionsApiHelpers";
import { ObjectsApiHelpers } from "../apiHelpers/objectsApiHelpers";
import { TransactionsApiHelpers } from "../apiHelpers/transactionsApiHelpers";
import { SuiApi } from "../../packages/sui/api/suiApi";
import { WalletApi } from "../wallet/walletApi";
import { RouterApi } from "../../packages/router/api/routerApi";
import { SuiFrensApi } from "../../packages/suiFrens/api/suiFrensApi";
import { StakingApi } from "../../packages/staking/api/stakingApi";
import { NftAmmApi } from "../../packages/nftAmm/api/nftAmmApi";
import { ReferralVaultApi } from "../../packages/referralVault/api/referralVaultApi";
import {
	ModuleName,
	MoveErrorCode,
	ObjectId,
	// ScallopProviders,
	UniqueId,
} from "../../types";
import { PerpetualsApi } from "../../packages/perpetuals/api/perpetualsApi";
import { OracleApi } from "../../packages/oracle/api/oracleApi";
import { FarmsApi } from "../../packages/farms/api/farmsApi";
import { SuiClient } from "@mysten/sui/client";
import { SuiClient as SuiClientV0 } from "@mysten/sui.js/client";
import { DcaApi } from "../../packages/dca/api/dcaApi";
import { LeveragedStakingApi } from "../../packages/leveragedStaking/api/leveragedStakingApi";
import { NftsApi } from "../nfts/nftsApi";
import { Helpers } from "../utils";
import { MoveErrorsInterface } from "../types/moveErrorsInterface";
<<<<<<< HEAD
import { RouterPricesApi } from "../prices/router/routerPricesApi";
// import { Networkish } from "ethers";
=======
>>>>>>> 0f43324c

/**
 * This class represents the Aftermath API and provides helper methods for various functionalities.
 * @class
 */
export class AftermathApi {
	// =========================================================================
	//  Helpers
	// =========================================================================

	public static helpers = {
		// =========================================================================
		//  General
		// =========================================================================

		dynamicFields: DynamicFieldsApiHelpers,
		events: EventsApiHelpers,
		inspections: InspectionsApiHelpers,
		objects: ObjectsApiHelpers,
		transactions: TransactionsApiHelpers,

		// =========================================================================
		//  Utils
		// =========================================================================

		wallet: WalletApi,

		// =========================================================================
		//  General Packages
		// =========================================================================

		coin: CoinApi,
		sui: SuiApi,
	};

	// =========================================================================
	//  Constructor
	// =========================================================================

	/**
	 * Creates an instance of AftermathApi.
	 * @param provider - The SuiClient instance to use for interacting with the blockchain.
	 * @param addresses - The configuration addresses for the Aftermath protocol.
	 * @param indexerCaller - The IndexerCaller instance to use for querying the blockchain.
	 * @param apiKey - (Optional) The API key to use for querying CoinGecko for token prices.
	 */
	public constructor(
		public readonly provider: SuiClient,
		public readonly addresses: ConfigAddresses,
<<<<<<< HEAD
		public readonly indexerCaller: IndexerCaller,
		private readonly config?: {
			coinGecko?: {
				apiKey?: string;
				coinApiIdsToCoinTypes?: Record<CoinGeckoCoinApiId, CoinType[]>;
			};
			infura?: {
				// network: Networkish;
				projectId: string;
				projectSecret: string;
			};
		},
=======
>>>>>>> 0f43324c
		public readonly providerV0?: SuiClientV0
	) {}

	// =========================================================================
	//  Class Object Creation
	// =========================================================================

	// =========================================================================
	//  General
	// =========================================================================

	public DynamicFields = () => new DynamicFieldsApiHelpers(this);
	public Events = () => new EventsApiHelpers(this);
	public Inspections = () => new InspectionsApiHelpers(this);
	public Objects = () => new ObjectsApiHelpers(this);
	public Transactions = () => new TransactionsApiHelpers(this);

	// =========================================================================
	//  Utils
	// =========================================================================

	public Wallet = () => new WalletApi(this);
	public Nfts = () => new NftsApi(this);

<<<<<<< HEAD
	public Prices = this?.config?.coinGecko?.apiKey
		? () =>
				new CoinGeckoPricesApi(
					this,
					this?.config?.coinGecko?.apiKey ?? "",
					this?.config?.coinGecko?.coinApiIdsToCoinTypes ?? {}
				)
		: // () => new RouterPricesApi(this)
		  () => new PlaceholderPricesApi();

	public HistoricalData = this?.config?.coinGecko?.apiKey
		? () =>
				new HistoricalDataApi(
					this,
					this?.config?.coinGecko?.apiKey ?? ""
					// this?.config?.coinGecko?.coinApiIdsToCoinTypes ?? {}
				)
		: () => new PlaceholderHistoricalDataApi();

	// public PriceFeeds = new PriceFeedsApi(this.pythPriceServiceEndpoint);

=======
>>>>>>> 0f43324c
	// =========================================================================
	//  General Packages
	// =========================================================================

	public Coin = () =>
		new CoinApi(
			this,
			this?.config?.coinGecko?.apiKey
			// this?.config?.infura
		);
	public Sui = () => new SuiApi(this);

	// =========================================================================
	//  Aftermath Packages
	// =========================================================================

	public Pools = () => new PoolsApi(this);
	public Faucet = () => new FaucetApi(this);
	public SuiFrens = () => new SuiFrensApi(this);
	public Staking = () => new StakingApi(this);
	public NftAmm = () => new NftAmmApi(this);
	public ReferralVault = () => new ReferralVaultApi(this);
	public Perpetuals = () => new PerpetualsApi(this);
	public Oracle = () => new OracleApi(this);
	public Farms = () => new FarmsApi(this);
	public Dca = () => new DcaApi(this);
	// public Multisig = () => new MultisigApi(this);

	/**
	 * Creates a new instance of the RouterApi class.
	 * @returns A new instance of the RouterApi class.
	 */
	public Router = () => new RouterApi(this);

	public LeveragedStaking = (
		ScallopProviders?: any // ScallopProviders
	) => new LeveragedStakingApi(this, ScallopProviders);

	// =========================================================================
	//  Helpers
	// =========================================================================

	public translateMoveErrorMessage = <T extends MoveErrorsInterface>(inputs: {
		errorMessage: string;
	}):
		| {
				errorCode: MoveErrorCode;
				packageId: ObjectId;
				module: ModuleName;
				error: string;
		  }
		| undefined => {
		const { errorMessage } = inputs;

		// TODO: make this work more cleanly
		const packageApis: (() => T)[] = [
			// @ts-ignore
			this.Pools,
			// @ts-ignore
			this.Staking,
			// @ts-ignore
			this.Perpetuals,
			// @ts-ignore
			this.Farms,
			// @ts-ignore
			this.Router,
		];
		for (const packageApi of packageApis) {
			try {
				const moveErrors = packageApi().moveErrors;
				const translation = Helpers.translateMoveErrorMessage({
					errorMessage,
					moveErrors,
				});
				if (!translation) continue;

				return translation;
			} catch (e) {}
		}

		return undefined;
	};
}<|MERGE_RESOLUTION|>--- conflicted
+++ resolved
@@ -31,11 +31,6 @@
 import { NftsApi } from "../nfts/nftsApi";
 import { Helpers } from "../utils";
 import { MoveErrorsInterface } from "../types/moveErrorsInterface";
-<<<<<<< HEAD
-import { RouterPricesApi } from "../prices/router/routerPricesApi";
-// import { Networkish } from "ethers";
-=======
->>>>>>> 0f43324c
 
 /**
  * This class represents the Aftermath API and provides helper methods for various functionalities.
@@ -85,21 +80,6 @@
 	public constructor(
 		public readonly provider: SuiClient,
 		public readonly addresses: ConfigAddresses,
-<<<<<<< HEAD
-		public readonly indexerCaller: IndexerCaller,
-		private readonly config?: {
-			coinGecko?: {
-				apiKey?: string;
-				coinApiIdsToCoinTypes?: Record<CoinGeckoCoinApiId, CoinType[]>;
-			};
-			infura?: {
-				// network: Networkish;
-				projectId: string;
-				projectSecret: string;
-			};
-		},
-=======
->>>>>>> 0f43324c
 		public readonly providerV0?: SuiClientV0
 	) {}
 
@@ -124,40 +104,11 @@
 	public Wallet = () => new WalletApi(this);
 	public Nfts = () => new NftsApi(this);
 
-<<<<<<< HEAD
-	public Prices = this?.config?.coinGecko?.apiKey
-		? () =>
-				new CoinGeckoPricesApi(
-					this,
-					this?.config?.coinGecko?.apiKey ?? "",
-					this?.config?.coinGecko?.coinApiIdsToCoinTypes ?? {}
-				)
-		: // () => new RouterPricesApi(this)
-		  () => new PlaceholderPricesApi();
-
-	public HistoricalData = this?.config?.coinGecko?.apiKey
-		? () =>
-				new HistoricalDataApi(
-					this,
-					this?.config?.coinGecko?.apiKey ?? ""
-					// this?.config?.coinGecko?.coinApiIdsToCoinTypes ?? {}
-				)
-		: () => new PlaceholderHistoricalDataApi();
-
-	// public PriceFeeds = new PriceFeedsApi(this.pythPriceServiceEndpoint);
-
-=======
->>>>>>> 0f43324c
 	// =========================================================================
 	//  General Packages
 	// =========================================================================
 
-	public Coin = () =>
-		new CoinApi(
-			this,
-			this?.config?.coinGecko?.apiKey
-			// this?.config?.infura
-		);
+	public Coin = () => new CoinApi(this);
 	public Sui = () => new SuiApi(this);
 
 	// =========================================================================
