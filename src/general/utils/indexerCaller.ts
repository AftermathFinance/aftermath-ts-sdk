--- conflicted
+++ resolved
@@ -84,11 +84,7 @@
 	// =========================================================================
 
 	private static indexerBaseUrlForNetwork(network: SuiNetwork | Url): Url {
-<<<<<<< HEAD
-		if (network === "MAINNET") return "http://15.204.90.115:8083";
-=======
 		if (network === "MAINNET") return "http://135.148.26.42:80";
->>>>>>> 8d793409
 		if (network === "TESTNET") return "http://15.204.90.115:8086";
 		if (network === "DEVNET") return "http://15.204.90.115:9986";
 		if (network === "LOCAL") return "http://localhost:8080";
