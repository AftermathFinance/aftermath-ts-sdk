import { Transaction } from "@mysten/sui/transactions";
import {
	ApiEventsBody,
	ApiIndexerEventsBody,
<<<<<<< HEAD
	Byte,
=======
	CallerConfig,
>>>>>>> cb5d32d7
	EventsWithCursor,
	IndexerEventsWithCursor,
	SerializedTransaction,
	SuiAddress,
	SuiNetwork,
	UniqueId,
	Url,
} from "../../types";
import { Helpers } from "./helpers";
import { TransactionBlock } from "@mysten/sui.js/transactions";
import { bcs } from "@mysten/sui/bcs";

export class Caller {
	protected readonly apiBaseUrl?: Url;

	// =========================================================================
	//  Constructor
	// =========================================================================

	constructor(
		public readonly config: CallerConfig = {},
		private readonly apiUrlPrefix: Url = ""
	) {
		this.apiBaseUrl =
			this.config.network === undefined
				? undefined
				: Caller.apiBaseUrlForNetwork(this.config.network);
	}

	// =========================================================================
	//  Private Methods
	// =========================================================================

	private static async fetchResponseToType<OutputType>(
		response: Response,
		disableBigIntJsonParsing: boolean
	): Promise<OutputType> {
		if (!response.ok) throw new Error(await response.text());

		const json = JSON.stringify(await response.json());
		const output = disableBigIntJsonParsing
			? JSON.parse(json)
			: Helpers.parseJsonWithBigint(json);
		return output as OutputType;
	}

	// =========================================================================
	//  Api Calling
	// =========================================================================

	private static apiBaseUrlForNetwork(network: SuiNetwork): Url {
		if (network === "MAINNET") return "https://aftermath.finance";
		if (network === "TESTNET") return "https://testnet.aftermath.finance";
		if (network === "DEVNET") return "https://devnet.aftermath.finance";
		if (network === "LOCAL") return "http://localhost:3000";

		const safeUrl =
			network.slice(-1) === "/" ? network.slice(0, -1) : network;
		return safeUrl;
	}

	private urlForApiCall = (url: string): Url => {
		if (this.apiBaseUrl === undefined)
			throw new Error("no apiBaseUrl: unable to fetch data");

		// TODO: handle url prefixing and api calls based on network differently
		return `${this.apiBaseUrl}/api/${
<<<<<<< HEAD
			this.apiUrlPrefix === ""
				? ""
				: this.apiUrlPrefix + (url === "" ? "" : "/")
=======
			this.apiUrlPrefix + (url === "" ? "" : "/")
>>>>>>> cb5d32d7
		}${url}`;
	};

	// =========================================================================
	//  Protected Methods
	// =========================================================================

	// =========================================================================
	//  Api Calling
	// =========================================================================

	protected async fetchApi<Output, BodyType = undefined>(
		url: Url,
		body?: BodyType,
		signal?: AbortSignal,
		options?: {
			disableBigIntJsonParsing?: boolean;
		}
	): Promise<Output> {
		if (!options?.disableBigIntJsonParsing) {
			(() => {
				// this allows BigInt to be JSON serialized (as string)
				(BigInt.prototype as any).toJSON = function () {
					return this.toString() + "n";
				};
			})();
		}

		const apiCallUrl = this.urlForApiCall(url);

		const headers = {
			// "Content-Type": "text/plain",
			"Content-Type": "application/json",
			...(this.config.accessToken
				? { Authorization: `Bearer ${this.config.accessToken}` }
				: {}),
		};
		const uncastResponse = await (body === undefined
			? fetch(apiCallUrl, {
<<<<<<< HEAD
					headers: {
						"Content-Type": "application/json",
					},
=======
					headers,
>>>>>>> cb5d32d7
					signal,
			  })
			: fetch(apiCallUrl, {
					method: "POST",
<<<<<<< HEAD
					headers: {
						"Content-Type": "application/json",
					},
=======
>>>>>>> cb5d32d7
					body: JSON.stringify(body),
					headers,
					signal,
			  }));

		const response = await Caller.fetchResponseToType<Output>(
			uncastResponse,
			options?.disableBigIntJsonParsing!!
		);
		return response;
	}

	protected async fetchApiTransaction<BodyType = undefined>(
		url: Url,
		body?: BodyType & { walletAddress: SuiAddress },
		signal?: AbortSignal,
		options?: {
			disableBigIntJsonParsing?: boolean;
			txKind?: boolean;
		}
	) {
		const txKind = await this.fetchApi<SerializedTransaction, BodyType>(
			url,
			body,
			signal,
			options
		);
		const tx = options?.txKind
			? Transaction.fromKind(txKind)
			: Transaction.from(txKind);
		// NOTE: is this needed ?
		if (body?.walletAddress) {
			tx.setSender(body.walletAddress);
		}
		return tx;
	}

	protected async fetchApiTransactionV0<BodyType = undefined>(
		url: Url,
		body?: BodyType,
		signal?: AbortSignal,
		options?: {
			disableBigIntJsonParsing?: boolean;
		}
	) {
		return TransactionBlock.from(
			await this.fetchApi<SerializedTransaction, BodyType>(
				url,
				body,
				signal,
				options
			)
		);
	}

	protected async fetchApiEvents<EventType, BodyType = ApiEventsBody>(
		url: Url,
		body: BodyType,
		signal?: AbortSignal,
		options?: {
			disableBigIntJsonParsing?: boolean;
		}
	) {
		return this.fetchApi<EventsWithCursor<EventType>, BodyType>(
			url,
			body,
			signal,
			options
		);
	}

	protected async fetchApiIndexerEvents<
		EventType,
		BodyType extends ApiIndexerEventsBody
	>(
		url: Url,
		body: BodyType,
		signal?: AbortSignal,
		options?: {
			disableBigIntJsonParsing?: boolean;
		}
	): Promise<IndexerEventsWithCursor<EventType>> {
		const events = await this.fetchApi<EventType[], BodyType>(
			url,
			body,
			signal,
			options
		);
		// TODO: handle this logic on af-fe instead (to handle max limit case)
		return {
			events,
			nextCursor:
				events.length < (body.limit ?? 1)
					? undefined
					: events.length + (body.cursor ?? 0),
		};
	}

	protected setAccessToken = (accessToken: UniqueId) => {
		this.config.accessToken = accessToken;
	};
}<|MERGE_RESOLUTION|>--- conflicted
+++ resolved
@@ -2,11 +2,7 @@
 import {
 	ApiEventsBody,
 	ApiIndexerEventsBody,
-<<<<<<< HEAD
-	Byte,
-=======
 	CallerConfig,
->>>>>>> cb5d32d7
 	EventsWithCursor,
 	IndexerEventsWithCursor,
 	SerializedTransaction,
@@ -74,13 +70,7 @@
 
 		// TODO: handle url prefixing and api calls based on network differently
 		return `${this.apiBaseUrl}/api/${
-<<<<<<< HEAD
-			this.apiUrlPrefix === ""
-				? ""
-				: this.apiUrlPrefix + (url === "" ? "" : "/")
-=======
 			this.apiUrlPrefix + (url === "" ? "" : "/")
->>>>>>> cb5d32d7
 		}${url}`;
 	};
 
@@ -112,7 +102,6 @@
 		const apiCallUrl = this.urlForApiCall(url);
 
 		const headers = {
-			// "Content-Type": "text/plain",
 			"Content-Type": "application/json",
 			...(this.config.accessToken
 				? { Authorization: `Bearer ${this.config.accessToken}` }
@@ -120,23 +109,11 @@
 		};
 		const uncastResponse = await (body === undefined
 			? fetch(apiCallUrl, {
-<<<<<<< HEAD
-					headers: {
-						"Content-Type": "application/json",
-					},
-=======
 					headers,
->>>>>>> cb5d32d7
 					signal,
 			  })
 			: fetch(apiCallUrl, {
 					method: "POST",
-<<<<<<< HEAD
-					headers: {
-						"Content-Type": "application/json",
-					},
-=======
->>>>>>> cb5d32d7
 					body: JSON.stringify(body),
 					headers,
 					signal,
