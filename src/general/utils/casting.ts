--- conflicted
+++ resolved
@@ -12,10 +12,7 @@
 import { IFixedUtils } from "./iFixedUtils";
 import { PerpetualsApiCasting } from "../../packages/perpetuals/api/perpetualsApiCasting";
 import { FarmsApiCasting } from "../../packages/farms/api/farmsApiCasting";
-<<<<<<< HEAD
 import { LeveragedStakingApiCasting } from "../../packages/leveragedStaking/api/leveragedStakingApiCasting";
-
-=======
 import { CoinsToBalance, Helpers } from "../..";
 import { IndexerSwapVolumeResponse } from "../types/castingTypes";
 import { SuiObjectResponse } from "@mysten/sui.js/client";
@@ -24,7 +21,6 @@
  * Utility class for casting and conversion functions.
  * @class
  */
->>>>>>> 2b68ae07
 export class Casting {
 	// =========================================================================
 	//  Api Casting
