--- conflicted
+++ resolved
@@ -91,7 +91,6 @@
 
 	public static addressFromBytes = (bytes: Byte[]): SuiAddress =>
 		Helpers.addLeadingZeroesToType(
-<<<<<<< HEAD
 			"0x" +
 				bytes
 					.reverse()
@@ -104,10 +103,6 @@
 
 	public static bytesFromStringBytes = (bytes: string[]): Byte[] =>
 		bytes.map((byte) => Number(byte));
-=======
-			"0x" + bcs.de("address", new Uint8Array(bytes))
-		);
->>>>>>> 5e88ef84
 
 	public static unwrapDeserializedOption = (
 		deserializedData: any
