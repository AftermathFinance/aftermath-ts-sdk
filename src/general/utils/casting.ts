import { bcs } from "@mysten/sui.js/bcs";
import { SuiFrensApiCasting } from "../../packages/suiFrens/api/suiFrensApiCasting";
import { FaucetApiCasting } from "../../packages/faucet/api/faucetApiCasting";
import { NftAmmApiCasting } from "../../packages/nftAmm/api/nftAmmApiCasting";
import { PoolsApiCasting } from "../../packages/pools/api/poolsApiCasting";
import { StakingApiCasting } from "../../packages/staking/api/stakingApiCasting";
import { Byte, SuiAddress } from "../types";
import { RouterApiCasting } from "../../packages/router/api/routerApiCasting";
import { TypeName } from "@mysten/bcs";
import { BCS } from "@mysten/bcs";
import { FixedUtils } from "./fixedUtils";
import { IFixedUtils } from "./iFixedUtils";
import { PerpetualsApiCasting } from "../../packages/perpetuals/api/perpetualsApiCasting";
import { FarmsApiCasting } from "../../packages/farms/api/farmsApiCasting";
<<<<<<< HEAD
import { CoinsToBalance, Helpers } from "../..";
import { IndexerSwapVolumeResponse } from "../types/castingTypes";
=======
import { SuiObjectResponse } from "@mysten/sui.js/client";
>>>>>>> 36456418

/**
 * Utility class for casting and conversion functions.
 * @class
 */
export class Casting {
	// =========================================================================
	//  Api Casting
	// =========================================================================

	public static pools = PoolsApiCasting;
	public static suiFrens = SuiFrensApiCasting;
	public static faucet = FaucetApiCasting;
	public static staking = StakingApiCasting;
	public static nftAmm = NftAmmApiCasting;
	public static router = RouterApiCasting;
	public static perpetuals = PerpetualsApiCasting;
	public static farms = FarmsApiCasting;

	// =========================================================================
	//  Constants
	// =========================================================================

	// =========================================================================
	//  Fixed / IFixed
	// =========================================================================

	public static Fixed = FixedUtils;
	public static IFixed = IFixedUtils;

	public static u64MaxBigInt: bigint = BigInt("0xFFFFFFFFFFFFFFFF");

	// =========================================================================
	//  Functions
	// =========================================================================

	// =========================================================================
	//  Fixed
	// =========================================================================

	// TODO: only use fixed class for these functions, remove from here

	public static numberToFixedBigInt = (a: number): bigint =>
		BigInt(Math.floor(a * this.Fixed.fixedOneN));
	public static bigIntToFixedNumber = (a: bigint): number =>
		Number(a) / this.Fixed.fixedOneN;

	public static scaleNumberByBigInt = (scalar: number, int: bigint): bigint =>
		BigInt(Math.floor(scalar * Number(int)));

	// =========================================================================
	//  Bytes / BCS
	// =========================================================================

	public static stringFromBytes = (bytes: Byte[]) =>
		String.fromCharCode.apply(null, bytes);

	public static bigIntFromBytes = (bytes: Byte[]) =>
		BigInt(
			"0x" +
				bytes
					.reverse()
					.map((byte) => byte.toString(16).padStart(2, "0"))
					.join("")
		);

	public static addressFromBytes = (bytes: Byte[]): SuiAddress =>
		"0x" + bcs.de("address", new Uint8Array(bytes));

	public static unwrapDeserializedOption = (
		deserializedData: any
	): any | undefined => {
		return "vec" in deserializedData
			? deserializedData.vec.length > 0
				? deserializedData.vec[0]
				: undefined
			: undefined;
	};

	public static u8VectorFromString = (str: string) => {
		const textEncode = new TextEncoder();
		const encodedStr = textEncode.encode(str);

		let uint8s: number[] = [];
		for (const uint8 of encodedStr.values()) {
			uint8s.push(uint8);
		}
		return uint8s;
	};

	public static normalizeSlippageTolerance = (slippageTolerance: number) => {
		return slippageTolerance / 100;
	};

<<<<<<< HEAD
=======
	public static castObjectBcs = <T>(inputs: {
		suiObjectResponse: SuiObjectResponse;
		typeName: TypeName;
		fromDeserialized: (deserialized: any) => T;
		bcs: BCS;
	}): T => {
		const { suiObjectResponse, typeName, fromDeserialized } = inputs;

		const deserialized = inputs.bcs.de(
			typeName,
			this.bcsBytesFromSuiObjectResponse(suiObjectResponse),
			"base64"
		);
		return fromDeserialized(deserialized);
	};

	public static bcsBytesFromSuiObjectResponse(
		suiObjectResponse: SuiObjectResponse
	): string {
		const rawData = suiObjectResponse.data?.bcs;
		if (rawData && "bcsBytes" in rawData) return rawData.bcsBytes;
		throw new Error(
			`no bcs bytes found on object: ${suiObjectResponse.data?.objectId}`
		);
	}
>>>>>>> 36456418
}<|MERGE_RESOLUTION|>--- conflicted
+++ resolved
@@ -12,12 +12,9 @@
 import { IFixedUtils } from "./iFixedUtils";
 import { PerpetualsApiCasting } from "../../packages/perpetuals/api/perpetualsApiCasting";
 import { FarmsApiCasting } from "../../packages/farms/api/farmsApiCasting";
-<<<<<<< HEAD
 import { CoinsToBalance, Helpers } from "../..";
 import { IndexerSwapVolumeResponse } from "../types/castingTypes";
-=======
 import { SuiObjectResponse } from "@mysten/sui.js/client";
->>>>>>> 36456418
 
 /**
  * Utility class for casting and conversion functions.
@@ -112,8 +109,6 @@
 		return slippageTolerance / 100;
 	};
 
-<<<<<<< HEAD
-=======
 	public static castObjectBcs = <T>(inputs: {
 		suiObjectResponse: SuiObjectResponse;
 		typeName: TypeName;
@@ -139,5 +134,4 @@
 			`no bcs bytes found on object: ${suiObjectResponse.data?.objectId}`
 		);
 	}
->>>>>>> 36456418
 }