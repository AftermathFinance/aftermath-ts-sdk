import { BcsType, bcs } from "@mysten/sui/bcs";
import { SuiFrensApiCasting } from "../../packages/suiFrens/api/suiFrensApiCasting";
import { FaucetApiCasting } from "../../packages/faucet/api/faucetApiCasting";
import { NftAmmApiCasting } from "../../packages/nftAmm/api/nftAmmApiCasting";
import { PoolsApiCasting } from "../../packages/pools/api/poolsApiCasting";
import { StakingApiCasting } from "../../packages/staking/api/stakingApiCasting";
import { Byte, IFixed, Percentage, SuiAddress } from "../types";
import { RouterApiCasting } from "../../packages/router/api/routerApiCasting";
import { FixedUtils } from "./fixedUtils";
import { IFixedUtils } from "./iFixedUtils";
import { PerpetualsApiCasting } from "../../packages/perpetuals/api/perpetualsApiCasting";
import { FarmsApiCasting } from "../../packages/farms/api/farmsApiCasting";
import { LeveragedStakingApiCasting } from "../../packages/leveragedStaking/api/leveragedStakingApiCasting";
import { Helpers } from "../..";
import { BcsTypeName } from "../types/castingTypes";
import { SuiObjectResponse } from "@mysten/sui/client";
import { NftsApiCasting } from "../nfts/nftsApiCasting";
<<<<<<< HEAD
import { OracleApiCasting } from "../../packages/oracle/api/oracleApiCasting";
=======
import { DcaApiCasting } from "../../packages/dca/api/dcaApiCasting";
>>>>>>> fca85860

/**
 * Utility class for casting and conversion functions.
 * @class
 */
export class Casting {
	// =========================================================================
	//  Api Casting
	// =========================================================================

	public static pools = PoolsApiCasting;
	public static suiFrens = SuiFrensApiCasting;
	public static faucet = FaucetApiCasting;
	public static staking = StakingApiCasting;
	public static leveragedStaking = LeveragedStakingApiCasting;
	public static nftAmm = NftAmmApiCasting;
	public static router = RouterApiCasting;
	public static perpetuals = PerpetualsApiCasting;
	public static oracle = OracleApiCasting;
	public static farms = FarmsApiCasting;
	public static nfts = NftsApiCasting;
	public static dca = DcaApiCasting;

	// =========================================================================
	//  Constants
	// =========================================================================

	// =========================================================================
	//  Fixed / IFixed
	// =========================================================================

	public static Fixed = FixedUtils;
	public static IFixed = IFixedUtils;

	public static u64MaxBigInt: bigint = BigInt("0xFFFFFFFFFFFFFFFF");

	// =========================================================================
	//  Functions
	// =========================================================================

	// =========================================================================
	//  Fixed
	// =========================================================================

	// TODO: only use fixed class for these functions, remove from here

	public static numberToFixedBigInt = (a: number): bigint =>
		BigInt(Math.floor(a * this.Fixed.fixedOneN));
	public static bigIntToFixedNumber = (a: bigint): number =>
		Number(a) / this.Fixed.fixedOneN;

	public static scaleNumberByBigInt = (scalar: number, int: bigint): bigint =>
		BigInt(Math.floor(scalar * Number(int)));

	// =========================================================================
	//  Fixed
	// =========================================================================

	public static percentageToBps(percentage: Percentage): bigint {
		// Convert decimal percentage to basis points
		const bps = percentage * 10000;
		// Convert basis points to bigint
		const bpsBigint = BigInt(Math.round(bps));
		return bpsBigint;
	}

	public static bpsToPercentage(bps: bigint): Percentage {
		// Convert bigint basis points to number
		const bpsNumber = Number(bps);
		// Convert basis points to decimal percentage
		const percentage = bpsNumber / 10000;
		return percentage;
	}

	// =========================================================================
	//  Bytes / BCS
	// =========================================================================

	public static stringFromBytes = (bytes: Byte[]) =>
		String.fromCharCode.apply(null, bytes);

	public static bigIntFromBytes = (bytes: Byte[]) =>
		BigInt(
			"0x" +
				bytes
					.reverse()
					.map((byte) => byte.toString(16).padStart(2, "0"))
					.join("")
		);

	public static addressFromBcsBytes = (bytes: Byte[]): SuiAddress =>
		Helpers.addLeadingZeroesToType(
			bcs.Address.parse(new Uint8Array(bytes))
		);

	public static addressFromBytes = (bytes: Byte[]): SuiAddress =>
		Helpers.addLeadingZeroesToType(
			"0x" +
				bytes
					.map((byte) => {
						const hex = byte.toString(16);
						return hex.length === 1 ? "0" + hex : hex;
					})
					.join("")
		);

	public static addressFromStringBytes = (bytes: string[]): SuiAddress =>
		this.addressFromBytes(this.bytesFromStringBytes(bytes));

	public static bytesFromStringBytes = (bytes: string[]): Byte[] =>
		bytes.map((byte) => Number(byte));

	public static unwrapDeserializedOption = (
		deserializedData: any
	): any | undefined => {
		// return "vec" in deserializedData
		// 	? deserializedData.vec.length > 0
		// 		? deserializedData.vec[0]
		// 		: undefined
		// 	: undefined;
		return "Some" in deserializedData ? deserializedData.Some : undefined;
	};

	public static u8VectorFromString = (str: string) => {
		const textEncode = new TextEncoder();
		const encodedStr = textEncode.encode(str);

		let uint8s: number[] = [];
		for (const uint8 of encodedStr.values()) {
			uint8s.push(uint8);
		}
		return uint8s;
	};

	public static normalizeSlippageTolerance = (slippageTolerance: number) => {
		return slippageTolerance / 100;
	};

	public static castObjectBcs = <T, U>(inputs: {
		suiObjectResponse: SuiObjectResponse;
		bcsType: BcsType<U>;
		fromDeserialized: (deserialized: any) => T;
	}): T => {
		const { suiObjectResponse, bcsType, fromDeserialized } = inputs;

		const deserialized = bcsType.fromBase64(
			this.bcsBytesFromSuiObjectResponse(suiObjectResponse)
		);

		return fromDeserialized(deserialized);
	};

	public static bcsBytesFromSuiObjectResponse(
		suiObjectResponse: SuiObjectResponse
	): string {
		const rawData = suiObjectResponse.data?.bcs;
		if (rawData && "bcsBytes" in rawData) return rawData.bcsBytes;
		throw new Error(
			`no bcs bytes found on object: ${suiObjectResponse.data?.objectId}`
		);
	}
}<|MERGE_RESOLUTION|>--- conflicted
+++ resolved
@@ -15,11 +15,8 @@
 import { BcsTypeName } from "../types/castingTypes";
 import { SuiObjectResponse } from "@mysten/sui/client";
 import { NftsApiCasting } from "../nfts/nftsApiCasting";
-<<<<<<< HEAD
 import { OracleApiCasting } from "../../packages/oracle/api/oracleApiCasting";
-=======
 import { DcaApiCasting } from "../../packages/dca/api/dcaApiCasting";
->>>>>>> fca85860
 
 /**
  * Utility class for casting and conversion functions.
