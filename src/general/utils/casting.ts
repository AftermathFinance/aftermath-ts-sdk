import { BcsType, bcs } from "@mysten/sui/bcs";
import { SuiFrensApiCasting } from "../../packages/suiFrens/api/suiFrensApiCasting";
import { FaucetApiCasting } from "../../packages/faucet/api/faucetApiCasting";
import { NftAmmApiCasting } from "../../packages/nftAmm/api/nftAmmApiCasting";
import { PoolsApiCasting } from "../../packages/pools/api/poolsApiCasting";
import { StakingApiCasting } from "../../packages/staking/api/stakingApiCasting";
import { Byte, IFixed, SuiAddress } from "../types";
import { RouterApiCasting } from "../../packages/router/api/routerApiCasting";
import { FixedUtils } from "./fixedUtils";
import { IFixedUtils } from "./iFixedUtils";
import { PerpetualsApiCasting } from "../../packages/perpetuals/api/perpetualsApiCasting";
import { FarmsApiCasting } from "../../packages/farms/api/farmsApiCasting";
import { LeveragedStakingApiCasting } from "../../packages/leveragedStaking/api/leveragedStakingApiCasting";
import { Helpers } from "../..";
import { BcsTypeName } from "../types/castingTypes";
import { SuiObjectResponse } from "@mysten/sui/client";
import { NftsApiCasting } from "../nfts/nftsApiCasting";

/**
 * Utility class for casting and conversion functions.
 * @class
 */
export class Casting {
	// =========================================================================
	//  Api Casting
	// =========================================================================

	public static pools = PoolsApiCasting;
	public static suiFrens = SuiFrensApiCasting;
	public static faucet = FaucetApiCasting;
	public static staking = StakingApiCasting;
	public static leveragedStaking = LeveragedStakingApiCasting;
	public static nftAmm = NftAmmApiCasting;
	public static router = RouterApiCasting;
	public static perpetuals = PerpetualsApiCasting;
	public static farms = FarmsApiCasting;
	public static nfts = NftsApiCasting;

	// =========================================================================
	//  Constants
	// =========================================================================

	// =========================================================================
	//  Fixed / IFixed
	// =========================================================================

	public static Fixed = FixedUtils;
	public static IFixed = IFixedUtils;

	public static u64MaxBigInt: bigint = BigInt("0xFFFFFFFFFFFFFFFF");

	// =========================================================================
	//  Functions
	// =========================================================================

	// =========================================================================
	//  Fixed
	// =========================================================================

	// TODO: only use fixed class for these functions, remove from here

	public static numberToFixedBigInt = (a: number): bigint =>
		BigInt(Math.floor(a * this.Fixed.fixedOneN));
	public static bigIntToFixedNumber = (a: bigint): number =>
		Number(a) / this.Fixed.fixedOneN;

	public static scaleNumberByBigInt = (scalar: number, int: bigint): bigint =>
		BigInt(Math.floor(scalar * Number(int)));

	// =========================================================================
	//  Bytes / BCS
	// =========================================================================

	public static stringFromBytes = (bytes: Byte[]) =>
		String.fromCharCode.apply(null, bytes);

	public static bigIntFromBytes = (bytes: Byte[]) =>
		BigInt(
			"0x" +
				bytes
					.reverse()
					.map((byte) => byte.toString(16).padStart(2, "0"))
					.join("")
		);

	public static addressFromBcsBytes = (bytes: Byte[]): SuiAddress =>
		Helpers.addLeadingZeroesToType(
			bcs.Address.parse(new Uint8Array(bytes))
		);

<<<<<<< HEAD
=======
	public static addressFromBytes = (bytes: Byte[]): SuiAddress =>
		Helpers.addLeadingZeroesToType(
			"0x" +
				bytes
					.map((byte) => {
						const hex = byte.toString(16);
						return hex.length === 1 ? "0" + hex : hex;
					})
					.join("")
		);

	public static addressFromStringBytes = (bytes: string[]): SuiAddress =>
		this.addressFromBytes(this.bytesFromStringBytes(bytes));

	public static bytesFromStringBytes = (bytes: string[]): Byte[] =>
		bytes.map((byte) => Number(byte));

	public static unwrapDeserializedOption = (
		deserializedData: any
	): any | undefined => {
		// return "vec" in deserializedData
		// 	? deserializedData.vec.length > 0
		// 		? deserializedData.vec[0]
		// 		: undefined
		// 	: undefined;
		return "Some" in deserializedData ? deserializedData.Some : undefined;
	};

>>>>>>> 3ca29ed0
	public static u8VectorFromString = (str: string) => {
		const textEncode = new TextEncoder();
		const encodedStr = textEncode.encode(str);

		let uint8s: number[] = [];
		for (const uint8 of encodedStr.values()) {
			uint8s.push(uint8);
		}
		return uint8s;
	};

	public static normalizeSlippageTolerance = (slippageTolerance: number) => {
		return slippageTolerance / 100;
	};

	public static castObjectBcs = <T, U>(inputs: {
		suiObjectResponse: SuiObjectResponse;
		bcsType: BcsType<U>;
		fromDeserialized: (deserialized: any) => T;
	}): T => {
		const { suiObjectResponse, bcsType, fromDeserialized } = inputs;

		const deserialized = bcsType.fromBase64(
			this.bcsBytesFromSuiObjectResponse(suiObjectResponse)
		);

		return fromDeserialized(deserialized);
	};

	public static bcsBytesFromSuiObjectResponse(
		suiObjectResponse: SuiObjectResponse
	): string {
		const rawData = suiObjectResponse.data?.bcs;
		if (rawData && "bcsBytes" in rawData) return rawData.bcsBytes;
		throw new Error(
			`no bcs bytes found on object: ${suiObjectResponse.data?.objectId}`
		);
	}
}<|MERGE_RESOLUTION|>--- conflicted
+++ resolved
@@ -88,8 +88,6 @@
 			bcs.Address.parse(new Uint8Array(bytes))
 		);
 
-<<<<<<< HEAD
-=======
 	public static addressFromBytes = (bytes: Byte[]): SuiAddress =>
 		Helpers.addLeadingZeroesToType(
 			"0x" +
@@ -118,7 +116,6 @@
 		return "Some" in deserializedData ? deserializedData.Some : undefined;
 	};
 
->>>>>>> 3ca29ed0
 	public static u8VectorFromString = (str: string) => {
 		const textEncode = new TextEncoder();
 		const encodedStr = textEncode.encode(str);
