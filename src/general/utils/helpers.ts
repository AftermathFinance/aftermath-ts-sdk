import {
	DisplayFieldsResponse,
	SuiMoveObject,
	SuiObjectResponse,
} from "@mysten/sui.js/client";
import {
	AnyObjectType,
	Balance,
<<<<<<< HEAD
	ObjectId,
	ScallopProviders,
	Slippage,
	SuiNetwork,
=======
	CoinsToDecimals,
	CoinsToPrice,
	ObjectId,
	Slippage,
>>>>>>> 2b68ae07
} from "../../types";
import { DynamicFieldsApiHelpers } from "../api/dynamicFieldsApiHelpers";
import { EventsApiHelpers } from "../api/eventsApiHelpers";
import { InspectionsApiHelpers } from "../api/inspectionsApiHelpers";
import { ObjectsApiHelpers } from "../api/objectsApiHelpers";
import { TransactionsApiHelpers } from "../api/transactionsApiHelpers";
import { Casting } from "./casting";
<<<<<<< HEAD
import {
	TransactionBlock,
	TransactionObjectArgument,
} from "@mysten/sui.js/transactions";
import { Scallop } from "@scallop-io/sui-scallop-sdk";
import { NetworkType } from "@scallop-io/sui-kit";
=======
import { is } from "@mysten/sui.js/utils";
import { IndexerSwapVolumeResponse } from "../types/castingTypes";
import { Coin } from "../..";
>>>>>>> 2b68ae07

/**
 * A utility class containing various helper functions for general use.
 */
export class Helpers {
	// =========================================================================
	//  Api Helpers
	// =========================================================================

	public static readonly dynamicFields = DynamicFieldsApiHelpers;
	public static readonly events = EventsApiHelpers;
	public static readonly inspections = InspectionsApiHelpers;
	public static readonly objects = ObjectsApiHelpers;
	public static readonly transactions = TransactionsApiHelpers;

	// =========================================================================
	//  Type Manipulation
	// =========================================================================

	/**
	 * Removes leading zeroes from the hexadecimal representation of a given object type.
	 * @param type - The object type to strip leading zeroes from.
	 * @returns The object type with leading zeroes removed from its hexadecimal representation.
	 */
	public static stripLeadingZeroesFromType = (
		type: AnyObjectType
	): AnyObjectType => type.replaceAll(/x0+/g, "x");

	/**
	 * Adds leading zeroes to a given `AnyObjectType` until it reaches a length of 64 characters.
	 * If the input type already has a length greater than 64, an error is thrown.
	 * @param type - The `AnyObjectType` to add leading zeroes to.
	 * @returns The modified `AnyObjectType` with leading zeroes added.
	 * @throws An error if the input type has a length greater than 64.
	 */
	public static addLeadingZeroesToType = (
		type: AnyObjectType
	): AnyObjectType => {
		const expectedTypeLength = 64;

		let strippedType = type.replace("0x", "");
		let typeSuffix = "";

		if (strippedType.includes("::")) {
			const splitType = strippedType.replace("0x", "").split("::");

			typeSuffix = splitType
				.slice(1)
				.reduce((acc, str) => acc + "::" + str, "");
			strippedType = splitType[0];
		}

		const typeLength = strippedType.length;

		if (typeLength > expectedTypeLength)
			throw new Error("invalid type length");

		const zeros = Array(expectedTypeLength - typeLength)
			.fill("0")
			.reduce((acc, val) => acc + val, "");
		const newType = "0x" + zeros + strippedType;

		return newType + typeSuffix;
	};

	// =========================================================================
	//  Numbers
	// =========================================================================

	public static isNumber = (str: string): boolean => /^\d*\.?\d*$/g.test(str);

	public static sum = (arr: number[]) =>
		arr.reduce((prev, cur) => prev + cur, 0);

	public static sumBigInt = (arr: bigint[]) =>
		arr.reduce((prev, cur) => prev + cur, BigInt(0));

	public static closeEnough = (a: number, b: number, tolerance: number) =>
		Math.abs(a - b) <= tolerance * Math.max(a, b);

	public static closeEnoughBigInt = (
		a: bigint,
		b: bigint,
		tolerance: number
	) => Helpers.closeEnough(Number(a), Number(b), tolerance);

	public static veryCloseInt = (a: number, b: number, fixedOne: number) =>
		Math.abs(Math.floor(a / fixedOne) - Math.floor(b / fixedOne)) <= 1;

	public static blendedOperations = {
		mulNNN: (a: number, b: number): number => a * b,
		mulNNB: (a: number, b: number): bigint => BigInt(Math.floor(a * b)),
		mulNBN: (a: number, b: bigint): number => a * Number(b),
		mulNBB: (a: number, b: bigint): bigint =>
			BigInt(Math.floor(a * Number(b))),
		mulBBN: (a: bigint, b: bigint): number => Number(a * b),
		mulBBB: (a: bigint, b: bigint): bigint => a * b,
	};

	public static maxBigInt = (...args: bigint[]) =>
		args.reduce((m, e) => (e > m ? e : m));

	public static minBigInt = (...args: bigint[]) =>
		args.reduce((m, e) => (e < m ? e : m));

	// =========================================================================
	//  Display
	// =========================================================================

	public static capitalizeOnlyFirstLetter = (str: string) =>
		str.charAt(0).toUpperCase() + str.slice(1).toLowerCase();

	// =========================================================================
	//  JSON
	// =========================================================================

	public static parseJsonWithBigint = (
		json: string,
		unsafeStringNumberConversion = false
	) =>
		JSON.parse(json, (key, value) => {
			// handles bigint casting
			if (typeof value === "string" && /^\d+n$/.test(value)) {
				return BigInt(value.slice(0, value.length - 1));
			}

			if (
				unsafeStringNumberConversion &&
				typeof value === "string" &&
				this.isNumber(value)
			) {
				return BigInt(value);
			}
			return value;
		});

	// =========================================================================
	//  General
	// =========================================================================

	public static deepCopy = <T>(target: T): T => {
		if (target === null) {
			return target;
		}
		if (target instanceof Date) {
			return new Date(target.getTime()) as any;
		}
		if (target instanceof Array) {
			const cp = [] as any[];
			(target as any[]).forEach((v) => {
				cp.push(v);
			});
			return cp.map((n: any) => this.deepCopy<any>(n)) as any;
		}
		if (typeof target === "object") {
			const cp = { ...(target as { [key: string]: any }) } as {
				[key: string]: any;
			};
			Object.keys(cp).forEach((k) => {
				cp[k] = this.deepCopy<any>(cp[k]);
			});
			return cp as T;
		}
		return target;
	};

	public static indexOfMax = (arr: any[]) => {
		if (arr.length === 0) return -1;

		let max = arr[0];
		let maxIndex = 0;

		for (let i = 1; i < arr.length; i++) {
			if (arr[i] > max) {
				maxIndex = i;
				max = arr[i];
			}
		}

		return maxIndex;
	};

	public static uniqueArray = <T>(arr: T[]): T[] => [...new Set(arr)];

	public static sleep = (ms: number) => new Promise((r) => setTimeout(r, ms));

	public static createUid = () =>
		Date.now().toString(36) + Math.random().toString(36).substring(2);

	public static bifilter = <ArrayType>(
		array: ArrayType[],
		func: (item: ArrayType, index: number, arr: ArrayType[]) => boolean
	): [trues: ArrayType[], falses: ArrayType[]] => {
		return array.reduce(
			([T, F], x, i, arr) => {
				if (func(x, i, arr) === false) return [T, [...F, x]];
				else return [[...T, x], F];
			},
			[[], []] as [ArrayType[], ArrayType[]]
		);
	};

	public static bifilterAsync = async <ArrayType>(
		array: ArrayType[],
		func: (
			item: ArrayType,
			index: number,
			arr: ArrayType[]
		) => Promise<boolean>
	): Promise<[trues: ArrayType[], falses: ArrayType[]]> => {
		const predicates = await Promise.all(array.map(func));
		return this.bifilter(array, (_, index) => predicates[index]);
	};

	public static filterObject = <Value>(
		obj: Record<string, Value>,
		predicate: (key: string, value: Value) => boolean
	): Record<string, Value> =>
		Object.keys(obj).reduce((acc, key) => {
			const val = obj[key];

			if (!predicate(key, val)) return acc;

			return {
				...acc,
				[key]: val,
			};
		}, {} as Record<string, Value>);

	public static applySlippageBigInt = (
		amount: Balance,
		slippage: Slippage
	) => {
		return (
			amount -
			BigInt(
				Math.floor(
					Casting.normalizeSlippageTolerance(slippage) *
						Number(amount)
				)
			)
		);
	};

	public static applySlippage = (amount: number, slippage: Slippage) => {
		return amount - Casting.normalizeSlippageTolerance(slippage) * amount;
	};

	public static zip<S1, S2>(
		firstCollection: Array<S1>,
		lastCollection: Array<S2>
	): Array<[S1, S2]> {
		const length = Math.min(firstCollection.length, lastCollection.length);
		const zipped: Array<[S1, S2]> = [];

		for (let index = 0; index < length; index++) {
			zipped.push([firstCollection[index], lastCollection[index]]);
		}

		return zipped;
	}

	// =========================================================================
	//  Type Checking
	// =========================================================================

	public static isArrayOfStrings(value: unknown): value is string[] {
		return (
			Array.isArray(value) &&
			value.every((item) => typeof item === "string")
		);
	}

	// =========================================================================
	//  Sui Object Parsing
	// =========================================================================

	public static getObjectType(data: SuiObjectResponse): ObjectId {
		const objectType = data.data?.type;
		// NOTE: should `Helpers.addLeadingZeroesToType` be used here ?
		if (objectType) return objectType;

		throw new Error("no object type found on " + data.data?.objectId);
	}

	public static getObjectId(data: SuiObjectResponse): ObjectId {
		const objectId = data.data?.objectId;
		if (objectId) return Helpers.addLeadingZeroesToType(objectId);

		throw new Error("no object id found on " + data.data?.type);
	}

	public static getObjectFields(
		data: SuiObjectResponse
	): Record<string, any> {
		try {
			const content = data.data?.content as SuiMoveObject;
			return content.fields;
		} catch (e) {
			throw new Error("no object fields found on " + data.data?.objectId);
		}
	}

	public static getObjectDisplay(
		data: SuiObjectResponse
	): DisplayFieldsResponse {
		const display = Helpers.getObjectDisplay(data);
		if (display) return display;

		throw new Error("no object display found on " + data.data?.objectId);
	}

	// =========================================================================
<<<<<<< HEAD
	//  Tx Command Input Construction
	// =========================================================================

	// TODO: use this everywhere in api for tx command creation
	public static addTxObject = (
		tx: TransactionBlock,
		object: ObjectId | TransactionObjectArgument
	): TransactionObjectArgument => {
		return typeof object === "string" ? tx.object(object) : object;
	};

	// =========================================================================
	//  Constructors
	// =========================================================================

	public static async createScallopProviders(inputs: {
		network: SuiNetwork;
	}): Promise<ScallopProviders> {
		const network = inputs.network.toLowerCase();
		const networkType =
			network === "local"
				? "localnet"
				: network !== "mainnet" &&
				  network !== "testnet" &&
				  network !== "localnet"
				? undefined
				: network;
		if (!networkType)
			throw new Error(`network \`${inputs.network}\` not found`);

		const Main = new Scallop({
			networkType,
		});
		const [Builder, Query] = await Promise.all([
			Main.createScallopBuilder(),
			Main.createScallopQuery(),
		]);
		// await Promise.all([Builder.init(), Query.init()]);
		return {
			Main,
			Builder,
			Query,
		};
=======
	//  Indexer Calculations
	// =========================================================================

	/**
	 * Calculates the total volume in USD.
	 *
	 * @param inputs - The input parameters for the calculation.
	 * @param inputs.volumes - Swap volumes.
	 * @param inputs.coinsToPrice - The mapping of coin types to their respective prices.
	 * @param inputs.coinsToDecimals - The mapping of coin types to their respective decimal places.
	 * @returns The total volume in USD.
	 */
	public static calcIndexerVolumeUsd = (inputs: {
		volumes: IndexerSwapVolumeResponse;
		coinsToPrice: CoinsToPrice;
		coinsToDecimals: CoinsToDecimals;
	}): number => {
		const { volumes, coinsToPrice, coinsToDecimals } = inputs;
		return volumes.reduce((acc, data) => {
			const coinInPrice = coinsToPrice[data.coinTypeIn];
			if (coinInPrice > 0) {
				const decimals = coinsToDecimals[data.coinTypeIn];
				const tradeAmount = Coin.balanceWithDecimals(
					data.totalAmountIn,
					decimals
				);

				const amountUsd = tradeAmount * coinInPrice;
				return acc + amountUsd;
			}

			const coinOutPrice = coinsToPrice[data.coinTypeOut];
			const decimals = coinsToDecimals[data.coinTypeOut];
			const tradeAmount = Coin.balanceWithDecimals(
				data.totalAmountOut,
				decimals
			);

			const amountUsd = coinInPrice < 0 ? 0 : tradeAmount * coinOutPrice;
			return acc + amountUsd;
		}, 0);
	};

	// =========================================================================
	//  Error Parsing
	// =========================================================================

	public static moveErrorCode(inputs: {
		errorMessage: string;
		packageId: ObjectId;
	}): number {
		const { errorMessage, packageId } = inputs;

		/*
			MoveAbort(MoveLocation { module: ModuleId { address: 8d8946c2a433e2bf795414498d9f7b32e04aca8dbf35a20257542dc51406242b, name: Identifier("orderbook") }, function: 11, instruction: 117, function_name: Some("fill_market_order") }, 3005) in command 2
		*/

		if (
			!errorMessage.includes(
				Helpers.addLeadingZeroesToType(packageId).replace("0x", "")
			)
		)
			return -1;

		const startIndex = errorMessage.lastIndexOf(",");
		const endIndex = errorMessage.lastIndexOf(")");
		if (startIndex <= 0 || endIndex <= 0 || startIndex >= endIndex)
			return -1;

		try {
			const errorCode = parseInt(
				errorMessage.slice(startIndex + 1, endIndex)
			);
			if (Number.isNaN(errorCode)) return -1;

			return errorCode;
		} catch (e) {
			return -1;
		}
>>>>>>> 2b68ae07
	}
}<|MERGE_RESOLUTION|>--- conflicted
+++ resolved
@@ -6,17 +6,12 @@
 import {
 	AnyObjectType,
 	Balance,
-<<<<<<< HEAD
-	ObjectId,
 	ScallopProviders,
-	Slippage,
 	SuiNetwork,
-=======
 	CoinsToDecimals,
 	CoinsToPrice,
 	ObjectId,
 	Slippage,
->>>>>>> 2b68ae07
 } from "../../types";
 import { DynamicFieldsApiHelpers } from "../api/dynamicFieldsApiHelpers";
 import { EventsApiHelpers } from "../api/eventsApiHelpers";
@@ -24,18 +19,15 @@
 import { ObjectsApiHelpers } from "../api/objectsApiHelpers";
 import { TransactionsApiHelpers } from "../api/transactionsApiHelpers";
 import { Casting } from "./casting";
-<<<<<<< HEAD
 import {
 	TransactionBlock,
 	TransactionObjectArgument,
 } from "@mysten/sui.js/transactions";
 import { Scallop } from "@scallop-io/sui-scallop-sdk";
 import { NetworkType } from "@scallop-io/sui-kit";
-=======
 import { is } from "@mysten/sui.js/utils";
 import { IndexerSwapVolumeResponse } from "../types/castingTypes";
 import { Coin } from "../..";
->>>>>>> 2b68ae07
 
 /**
  * A utility class containing various helper functions for general use.
@@ -349,7 +341,6 @@
 	}
 
 	// =========================================================================
-<<<<<<< HEAD
 	//  Tx Command Input Construction
 	// =========================================================================
 
@@ -393,7 +384,9 @@
 			Builder,
 			Query,
 		};
-=======
+	}
+
+	// =========================================================================
 	//  Indexer Calculations
 	// =========================================================================
 
@@ -473,6 +466,5 @@
 		} catch (e) {
 			return -1;
 		}
->>>>>>> 2b68ae07
 	}
 }