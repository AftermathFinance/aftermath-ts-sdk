--- conflicted
+++ resolved
@@ -378,7 +378,6 @@
 		return maxIndex;
 	};
 
-<<<<<<< HEAD
 	private static uniqueObjectArray<T>(arr: T[]): T[] {
 		const seen = new Set<string>();
 		return arr.filter((obj) => {
@@ -391,22 +390,19 @@
 		});
 	}
 
+	/**
+	 * Returns a new array with unique elements from the input array,
+	 * preserving the order of first occurrences.
+	 *
+	 * @param arr - The original array.
+	 * @returns An array of unique items.
+	 */
 	public static uniqueArray = <T>(arr: T[]): T[] =>
 		arr.length <= 0
 			? []
 			: typeof arr[0] === "object"
 			? Helpers.uniqueObjectArray(arr)
 			: [...new Set(arr)];
-=======
-	/**
-	 * Returns a new array with unique elements from the input array,
-	 * preserving the order of first occurrences.
-	 *
-	 * @param arr - The original array.
-	 * @returns An array of unique items.
-	 */
-	public static uniqueArray = <T>(arr: T[]): T[] => [...new Set(arr)];
->>>>>>> e9bf38c6
 
 	/**
 	 * Returns a Promise that resolves after a specified number of milliseconds.
@@ -757,15 +753,12 @@
 		const { errorMessage } = inputs;
 		if (!errorMessage.toLowerCase().includes("moveabort")) return undefined;
 
-<<<<<<< HEAD
 		/*
 			MoveAbort(MoveLocation { module: ModuleId { address: 8d8946c2a433e2bf795414498d9f7b32e04aca8dbf35a20257542dc51406242b, name: Identifier("orderbook") }, function: 11, instruction: 117, function_name: Some("fill_market_order") }, 3005) in command 2
 
 			MoveAbort(MoveLocation { module: ModuleId { address: 7c995f9c0c0553c0f3bfac7cf3c8b85716f0ca522305586bd0168ca20aeed277, name: Identifier("clearing_house") }, function: 37, instruction: 17, function_name: Some("place_limit_order") }, 1) in command 1
 		*/
 
-=======
->>>>>>> e9bf38c6
 		const moveErrorCode = (inputs: {
 			errorMessage: string;
 		}): MoveErrorCode | undefined => {
