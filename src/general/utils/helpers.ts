--- conflicted
+++ resolved
@@ -17,12 +17,9 @@
 import { ObjectsApiHelpers } from "../api/objectsApiHelpers";
 import { TransactionsApiHelpers } from "../api/transactionsApiHelpers";
 import { Casting } from "./casting";
-<<<<<<< HEAD
 import { is } from "@mysten/sui.js/utils";
 import { IndexerSwapVolumeResponse } from "../types/castingTypes";
 import { Coin } from "../..";
-=======
->>>>>>> 36456418
 
 /**
  * A utility class containing various helper functions for general use.
@@ -336,7 +333,6 @@
 	}
 
 	// =========================================================================
-<<<<<<< HEAD
 	//  Indexer Calculations
 	// =========================================================================
 
@@ -379,7 +375,8 @@
 			return acc + amountUsd;
 		}, 0);
 	};
-=======
+
+	// =========================================================================
 	//  Error Parsing
 	// =========================================================================
 
@@ -416,5 +413,4 @@
 			return -1;
 		}
 	}
->>>>>>> 36456418
 }