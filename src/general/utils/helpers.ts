<<<<<<< HEAD
import { isValidSuiAddress } from "@mysten/sui.js";
import { AnyObjectType, Balance, Slippage } from "../../types";
=======
import {
	DisplayFieldsResponse,
	SuiMoveObject,
	SuiObjectResponse,
} from "@mysten/sui.js/dist/cjs/client";
import { AnyObjectType, Balance, ObjectId, Slippage } from "../../types";
>>>>>>> 3e07f0d5
import { DynamicFieldsApiHelpers } from "../api/dynamicFieldsApiHelpers";
import { EventsApiHelpers } from "../api/eventsApiHelpers";
import { InspectionsApiHelpers } from "../api/inspectionsApiHelpers";
import { ObjectsApiHelpers } from "../api/objectsApiHelpers";
import { TransactionsApiHelpers } from "../api/transactionsApiHelpers";
import { Casting } from "./casting";
import { is } from "@mysten/sui.js/utils";

export class Helpers {
	// =========================================================================
	//  Api Helpers
	// =========================================================================

	public static readonly dynamicFields = DynamicFieldsApiHelpers;
	public static readonly events = EventsApiHelpers;
	public static readonly inspections = InspectionsApiHelpers;
	public static readonly objects = ObjectsApiHelpers;
	public static readonly transactions = TransactionsApiHelpers;

	// =========================================================================
	//  Type Manipulation
	// =========================================================================

	public static stripLeadingZeroesFromType = (
		type: AnyObjectType
	): AnyObjectType => type.replaceAll(/x0+/g, "x");

	public static addLeadingZeroesToType = (
		type: AnyObjectType
	): AnyObjectType => {
		const expectedTypeLength = 64;

		let strippedType = type.replace("0x", "");
		let typeSuffix = "";

		if (strippedType.includes("::")) {
			const splitType = strippedType.replace("0x", "").split("::");

			typeSuffix = splitType
				.slice(1)
				.reduce((acc, str) => acc + "::" + str, "");
			strippedType = splitType[0];
		}

		const typeLength = strippedType.length;

		if (typeLength > expectedTypeLength)
			throw new Error("invalid type length");

		const zeros = Array(expectedTypeLength - typeLength)
			.fill("0")
			.reduce((acc, val) => acc + val, "");
		const newType = "0x" + zeros + strippedType;

		return newType + typeSuffix;
	};

	// =========================================================================
	//  Numbers
	// =========================================================================

	public static isNumber = (str: string): boolean => /^\d*\.?\d*$/g.test(str);

	public static sum = (arr: number[]) =>
		arr.reduce((prev, cur) => prev + cur, 0);

	public static sumBigInt = (arr: bigint[]) =>
		arr.reduce((prev, cur) => prev + cur, BigInt(0));

	public static closeEnough = (a: number, b: number, tolerance: number) =>
		Math.abs(a - b) <= tolerance * Math.max(a, b);

	public static closeEnoughBigInt = (
		a: bigint,
		b: bigint,
		tolerance: number
	) => Helpers.closeEnough(Number(a), Number(b), tolerance);

	public static veryCloseInt = (a: number, b: number, fixedOne: number) =>
		Math.abs(Math.floor(a / fixedOne) - Math.floor(b / fixedOne)) <= 1;

	public static blendedOperations = {
		mulNNN: (a: number, b: number): number => a * b,
		mulNNB: (a: number, b: number): bigint => BigInt(Math.floor(a * b)),
		mulNBN: (a: number, b: bigint): number => a * Number(b),
		mulNBB: (a: number, b: bigint): bigint =>
			BigInt(Math.floor(a * Number(b))),
		mulBBN: (a: bigint, b: bigint): number => Number(a * b),
		mulBBB: (a: bigint, b: bigint): bigint => a * b,
	};

	public static maxBigInt = (...args: bigint[]) =>
		args.reduce((m, e) => (e > m ? e : m));

	// =========================================================================
	//  Display
	// =========================================================================

	public static capitalizeOnlyFirstLetter = (str: string) =>
		str.charAt(0).toUpperCase() + str.slice(1).toLowerCase();

	// =========================================================================
	//  JSON
	// =========================================================================

	public static parseJsonWithBigint = (
		json: string,
		unsafeStringNumberConversion = false
	) =>
		JSON.parse(json, (key, value) => {
			// handles bigint casting
			if (typeof value === "string" && /^\d+n$/.test(value)) {
				return BigInt(value.slice(0, value.length - 1));
			}

			if (
				unsafeStringNumberConversion &&
				typeof value === "string" &&
				this.isNumber(value)
			) {
				return BigInt(value);
			}
			return value;
		});

	// =========================================================================
	//  General
	// =========================================================================

	public static deepCopy = <T>(target: T): T => {
		if (target === null) {
			return target;
		}
		if (target instanceof Date) {
			return new Date(target.getTime()) as any;
		}
		if (target instanceof Array) {
			const cp = [] as any[];
			(target as any[]).forEach((v) => {
				cp.push(v);
			});
			return cp.map((n: any) => this.deepCopy<any>(n)) as any;
		}
		if (typeof target === "object") {
			const cp = { ...(target as { [key: string]: any }) } as {
				[key: string]: any;
			};
			Object.keys(cp).forEach((k) => {
				cp[k] = this.deepCopy<any>(cp[k]);
			});
			return cp as T;
		}
		return target;
	};

	public static indexOfMax = (arr: any[]) => {
		if (arr.length === 0) return -1;

		let max = arr[0];
		let maxIndex = 0;

		for (let i = 1; i < arr.length; i++) {
			if (arr[i] > max) {
				maxIndex = i;
				max = arr[i];
			}
		}

		return maxIndex;
	};

	public static uniqueArray = <T>(arr: T[]): T[] => [...new Set(arr)];

	public static sleep = (ms: number) => new Promise((r) => setTimeout(r, ms));

	public static createUid = () =>
		Date.now().toString(36) + Math.random().toString(36).substring(2);

	public static bifilter = <ArrayType>(
		array: ArrayType[],
		func: (item: ArrayType, index: number, arr: ArrayType[]) => boolean
	): [trues: ArrayType[], falses: ArrayType[]] => {
		return array.reduce(
			([T, F], x, i, arr) => {
				if (func(x, i, arr) === false) return [T, [...F, x]];
				else return [[...T, x], F];
			},
			[[], []] as [ArrayType[], ArrayType[]]
		);
	};

	public static bifilterAsync = async <ArrayType>(
		array: ArrayType[],
		func: (
			item: ArrayType,
			index: number,
			arr: ArrayType[]
		) => Promise<boolean>
	): Promise<[trues: ArrayType[], falses: ArrayType[]]> => {
		const predicates = await Promise.all(array.map(func));
		return this.bifilter(array, (_, index) => predicates[index]);
	};

	public static filterObject = <Value>(
		obj: Record<string, Value>,
		predicate: (key: string, value: Value) => boolean
	): Record<string, Value> =>
		Object.keys(obj).reduce((acc, key) => {
			const val = obj[key];

			if (!predicate(key, val)) return acc;

			return {
				...acc,
				[key]: val,
			};
		}, {} as Record<string, Value>);

	public static applySlippageBigInt = (
		amount: Balance,
		slippage: Slippage
	) => {
		return (
			amount -
			BigInt(
				Math.floor(
					Casting.normalizeSlippageTolerance(slippage) *
						Number(amount)
				)
			)
		);
	};

	public static applySlippage = (amount: number, slippage: Slippage) => {
		return amount - Casting.normalizeSlippageTolerance(slippage) * amount;
	};

	public static zip<S1, S2>(
		firstCollection: Array<S1>,
		lastCollection: Array<S2>
	): Array<[S1, S2]> {
		const length = Math.min(firstCollection.length, lastCollection.length);
		const zipped: Array<[S1, S2]> = [];

		for (let index = 0; index < length; index++) {
			zipped.push([firstCollection[index], lastCollection[index]]);
		}

		return zipped;
	}

	// =========================================================================
	//  Type Checking
	// =========================================================================

	public static isArrayOfStrings(value: unknown): value is string[] {
		return (
			Array.isArray(value) &&
			value.every((item) => typeof item === "string")
		);
	}

	// =========================================================================
	//  Sui Object Parsing
	// =========================================================================

	public static getObjectType(data: SuiObjectResponse): ObjectId {
		const objectType = data.data?.type;
		if (objectType) return objectType;

		throw new Error("no object type found on " + data.data?.objectId);
	}

	public static getObjectId(data: SuiObjectResponse): ObjectId {
		const objectId = data.data?.objectId;
		if (objectId) return objectId;

		throw new Error("no object id found on " + data.data?.type);
	}

	public static getObjectFields(
		data: SuiObjectResponse
	): Record<string, any> {
		try {
			const content = data.data?.content as SuiMoveObject;
			return content.fields;
		} catch (e) {
			throw new Error("no object fields found on " + data.data?.objectId);
		}
	}

	public static getObjectDisplay(
		data: SuiObjectResponse
	): DisplayFieldsResponse {
		const display = Helpers.getObjectDisplay(data);
		if (display) return display;

		throw new Error("no object display found on " + data.data?.objectId);
	}
}<|MERGE_RESOLUTION|>--- conflicted
+++ resolved
@@ -1,14 +1,9 @@
-<<<<<<< HEAD
-import { isValidSuiAddress } from "@mysten/sui.js";
-import { AnyObjectType, Balance, Slippage } from "../../types";
-=======
 import {
 	DisplayFieldsResponse,
 	SuiMoveObject,
 	SuiObjectResponse,
 } from "@mysten/sui.js/dist/cjs/client";
 import { AnyObjectType, Balance, ObjectId, Slippage } from "../../types";
->>>>>>> 3e07f0d5
 import { DynamicFieldsApiHelpers } from "../api/dynamicFieldsApiHelpers";
 import { EventsApiHelpers } from "../api/eventsApiHelpers";
 import { InspectionsApiHelpers } from "../api/inspectionsApiHelpers";
