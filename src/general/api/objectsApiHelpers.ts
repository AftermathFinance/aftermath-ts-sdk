import { AftermathApi } from "../providers/aftermathApi";
import { AnyObjectType, ObjectId, PackageId, SuiAddress } from "../../types";
<<<<<<< HEAD
import { Casting, Helpers } from "../utils";
import {
	SuiObjectDataOptions,
	SuiObjectResponse,
} from "@mysten/sui.js/dist/cjs/client";
import { TypeName, BCS } from "@mysten/bcs";
=======
import { Helpers } from "../utils";
import { SuiObjectDataOptions, SuiObjectResponse } from "@mysten/sui.js/client";
>>>>>>> 8d793409

export class ObjectsApiHelpers {
	// =========================================================================
	//  Private Static Constants
	// =========================================================================

	private static readonly constants = {
		maxObjectFetchingLimit: 50,
	};

	// =========================================================================
	//  Constructor
	// =========================================================================

	constructor(private readonly Provider: AftermathApi) {}

	// =========================================================================
	//  Public Methods
	// =========================================================================

	// =========================================================================
	//  Fetching
	// =========================================================================

	public fetchDoesObjectExist = async (objectId: ObjectId | PackageId) => {
		const object = await this.Provider.provider.getObject({ id: objectId });
		return object.error === undefined;
	};

	public fetchIsObjectOwnedByAddress = async (inputs: {
		objectId: ObjectId;
		walletAddress: SuiAddress;
	}) => {
		const { objectId, walletAddress } = inputs;

		const object = await this.fetchObject({ objectId });

		const objectOwner = object.data?.owner;
		if (!objectOwner || typeof objectOwner !== "object") return false;

		if (
			"AddressOwner" in objectOwner &&
			objectOwner.AddressOwner === walletAddress
		)
			return true;
		if (
			"ObjectOwner" in objectOwner &&
			objectOwner.ObjectOwner === walletAddress
		)
			return true;

		return false;
	};

	public fetchObjectsOfTypeOwnedByAddress = async (inputs: {
		walletAddress: SuiAddress;
		objectType: AnyObjectType;
		withDisplay?: boolean;
		options?: SuiObjectDataOptions;
	}): Promise<SuiObjectResponse[]> => {
		const { walletAddress, objectType, withDisplay } = inputs;

		// TODO: handle pagination to make sure that ALL owned objects are found !
		const objectsOwnedByAddress =
			await this.Provider.provider.getOwnedObjects({
				owner: walletAddress,
				filter: {
					StructType: Helpers.stripLeadingZeroesFromType(objectType),
				},
				options: inputs.options ?? {
					showContent: true,
					showDisplay: withDisplay,
					showOwner: true,
					showType: true,
				},
			});

		return objectsOwnedByAddress.data;
	};

	public fetchObject = async (inputs: {
		objectId: ObjectId;
		withDisplay?: boolean;
	}): Promise<SuiObjectResponse> => {
		const { objectId, withDisplay } = inputs;
		return await this.fetchObjectGeneral({
			objectId,
			options: {
				showContent: true,
				showDisplay: withDisplay,
				showOwner: true,
				showType: true,
			},
		});
	};

	public fetchObjectGeneral = async (inputs: {
		objectId: ObjectId;
		options?: SuiObjectDataOptions;
	}): Promise<SuiObjectResponse> => {
		const { objectId, options } = inputs;

		const object = await this.Provider.provider.getObject({
			id: objectId,
			options,
		});
		if (object.error !== undefined)
			throw new Error(
				`an error occured fetching object: ${object.error?.code}`
			);
		return object;
	};

	public fetchCastObject = async <ObjectType>(inputs: {
		objectId: ObjectId;
		objectFromSuiObjectResponse: (
			SuiObjectResponse: SuiObjectResponse
		) => ObjectType;
		withDisplay?: boolean;
	}): Promise<ObjectType> => {
		return inputs.objectFromSuiObjectResponse(
			await this.fetchObject(inputs)
		);
	};

	public fetchCastObjectGeneral = async <ObjectType>(inputs: {
		objectId: ObjectId;
		objectFromSuiObjectResponse: (
			SuiObjectResponse: SuiObjectResponse
		) => ObjectType;
		options?: SuiObjectDataOptions;
	}): Promise<ObjectType> => {
		const { objectId, objectFromSuiObjectResponse, options } = inputs;
		return objectFromSuiObjectResponse(
			await this.fetchObjectGeneral({ objectId, options })
		);
	};

	public fetchObjectBatch = async (inputs: {
		objectIds: ObjectId[];
		options?: SuiObjectDataOptions;
	}): Promise<SuiObjectResponse[]> => {
		const { objectIds, options } = inputs;

		let objectIdsBatches: ObjectId[][] = [];
		let endIndex = 0;
		while (true) {
			const newEndIndex =
				endIndex + ObjectsApiHelpers.constants.maxObjectFetchingLimit;
			if (newEndIndex >= objectIds.length) {
				objectIdsBatches.push(
					objectIds.slice(endIndex, objectIds.length)
				);
				break;
			}

			objectIdsBatches.push(objectIds.slice(endIndex, newEndIndex));

			endIndex = newEndIndex;
		}

		const objectBatches = await Promise.all(
			objectIdsBatches.map((objectIds) =>
				this.Provider.provider.multiGetObjects({
					ids: objectIds,
					options:
						options === undefined
							? {
									showContent: true,
									showOwner: true,
									showType: true,
							  }
							: options,
				})
			)
		);
		const objectBatch = objectBatches.reduce(
			(acc, objects) => [...acc, ...objects],
			[]
		);

		// const objectDataResponses = objectBatch.filter(
		// 	(data) => data.error !== undefined
		// );

		// REVIEW: throw error on any objects that don't exist ?
		// or don't throw any errors and return empty array ?
		return objectBatch;
	};

	public fetchCastObjectBatch = async <ObjectType>(inputs: {
		objectIds: ObjectId[];
		objectFromSuiObjectResponse: (data: SuiObjectResponse) => ObjectType;
		options?: SuiObjectDataOptions;
	}): Promise<ObjectType[]> => {
		return (await this.fetchObjectBatch(inputs)).map(
			(SuiObjectResponse: SuiObjectResponse) => {
				return inputs.objectFromSuiObjectResponse(SuiObjectResponse);
			}
		);
	};

	public fetchCastObjectsOwnedByAddressOfType = async <ObjectType>(inputs: {
		walletAddress: SuiAddress;
		objectType: AnyObjectType;
		objectFromSuiObjectResponse: (
			SuiObjectResponse: SuiObjectResponse
		) => ObjectType;
		withDisplay?: boolean;
		options?: SuiObjectDataOptions;
	}): Promise<ObjectType[]> => {
		// i. obtain all owned object IDs
		const objects = (
			await this.fetchObjectsOfTypeOwnedByAddress(inputs)
		).map((SuiObjectResponse: SuiObjectResponse) => {
			return inputs.objectFromSuiObjectResponse(SuiObjectResponse);
		});

		return objects;
	};

	// =========================================================================
	//  BCS
	// =========================================================================

	public fetchObjectBcs = async (
		objectId: ObjectId
	): Promise<SuiObjectResponse> => {
		const objectResponse = await this.Provider.provider.getObject({
			id: objectId,
			options: { showBcs: true },
		});
		if (objectResponse.error !== undefined)
			throw new Error(
				`an error occured fetching object: ${objectResponse.error?.code}`
			);
		return objectResponse;
	};

	public fetchCastObjectBcs = async <T>(inputs: {
		objectId: ObjectId;
		typeName: TypeName;
		fromDeserialized: (deserialized: any) => T;
		bcs: BCS;
	}): Promise<T> => {
		const { objectId } = inputs;
		const suiObjectResponse = await this.Provider.Objects().fetchObjectBcs(
			objectId
		);
		return Casting.castObjectBcs({
			...inputs,
			suiObjectResponse: suiObjectResponse,
		});
	};
}<|MERGE_RESOLUTION|>--- conflicted
+++ resolved
@@ -1,16 +1,8 @@
 import { AftermathApi } from "../providers/aftermathApi";
 import { AnyObjectType, ObjectId, PackageId, SuiAddress } from "../../types";
-<<<<<<< HEAD
 import { Casting, Helpers } from "../utils";
-import {
-	SuiObjectDataOptions,
-	SuiObjectResponse,
-} from "@mysten/sui.js/dist/cjs/client";
+import { SuiObjectDataOptions, SuiObjectResponse } from "@mysten/sui.js/client";
 import { TypeName, BCS } from "@mysten/bcs";
-=======
-import { Helpers } from "../utils";
-import { SuiObjectDataOptions, SuiObjectResponse } from "@mysten/sui.js/client";
->>>>>>> 8d793409
 
 export class ObjectsApiHelpers {
 	// =========================================================================
