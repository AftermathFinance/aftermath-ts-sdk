import { AftermathApi } from "../providers/aftermathApi";
import { AnyObjectType, ObjectId, PackageId, SuiAddress } from "../../types";
import { Helpers } from "../utils";
import {
	SuiObjectDataOptions,
	SuiObjectResponse,
<<<<<<< HEAD
	SuiRawMoveObject,
	getObjectOwner,
} from "@mysten/sui.js";
import { AftermathApi } from "../providers/aftermathApi";
import { AnyObjectType, PackageId } from "../../types";
import { Casting, Helpers } from "../utils";
import { TypeName } from "@mysten/bcs";
import { BCS } from "@mysten/bcs";
=======
} from "@mysten/sui.js/dist/cjs/client";
>>>>>>> 3e07f0d5

export class ObjectsApiHelpers {
	// =========================================================================
	//  Private Static Constants
	// =========================================================================

	private static readonly constants = {
		maxObjectFetchingLimit: 50,
	};

	// =========================================================================
	//  Constructor
	// =========================================================================

	constructor(private readonly Provider: AftermathApi) {}

	// =========================================================================
	//  Public Methods
	// =========================================================================

	// =========================================================================
	//  Fetching
	// =========================================================================

	public fetchDoesObjectExist = async (objectId: ObjectId | PackageId) => {
		const object = await this.Provider.provider.getObject({ id: objectId });
		return object.error === undefined;
	};

	public fetchIsObjectOwnedByAddress = async (inputs: {
		objectId: ObjectId;
		walletAddress: SuiAddress;
	}) => {
		const { objectId, walletAddress } = inputs;

		const object = await this.fetchObject({ objectId });

		const objectOwner = object.data?.owner;
		if (!objectOwner || typeof objectOwner !== "object") return false;

		if (
			"AddressOwner" in objectOwner &&
			objectOwner.AddressOwner === walletAddress
		)
			return true;
		if (
			"ObjectOwner" in objectOwner &&
			objectOwner.ObjectOwner === walletAddress
		)
			return true;

		return false;
	};

	public fetchObjectsOfTypeOwnedByAddress = async (inputs: {
		walletAddress: SuiAddress;
		objectType: AnyObjectType;
		withDisplay?: boolean;
		options?: SuiObjectDataOptions;
	}): Promise<SuiObjectResponse[]> => {
		const { walletAddress, objectType, withDisplay } = inputs;

		// TODO: handle pagination to make sure that ALL owned objects are found !
		const objectsOwnedByAddress =
			await this.Provider.provider.getOwnedObjects({
				owner: walletAddress,
				filter: {
					StructType: Helpers.stripLeadingZeroesFromType(objectType),
				},
				options: inputs.options ?? {
					showContent: true,
					showDisplay: withDisplay,
					showOwner: true,
					showType: true,
				},
			});

		return objectsOwnedByAddress.data;
	};

	public fetchObject = async (inputs: {
		objectId: ObjectId;
		withDisplay?: boolean;
	}): Promise<SuiObjectResponse> => {
		const { objectId, withDisplay } = inputs;
		return await this.fetchObjectGeneral({
			objectId,
			options: {
				showContent: true,
				showDisplay: withDisplay,
				showOwner: true,
				showType: true,
			},
		});
	};

	public fetchObjectGeneral = async (inputs: {
		objectId: ObjectId;
		options?: SuiObjectDataOptions;
	}): Promise<SuiObjectResponse> => {
		const { objectId, options } = inputs;

		const object = await this.Provider.provider.getObject({
			id: objectId,
			options,
		});
		if (object.error !== undefined)
			throw new Error(
				`an error occured fetching object: ${object.error?.code}`
			);
		return object;
	};

	public fetchCastObject = async <ObjectType>(inputs: {
		objectId: ObjectId;
		objectFromSuiObjectResponse: (
			SuiObjectResponse: SuiObjectResponse
		) => ObjectType;
		withDisplay?: boolean;
	}): Promise<ObjectType> => {
		return inputs.objectFromSuiObjectResponse(
			await this.fetchObject(inputs)
		);
	};

	public fetchCastObjectGeneral = async <ObjectType>(inputs: {
		objectId: ObjectId;
		objectFromSuiObjectResponse: (
			SuiObjectResponse: SuiObjectResponse
		) => ObjectType;
		options?: SuiObjectDataOptions;
	}): Promise<ObjectType> => {
		const { objectId, objectFromSuiObjectResponse, options } = inputs;
		return objectFromSuiObjectResponse(
			await this.fetchObjectGeneral({ objectId, options })
		);
	};

	public fetchObjectBatch = async (inputs: {
		objectIds: ObjectId[];
		options?: SuiObjectDataOptions;
	}): Promise<SuiObjectResponse[]> => {
		const { objectIds, options } = inputs;

		let objectIdsBatches: ObjectId[][] = [];
		let endIndex = 0;
		while (true) {
			const newEndIndex =
				endIndex + ObjectsApiHelpers.constants.maxObjectFetchingLimit;
			if (newEndIndex >= objectIds.length) {
				objectIdsBatches.push(
					objectIds.slice(endIndex, objectIds.length)
				);
				break;
			}

			objectIdsBatches.push(objectIds.slice(endIndex, newEndIndex));

			endIndex = newEndIndex;
		}

		const objectBatches = await Promise.all(
			objectIdsBatches.map((objectIds) =>
				this.Provider.provider.multiGetObjects({
					ids: objectIds,
					options:
						options === undefined
							? {
									showContent: true,
									showOwner: true,
									showType: true,
							  }
							: options,
				})
			)
		);
		const objectBatch = objectBatches.reduce(
			(acc, objects) => [...acc, ...objects],
			[]
		);

		// const objectDataResponses = objectBatch.filter(
		// 	(data) => data.error !== undefined
		// );

		// REVIEW: throw error on any objects that don't exist ?
		// or don't throw any errors and return empty array ?
		return objectBatch;
	};

	public fetchCastObjectBatch = async <ObjectType>(inputs: {
		objectIds: ObjectId[];
		objectFromSuiObjectResponse: (data: SuiObjectResponse) => ObjectType;
		options?: SuiObjectDataOptions;
	}): Promise<ObjectType[]> => {
		return (await this.fetchObjectBatch(inputs)).map(
			(SuiObjectResponse: SuiObjectResponse) => {
				return inputs.objectFromSuiObjectResponse(SuiObjectResponse);
			}
		);
	};

	public fetchCastObjectsOwnedByAddressOfType = async <ObjectType>(inputs: {
		walletAddress: SuiAddress;
		objectType: AnyObjectType;
		objectFromSuiObjectResponse: (
			SuiObjectResponse: SuiObjectResponse
		) => ObjectType;
		withDisplay?: boolean;
		options?: SuiObjectDataOptions;
	}): Promise<ObjectType[]> => {
		// i. obtain all owned object IDs
		const objects = (
			await this.fetchObjectsOfTypeOwnedByAddress(inputs)
		).map((SuiObjectResponse: SuiObjectResponse) => {
			return inputs.objectFromSuiObjectResponse(SuiObjectResponse);
		});

		return objects;
	};

	// =========================================================================
	//  BCS
	// =========================================================================

	public fetchObjectBcs = async (
		objectId: ObjectId
	): Promise<SuiObjectResponse> => {
		const objectResponse = await this.Provider.provider.getObject({
			id: objectId,
			options: { showBcs: true },
		});
		if (objectResponse.error !== undefined)
			throw new Error(
				`an error occured fetching object: ${objectResponse.error.error}`
			);
		return objectResponse;
	};

	public fetchCastObjectBcs = async <T>(inputs: {
		objectId: ObjectId;
		typeName: TypeName;
		fromDeserialized: (deserialized: any) => T;
		bcs: BCS;
	}): Promise<T> => {
		const { objectId } = inputs;
		const suiObjectResponse = await this.Provider.Objects().fetchObjectBcs(
			objectId
		);
		return Casting.castObjectBcs({
			...inputs,
			suiObjectResponse: suiObjectResponse,
		});
	};
}<|MERGE_RESOLUTION|>--- conflicted
+++ resolved
@@ -4,18 +4,7 @@
 import {
 	SuiObjectDataOptions,
 	SuiObjectResponse,
-<<<<<<< HEAD
-	SuiRawMoveObject,
-	getObjectOwner,
-} from "@mysten/sui.js";
-import { AftermathApi } from "../providers/aftermathApi";
-import { AnyObjectType, PackageId } from "../../types";
-import { Casting, Helpers } from "../utils";
-import { TypeName } from "@mysten/bcs";
-import { BCS } from "@mysten/bcs";
-=======
 } from "@mysten/sui.js/dist/cjs/client";
->>>>>>> 3e07f0d5
 
 export class ObjectsApiHelpers {
 	// =========================================================================
