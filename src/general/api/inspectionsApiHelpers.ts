--- conflicted
+++ resolved
@@ -1,12 +1,4 @@
-<<<<<<< HEAD
-import {
-	DevInspectResults,
-	SuiTransactionBlockResponse,
-	TransactionBlock,
-} from "@mysten/sui.js";
-=======
 import { TransactionBlock } from "@mysten/sui.js/transactions";
->>>>>>> 3e07f0d5
 import { AftermathApi } from "../providers/aftermathApi";
 import { Byte } from "../../types";
 
