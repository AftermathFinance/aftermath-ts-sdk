--- conflicted
+++ resolved
@@ -437,8 +437,6 @@
 		return this.fetchApi("apy");
 	}
 
-<<<<<<< HEAD
-=======
 	/**
 	 * Retrieves historical APY data points over a specified timeframe.
 	 *
@@ -452,7 +450,6 @@
 	 * console.log(historicalApy); // e.g. [{ timestamp: 1686000000, apy: 0.045 }, ...]
 	 * ```
 	 */
->>>>>>> e9bf38c6
 	public async getHistoricalApy(inputs: {
 		timeframe: StakingApyTimeframeKey;
 	}): Promise<StakingApyDataPoint[]> {
