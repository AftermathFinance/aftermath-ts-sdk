--- conflicted
+++ resolved
@@ -18,12 +18,9 @@
 	Percentage,
 	StakedSuiVaultStateObject,
 	SuiAddress,
-<<<<<<< HEAD
 	StakingApyDataPoint,
 	StakingApyTimeframeKey,
-=======
 	CallerConfig,
->>>>>>> c81af7c3
 } from "../../types";
 import { Caller } from "../../general/utils/caller";
 import { SuiValidatorSummary, ValidatorsApy } from "@mysten/sui/client";
