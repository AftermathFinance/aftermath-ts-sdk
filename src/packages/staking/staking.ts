--- conflicted
+++ resolved
@@ -64,13 +64,8 @@
 	 * @param network - The network to use for interacting with the Staking contract.
 	 */
 	constructor(
-<<<<<<< HEAD
-		public readonly network?: SuiNetwork,
+		config?: CallerConfig,
 		public readonly Provider?: AftermathApi
-=======
-		config?: CallerConfig,
-		private readonly Provider?: AftermathApi
->>>>>>> cb5d32d7
 	) {
 		super(config, "staking");
 	}
