--- conflicted
+++ resolved
@@ -160,18 +160,6 @@
 	);
 };
 
-<<<<<<< HEAD
-export interface StakingApyDataPoint {
-	timestamp: Timestamp;
-	apy: number;
-}
-
-export type StakingApyTimeframeKey = "1W" | "1M" | "3M" | "6M" | "1Y" | "ALL";
-
-// =========================================================================
-//  Events
-// =========================================================================
-=======
 /**
  * Represents a single entry in the historical APY data, including a Unix
  * timestamp and an APY value.
@@ -186,7 +174,6 @@
 	 */
 	apy: number;
 }
->>>>>>> e9bf38c6
 
 /**
  * Enumerates the timeframes available for retrieving historical APY data,
