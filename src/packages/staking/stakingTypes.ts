--- conflicted
+++ resolved
@@ -20,13 +20,10 @@
 	fee: Percentage;
 }
 
-<<<<<<< HEAD
 export interface ValidatorOperationCapObject extends Object {
 	authorizerValidatorAddress: SuiAddress;
 }
 
-=======
->>>>>>> 6e304b04
 export interface StakeBalanceDynamicField {
 	objectId: ObjectId;
 	value: Balance;
@@ -59,18 +56,11 @@
 // =========================================================================
 //  Events
 // =========================================================================
-<<<<<<< HEAD
 
 export type StakeEvent = StakedEvent;
 export type UnstakeEvent = UnstakeRequestedEvent | UnstakedEvent;
 
 export interface StakedEvent extends Event {
-	stakedSuiId: ObjectId;
-=======
-
-export type StakeEvent = StakeRequestEvent | AfSuiMintedEvent;
-
-export interface StakeRequestEvent extends Event {
 	stakedSuiId: ObjectId;
 	suiId: ObjectId;
 	staker: SuiAddress;
@@ -79,24 +69,11 @@
 	suiStakeAmount: Balance;
 	validatorFee: number;
 	isRestaked: boolean;
-	referrer?: SuiAddress;
-}
-
-export interface AfSuiMintedEvent extends Event {
->>>>>>> 6e304b04
-	suiId: ObjectId;
-	staker: SuiAddress;
-	validatorAddress: SuiAddress;
-	epoch: bigint;
-	suiStakeAmount: Balance;
-	validatorFee: number;
-	isRestaked: boolean;
 	afSuiId: ObjectId;
 	afSuiAmount: Balance;
 	referrer?: SuiAddress;
 }
 
-<<<<<<< HEAD
 export interface UnstakeRequestedEvent extends Event {
 	afSuiId: ObjectId;
 	providedAfSuiAmount: Balance;
@@ -110,33 +87,19 @@
 	suiId: ObjectId;
 	returnedSuiAmount: Balance;
 	requester: SuiAddress;
-=======
-export interface UnstakeEvent extends Event {
-	afSuiId: ObjectId;
-	paybackCoinId: ObjectId;
-	staker: SuiAddress;
->>>>>>> 6e304b04
 	epoch: bigint;
 }
 
 export const isStakeEvent = (
 	event: StakeEvent | UnstakeEvent
 ): event is StakeEvent => {
-<<<<<<< HEAD
 	return "staker" in event;
-=======
-	return "suiId" in event;
->>>>>>> 6e304b04
 };
 
 export const isUnstakeEvent = (
 	event: StakeEvent | UnstakeEvent
 ): event is UnstakeEvent => {
-<<<<<<< HEAD
 	return !isStakeEvent(event);
-=======
-	return "afSuiId" in event;
->>>>>>> 6e304b04
 };
 
 // =========================================================================
@@ -146,11 +109,7 @@
 export type StakingPosition = StakePosition | UnstakePosition;
 
 export interface StakePosition {
-<<<<<<< HEAD
 	stakedSuiId: ObjectId;
-=======
-	state: StakePositionState;
->>>>>>> 6e304b04
 	suiId: ObjectId;
 	staker: SuiAddress;
 	validatorAddress: SuiAddress;
@@ -166,15 +125,10 @@
 }
 
 export interface UnstakePosition {
-<<<<<<< HEAD
 	state: UnstakePositionState;
 	afSuiId: ObjectId;
 	providedAfSuiAmount: Balance;
 	requester: SuiAddress;
-=======
-	afSuiId: ObjectId;
-	staker: SuiAddress;
->>>>>>> 6e304b04
 	epoch: bigint;
 	suiId?: ObjectId;
 	returnedSuiAmount?: Balance;
@@ -182,20 +136,12 @@
 	txnDigest: TransactionDigest;
 }
 
-<<<<<<< HEAD
 export type UnstakePositionState = "REQUEST" | "SUI_MINTED";
-=======
-export type StakePositionState = "REQUEST" | "AFSUI_MINTED";
->>>>>>> 6e304b04
 
 export const isStakePosition = (
 	position: StakingPosition
 ): position is StakePosition => {
-<<<<<<< HEAD
 	return "stakedSuiId" in position;
-=======
-	return "suiId" in position;
->>>>>>> 6e304b04
 };
 
 export const isUnstakePosition = (
@@ -232,7 +178,6 @@
 	referrer?: SuiAddress;
 }
 
-<<<<<<< HEAD
 export interface ApiUpdateValidatorFeeBody {
 	walletAddress: SuiAddress;
 	validatorOperationCapId: ObjectId;
@@ -243,8 +188,6 @@
 //  Objects API
 // =========================================================================
 
-=======
->>>>>>> 6e304b04
 export interface ApiStakingPositionsBody {
 	walletAddress: SuiAddress;
 }
@@ -253,7 +196,6 @@
 	walletAddress: SuiAddress;
 }
 
-<<<<<<< HEAD
 export interface ApiValidatorOperationCapsBody {
 	walletAddress: SuiAddress;
 }
@@ -262,8 +204,6 @@
 //  Events API
 // =========================================================================
 
-=======
->>>>>>> 6e304b04
 export type ApiStakingEventsBody = ApiEventsBody & {
 	walletAddress: SuiAddress;
 };