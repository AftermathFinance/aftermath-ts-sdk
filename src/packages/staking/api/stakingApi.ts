--- conflicted
+++ resolved
@@ -2,11 +2,7 @@
 	TransactionArgument,
 	TransactionBlock,
 } from "@mysten/sui.js/transactions";
-<<<<<<< HEAD
 import { DelegatedStake, ValidatorsApy } from "@mysten/sui.js/client";
-=======
-import { DelegatedStake, ValidatorsApy } from "@mysten/sui.js/dist/cjs/client";
->>>>>>> 7eb0444d
 import { AftermathApi } from "../../../general/providers/aftermathApi";
 import {
 	StakeEvent,
@@ -29,10 +25,7 @@
 	ApiUpdateValidatorFeeBody,
 	UnstakeEvent,
 	UnstakeRequestedEvent,
-<<<<<<< HEAD
-=======
 	StakedSuiVaultStateObject,
->>>>>>> 7eb0444d
 } from "../stakingTypes";
 import {
 	AnyObjectType,
@@ -66,10 +59,7 @@
 			staked: "StakedEvent",
 			unstaked: "UnstakedEvent",
 			unstakeRequested: "UnstakeRequestedEvent",
-<<<<<<< HEAD
-=======
 			epochWasChanged: "EpochWasChangedEvent",
->>>>>>> 7eb0444d
 		},
 	};
 
@@ -83,10 +73,7 @@
 		staked: AnyObjectType;
 		unstakeRequested: AnyObjectType;
 		unstaked: AnyObjectType;
-<<<<<<< HEAD
-=======
 		epochWasChanged: AnyObjectType;
->>>>>>> 7eb0444d
 	};
 
 	public readonly coinTypes: {
@@ -114,10 +101,7 @@
 			staked: this.stakedEventType(),
 			unstakeRequested: this.unstakeRequestedEventType(),
 			unstaked: this.unstakedEventType(),
-<<<<<<< HEAD
-=======
 			epochWasChanged: this.epochWasChangedEventType(),
->>>>>>> 7eb0444d
 		};
 
 		this.coinTypes = {
@@ -215,8 +199,6 @@
 		});
 	};
 
-<<<<<<< HEAD
-=======
 	public fetchStakedSuiVaultState =
 		async (): Promise<StakedSuiVaultStateObject> => {
 			return this.Provider.Objects().fetchCastObject({
@@ -226,7 +208,6 @@
 			});
 		};
 
->>>>>>> 7eb0444d
 	// =========================================================================
 	//  Transaction Commands
 	// =========================================================================
@@ -701,47 +682,6 @@
 	//  Calculations
 	// =========================================================================
 
-<<<<<<< HEAD
-	// TODO: write and use this function
-	public liquidStakingApy = (inputs: {
-		delegatedStakes: DelegatedStake[];
-		validatorApys: ValidatorsApy;
-	}): number => {
-		throw new Error("TODO");
-
-		// const { delegatedStakes, validatorApys } = inputs;
-
-		// const totalStakeAmount = Helpers.sumBigInt(
-		// 	delegatedStakes.map((stake) =>
-		// 		Helpers.sumBigInt(
-		// 			stake.stakes.map((innerStake) =>
-		// 				BigInt(innerStake.principal)
-		// 			)
-		// 		)
-		// 	)
-		// );
-
-		// const weightedAverageApy = delegatedStakes.reduce((acc, stake) => {
-		// 	const apy = validatorApys.apys.find(
-		// 		(apy) => apy.address === stake.validatorAddress
-		// 	)?.apy;
-		// 	if (apy === undefined) return acc;
-
-		// 	const weight =
-		// 		Number(
-		// 			Helpers.sumBigInt(
-		// 				stake.stakes.map((innerStake) =>
-		// 					BigInt(innerStake.principal)
-		// 				)
-		// 			)
-		// 		) / Number(totalStakeAmount);
-
-		// 	const weightedApy = apy * weight;
-		// 	return acc + weightedApy;
-		// }, 0);
-
-		// return weightedAverageApy;
-=======
 	public liquidStakingApy = async (): Promise<number> => {
 		const limit = 30; // ~30 epochs of data
 		// const recentEpochChanges =
@@ -783,7 +723,6 @@
 			(recentEpochChanges.events.length - 1);
 
 		return avgApy;
->>>>>>> 7eb0444d
 	};
 
 	// =========================================================================
@@ -841,7 +780,6 @@
 			this.addresses.packages.events,
 			StakingApi.constants.moduleNames.events,
 			StakingApi.constants.eventNames.staked
-<<<<<<< HEAD
 		);
 
 	private unstakeRequestedEventType = () =>
@@ -856,21 +794,6 @@
 			this.addresses.packages.events,
 			StakingApi.constants.moduleNames.events,
 			StakingApi.constants.eventNames.unstaked
-=======
-		);
-
-	private unstakeRequestedEventType = () =>
-		EventsApiHelpers.createEventType(
-			this.addresses.packages.events,
-			StakingApi.constants.moduleNames.events,
-			StakingApi.constants.eventNames.unstakeRequested
-		);
-
-	private unstakedEventType = () =>
-		EventsApiHelpers.createEventType(
-			this.addresses.packages.events,
-			StakingApi.constants.moduleNames.events,
-			StakingApi.constants.eventNames.unstaked
 		);
 
 	private epochWasChangedEventType = () =>
@@ -878,7 +801,6 @@
 			this.addresses.packages.events,
 			StakingApi.constants.moduleNames.events,
 			StakingApi.constants.eventNames.epochWasChanged
->>>>>>> 7eb0444d
 		);
 
 	// =========================================================================
