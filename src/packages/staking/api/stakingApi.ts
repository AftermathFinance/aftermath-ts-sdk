--- conflicted
+++ resolved
@@ -41,10 +41,6 @@
 import { Sui } from "../../sui";
 import { Fixed } from "../../../general/utils/fixed";
 import { StakingApiCasting } from "./stakingApiCasting";
-<<<<<<< HEAD
-import { DelegatedStake, ValidatorsApy } from "@mysten/sui.js/client";
-=======
->>>>>>> f7b2b985
 
 export class StakingApi {
 	// =========================================================================
