--- conflicted
+++ resolved
@@ -46,14 +46,11 @@
 import { Sui } from "../../sui";
 import { FixedUtils } from "../../../general/utils/fixedUtils";
 import { StakingApiCasting } from "./stakingApiCasting";
-<<<<<<< HEAD
 import { RouterSynchronousApiInterface } from "../../router/utils/synchronous/interfaces/routerSynchronousApiInterface";
 import { RouterPoolTradeTxInputs } from "../..";
 import { Scallop } from "@scallop-io/sui-scallop-sdk";
 import { ValidatorConfigOnIndexer } from "./stakingApiCastingTypes";
-=======
 import { Staking } from "../..";
->>>>>>> 82110869
 
 export class StakingApi {
 	// =========================================================================
@@ -186,23 +183,11 @@
 	public fetchValidatorConfigs = async (): Promise<
 		ValidatorConfigObject[]
 	> => {
-<<<<<<< HEAD
 		const configs: ValidatorConfigOnIndexer[] =
 			await this.Provider.indexerCaller.fetchIndexer(
 				`staking/validator-configs`
 			);
 		return configs.map(StakingApiCasting.validatorConfigObjectFromIndexer);
-=======
-		return this.Provider.DynamicFields().fetchCastAllDynamicFieldsOfType({
-			parentObjectId: this.addresses.objects.validatorConfigsTable,
-			objectsFromObjectIds: (objectIds) =>
-				this.Provider.Objects().fetchCastObjectBatch({
-					objectIds,
-					objectFromSuiObjectResponse:
-						StakingApiCasting.validatorConfigObjectFromSuiObjectResponse,
-				}),
-		});
->>>>>>> 82110869
 	};
 
 	public fetchOwnedValidatorOperationCaps = async (inputs: {
