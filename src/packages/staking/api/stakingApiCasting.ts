import { SuiObjectResponse } from "@mysten/sui.js/client";
import {
	ValidatorConfigObject,
	ValidatorOperationCapObject,
	UnstakedEvent,
	UnstakeRequestedEvent,
	StakedEvent,
	EpochWasChangedEvent,
	StakedSuiVaultStateObject,
} from "../../../types";
import {
	EpochWasChangedEventOnChain,
	StakedEventOnChain,
	StakedSuiVaultStateV1FieldsOnChain,
	UnstakeRequestedEventOnChain,
	UnstakedEventOnChain,
	ValidatorConfigFieldsOnChain,
	ValidatorOperationCapFieldsOnChain,
} from "./stakingApiCastingTypes";
import { Helpers } from "../../../general/utils";
import { FixedUtils } from "../../../general/utils/fixedUtils";

export class StakingApiCasting {
	// =========================================================================
	//  Objects
	// =========================================================================

	public static validatorConfigObjectFromSuiObjectResponse = (
		data: SuiObjectResponse
	): ValidatorConfigObject => {
		const objectType = Helpers.getObjectType(data);
		const allFields = Helpers.getObjectFields(data) as {
			value: {
				fields: {
					value: {
						fields: ValidatorConfigFieldsOnChain;
					};
				};
			};
		};
		const fields = allFields.value.fields.value.fields;

		return {
			objectType,
			objectId: Helpers.getObjectId(data),
			suiAddress: Helpers.addLeadingZeroesToType(fields.sui_address),
			operationCapId: Helpers.addLeadingZeroesToType(
				fields.operation_cap_id
			),
			fee: FixedUtils.directCast(BigInt(fields.fee)),
		};
	};

	public static validatorOperationCapObjectFromSuiObjectResponse = (
		data: SuiObjectResponse
	): ValidatorOperationCapObject => {
		const objectType = Helpers.getObjectType(data);
		const fields = Helpers.getObjectFields(
			data
		) as ValidatorOperationCapFieldsOnChain;

		return {
			objectType,
			objectId: Helpers.getObjectId(data),
			authorizerValidatorAddress: Helpers.addLeadingZeroesToType(
				fields.authorizer_validator_address
			),
		};
	};

	public static stakedSuiVaultStateObjectFromSuiObjectResponse = (
		data: SuiObjectResponse
	): StakedSuiVaultStateObject => {
		const objectId = Helpers.getObjectId(data);
		const objectType = Helpers.getObjectType(data);
		const fields = Helpers.getObjectFields(
			data
		) as StakedSuiVaultStateV1FieldsOnChain;

		return {
			objectId,
			objectType,
			atomicUnstakeSuiReservesTargetValue: BigInt(
				fields.protocol_config.fields
					.atomic_unstake_sui_reserves_target_value
			),
			atomicUnstakeSuiReserves: BigInt(
				fields.atomic_unstake_sui_reserves
			),
			minAtomicUnstakeFee: BigInt(
				fields.protocol_config.fields.atomic_unstake_protocol_fee.fields
					.min_fee
			),
			maxAtomicUnstakeFee: BigInt(
				fields.protocol_config.fields.atomic_unstake_protocol_fee.fields
					.max_fee
			),
			totalSuiAmount: BigInt(fields.total_sui_amount),
			totalRewardsAmount: BigInt(fields.total_rewards_amount),
		};
	};

	// =========================================================================
	//  Events
	// =========================================================================

	public static stakedEventFromOnChain = (
		eventOnChain: StakedEventOnChain
	): StakedEvent => {
		const fields = eventOnChain.parsedJson;
		return {
			suiId: Helpers.addLeadingZeroesToType(fields.sui_id),
			stakedSuiId: Helpers.addLeadingZeroesToType(fields.staked_sui_id),
			staker: Helpers.addLeadingZeroesToType(fields.staker),
			validatorAddress: Helpers.addLeadingZeroesToType(fields.validator),
			epoch: BigInt(fields.epoch),
			suiStakeAmount: BigInt(fields.sui_amount),
			validatorFee: FixedUtils.directCast(BigInt(fields.validator_fee)),
			isRestaked: fields.is_restaked,
			referrer: fields.referrer ? fields.referrer : undefined,
			afSuiId: Helpers.addLeadingZeroesToType(fields.afsui_id),
			afSuiAmount: BigInt(fields.afsui_amount),
			timestamp: eventOnChain.timestampMs,
			txnDigest: eventOnChain.id.txDigest,
			type: eventOnChain.type,
		};
	};

	public static unstakedEventFromOnChain = (
		eventOnChain: UnstakedEventOnChain
	): UnstakedEvent => {
		const fields = eventOnChain.parsedJson;
		return {
			afSuiId: Helpers.addLeadingZeroesToType(fields.afsui_id),
			suiId: Helpers.addLeadingZeroesToType(fields.sui_id),
			requester: Helpers.addLeadingZeroesToType(fields.requester),
			epoch: BigInt(fields.epoch),
			providedAfSuiAmount: BigInt(fields.provided_afsui_amount),
			returnedSuiAmount: BigInt(fields.returned_sui_amount),
			timestamp: eventOnChain.timestampMs,
			txnDigest: eventOnChain.id.txDigest,
			type: eventOnChain.type,
		};
	};

	public static unstakeRequestedEventFromOnChain = (
		eventOnChain: UnstakeRequestedEventOnChain
	): UnstakeRequestedEvent => {
		const fields = eventOnChain.parsedJson;
		return {
			afSuiId: Helpers.addLeadingZeroesToType(fields.afsui_id),
			providedAfSuiAmount: BigInt(fields.provided_afsui_amount),
			requester: Helpers.addLeadingZeroesToType(fields.requester),
			epoch: BigInt(fields.epoch),
			timestamp: eventOnChain.timestampMs,
			txnDigest: eventOnChain.id.txDigest,
			type: eventOnChain.type,
		};
	};

<<<<<<< HEAD
	// =========================================================================
	//  Indexer Events
	// =========================================================================

	public static stakeRequestEventFromIndexerOnChain = (
		eventOnChain: StakeRequestIndexerEventOnChain
	): StakeRequestEvent => {
		return {
			suiId: Helpers.addLeadingZeroesToType(eventOnChain.sui_id),
			stakedSuiId: Helpers.addLeadingZeroesToType(
				eventOnChain.staked_sui_id
			),
			staker: Helpers.addLeadingZeroesToType(eventOnChain.staker),
			validatorAddress: Helpers.addLeadingZeroesToType(
				eventOnChain.validator
			),
			epoch: BigInt(eventOnChain.epoch),
			suiStakeAmount: BigInt(eventOnChain.sui_amount),
			validatorFee: FixedUtils.directCast(
				BigInt(eventOnChain.validator_fee)
			),
			isRestaked: eventOnChain.is_restaked,
			referrer: eventOnChain.referrer ? eventOnChain.referrer : undefined,
			timestamp: eventOnChain.timestamp ?? undefined,
			txnDigest: eventOnChain.txnDigest,
			type: eventOnChain.type,
		};
	};

	public static unstakeEventFromIndexerOnChain = (
		eventOnChain: UnstakeIndexerEventOnChain
	): UnstakeEvent => {
		return {
			afSuiId: Helpers.addLeadingZeroesToType(eventOnChain.afsui_id),
			paybackCoinId: Helpers.addLeadingZeroesToType(
				eventOnChain.payback_coin_id
			),
			staker: Helpers.addLeadingZeroesToType(eventOnChain.staker),
			epoch: BigInt(eventOnChain.epoch),
			afSuiAmountGiven: BigInt(eventOnChain.provided_afsui_amount),
			suiUnstakeAmount: BigInt(eventOnChain.withdrawn_sui_amount),
			timestamp: eventOnChain.timestamp ?? undefined,
			txnDigest: eventOnChain.txnDigest,
			type: eventOnChain.type,
		};
	};

	public static afSuiMintedEventFromIndexerOnChain = (
		eventOnChain: AfSuiMintedIndexerEventOnChain
	): AfSuiMintedEvent => {
=======
	public static epochWasChangedEventFromOnChain = (
		eventOnChain: EpochWasChangedEventOnChain
	): EpochWasChangedEvent => {
		const fields = eventOnChain.parsedJson;
>>>>>>> 8d793409
		return {
			activeEpoch: BigInt(fields.active_epoch),
			totalAfSuiSupply: BigInt(fields.total_afsui_supply),
			totalSuiRewardsAmount: BigInt(fields.total_rewards_amount),
			totalSuiAmount: BigInt(fields.total_sui_amount),
			timestamp: eventOnChain.timestampMs,
			txnDigest: eventOnChain.id.txDigest,
			type: eventOnChain.type,
		};
	};
}<|MERGE_RESOLUTION|>--- conflicted
+++ resolved
@@ -158,63 +158,10 @@
 		};
 	};
 
-<<<<<<< HEAD
-	// =========================================================================
-	//  Indexer Events
-	// =========================================================================
-
-	public static stakeRequestEventFromIndexerOnChain = (
-		eventOnChain: StakeRequestIndexerEventOnChain
-	): StakeRequestEvent => {
-		return {
-			suiId: Helpers.addLeadingZeroesToType(eventOnChain.sui_id),
-			stakedSuiId: Helpers.addLeadingZeroesToType(
-				eventOnChain.staked_sui_id
-			),
-			staker: Helpers.addLeadingZeroesToType(eventOnChain.staker),
-			validatorAddress: Helpers.addLeadingZeroesToType(
-				eventOnChain.validator
-			),
-			epoch: BigInt(eventOnChain.epoch),
-			suiStakeAmount: BigInt(eventOnChain.sui_amount),
-			validatorFee: FixedUtils.directCast(
-				BigInt(eventOnChain.validator_fee)
-			),
-			isRestaked: eventOnChain.is_restaked,
-			referrer: eventOnChain.referrer ? eventOnChain.referrer : undefined,
-			timestamp: eventOnChain.timestamp ?? undefined,
-			txnDigest: eventOnChain.txnDigest,
-			type: eventOnChain.type,
-		};
-	};
-
-	public static unstakeEventFromIndexerOnChain = (
-		eventOnChain: UnstakeIndexerEventOnChain
-	): UnstakeEvent => {
-		return {
-			afSuiId: Helpers.addLeadingZeroesToType(eventOnChain.afsui_id),
-			paybackCoinId: Helpers.addLeadingZeroesToType(
-				eventOnChain.payback_coin_id
-			),
-			staker: Helpers.addLeadingZeroesToType(eventOnChain.staker),
-			epoch: BigInt(eventOnChain.epoch),
-			afSuiAmountGiven: BigInt(eventOnChain.provided_afsui_amount),
-			suiUnstakeAmount: BigInt(eventOnChain.withdrawn_sui_amount),
-			timestamp: eventOnChain.timestamp ?? undefined,
-			txnDigest: eventOnChain.txnDigest,
-			type: eventOnChain.type,
-		};
-	};
-
-	public static afSuiMintedEventFromIndexerOnChain = (
-		eventOnChain: AfSuiMintedIndexerEventOnChain
-	): AfSuiMintedEvent => {
-=======
 	public static epochWasChangedEventFromOnChain = (
 		eventOnChain: EpochWasChangedEventOnChain
 	): EpochWasChangedEvent => {
 		const fields = eventOnChain.parsedJson;
->>>>>>> 8d793409
 		return {
 			activeEpoch: BigInt(fields.active_epoch),
 			totalAfSuiSupply: BigInt(fields.total_afsui_supply),
