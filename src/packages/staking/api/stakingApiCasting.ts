--- conflicted
+++ resolved
@@ -1,28 +1,5 @@
 import { SuiObjectResponse } from "@mysten/sui.js/client";
 import {
-<<<<<<< HEAD
-	SuiObjectResponse,
-	getObjectFields,
-	getObjectId,
-	getObjectType,
-} from "@mysten/sui.js";
-import {
-	UnstakedEvent,
-	StakedEvent,
-	ValidatorConfigObject,
-	ValidatorOperationCapObject,
-	UnstakeRequestedEvent,
-} from "../../../types";
-import {
-	UnstakeRequestedIndexerEventOnChain,
-	StakedEventOnChain,
-	StakedIndexerEventOnChain,
-	UnstakedEventOnChain,
-	UnstakedIndexerEventOnChain,
-	ValidatorOperationCapFieldsOnChain,
-	ValidatorConfigFieldsOnChain,
-	UnstakeRequestedEventOnChain,
-=======
 	AfSuiMintedEvent,
 	UnstakeEvent,
 	StakeRequestEvent,
@@ -36,7 +13,6 @@
 	UnstakeEventOnChain,
 	UnstakeIndexerEventOnChain,
 	ValidatorConfigFieldsOnChain,
->>>>>>> 6e304b04
 } from "./stakingApiCastingTypes";
 import { Fixed } from "../../../general/utils/fixed";
 import { Helpers } from "../../../general/utils";
@@ -49,16 +25,10 @@
 	public static validatorConfigObjectFromSuiObjectResponse = (
 		data: SuiObjectResponse
 	): ValidatorConfigObject => {
-<<<<<<< HEAD
 		const objectType = getObjectType(data);
 		if (!objectType) throw new Error("no object type found");
 
 		const allFields = getObjectFields(data) as {
-=======
-		const objectType = Helpers.getObjectType(data);
-
-		const allFields = Helpers.getObjectFields(data) as {
->>>>>>> 6e304b04
 			value: {
 				fields: {
 					value: {
@@ -66,7 +36,6 @@
 					};
 				};
 			};
-<<<<<<< HEAD
 		};
 		const fields = allFields.value.fields.value.fields;
 
@@ -78,12 +47,9 @@
 				fields.operation_cap_id
 			),
 			fee: Fixed.directCast(BigInt(fields.fee)),
-=======
->>>>>>> 6e304b04
 		};
-		const fields = allFields.value.fields.value.fields;
+	};
 
-<<<<<<< HEAD
 	public static validatorOperationCapObjectFromSuiObjectResponse = (
 		data: SuiObjectResponse
 	): ValidatorOperationCapObject => {
@@ -100,16 +66,6 @@
 			authorizerValidatorAddress: Helpers.addLeadingZeroesToType(
 				fields.authorizer_validator_address
 			),
-=======
-		return {
-			objectType,
-			objectId: Helpers.getObjectId(data),
-			suiAddress: Helpers.addLeadingZeroesToType(fields.sui_address),
-			operationCapId: Helpers.addLeadingZeroesToType(
-				fields.operation_cap_id
-			),
-			fee: Fixed.directCast(BigInt(fields.fee)),
->>>>>>> 6e304b04
 		};
 	};
 
@@ -117,15 +73,9 @@
 	//  Events
 	// =========================================================================
 
-<<<<<<< HEAD
 	public static stakedEventFromOnChain = (
 		eventOnChain: StakedEventOnChain
 	): StakedEvent => {
-=======
-	public static stakeRequestEventFromOnChain = (
-		eventOnChain: StakeRequestEventOnChain
-	): StakeRequestEvent => {
->>>>>>> 6e304b04
 		const fields = eventOnChain.parsedJson;
 		return {
 			suiId: Helpers.addLeadingZeroesToType(fields.sui_id),
@@ -137,18 +87,14 @@
 			validatorFee: Fixed.directCast(BigInt(fields.validator_fee)),
 			isRestaked: fields.is_restaked,
 			referrer: fields.referrer ? fields.referrer : undefined,
-<<<<<<< HEAD
 			afSuiId: Helpers.addLeadingZeroesToType(fields.afsui_id),
 			afSuiAmount: BigInt(fields.afsui_amount),
-=======
->>>>>>> 6e304b04
 			timestamp: eventOnChain.timestampMs,
 			txnDigest: eventOnChain.id.txDigest,
 			type: eventOnChain.type,
 		};
 	};
 
-<<<<<<< HEAD
 	public static unstakedEventFromOnChain = (
 		eventOnChain: UnstakedEventOnChain
 	): UnstakedEvent => {
@@ -157,18 +103,6 @@
 			afSuiId: Helpers.addLeadingZeroesToType(fields.afsui_id),
 			suiId: Helpers.addLeadingZeroesToType(fields.sui_id),
 			requester: Helpers.addLeadingZeroesToType(fields.requester),
-=======
-	public static unstakeEventFromOnChain = (
-		eventOnChain: UnstakeEventOnChain
-	): UnstakeEvent => {
-		const fields = eventOnChain.parsedJson;
-		return {
-			afSuiId: Helpers.addLeadingZeroesToType(fields.afsui_id),
-			paybackCoinId: Helpers.addLeadingZeroesToType(
-				fields.payback_coin_id
-			),
-			staker: Helpers.addLeadingZeroesToType(fields.staker),
->>>>>>> 6e304b04
 			epoch: BigInt(fields.epoch),
 			providedAfSuiAmount: BigInt(fields.provided_afsui_amount),
 			returnedSuiAmount: BigInt(fields.returned_sui_amount),
@@ -178,7 +112,6 @@
 		};
 	};
 
-<<<<<<< HEAD
 	public static unstakeRequestedEventFromOnChain = (
 		eventOnChain: UnstakeRequestedEventOnChain
 	): UnstakeRequestedEvent => {
@@ -219,25 +152,10 @@
 			afSuiAmount: BigInt(eventOnChain.afsui_amount),
 			timestamp: eventOnChain.timestamp ?? undefined,
 			txnDigest: eventOnChain.txnDigest,
-=======
-	public static afSuiMintedEventFromOnChain = (
-		eventOnChain: AfSuiMintedEventOnChain
-	): AfSuiMintedEvent => {
-		const fields = eventOnChain.parsedJson;
-		return {
-			suiId: Helpers.addLeadingZeroesToType(fields.sui_id),
-			staker: Helpers.addLeadingZeroesToType(fields.staker),
-			epoch: BigInt(fields.epoch),
-			afSuiMintAmount: BigInt(fields.minted_afsui_amount),
-			suiStakeAmount: BigInt(fields.staked_sui_amount),
-			timestamp: eventOnChain.timestampMs,
-			txnDigest: eventOnChain.id.txDigest,
->>>>>>> 6e304b04
 			type: eventOnChain.type,
 		};
 	};
 
-<<<<<<< HEAD
 	public static unstakedEventFromIndexerOnChain = (
 		eventOnChain: UnstakedIndexerEventOnChain
 	): UnstakedEvent => {
@@ -248,36 +166,12 @@
 			epoch: BigInt(eventOnChain.epoch),
 			providedAfSuiAmount: BigInt(eventOnChain.provided_afsui_amount),
 			returnedSuiAmount: BigInt(eventOnChain.returned_sui_amount),
-=======
-	// =========================================================================
-	//  Indexer Events
-	// =========================================================================
-
-	public static stakeRequestEventFromIndexerOnChain = (
-		eventOnChain: StakeRequestIndexerEventOnChain
-	): StakeRequestEvent => {
-		return {
-			suiId: Helpers.addLeadingZeroesToType(eventOnChain.sui_id),
-			stakedSuiId: Helpers.addLeadingZeroesToType(
-				eventOnChain.staked_sui_id
-			),
-			staker: Helpers.addLeadingZeroesToType(eventOnChain.staker),
-			validatorAddress: Helpers.addLeadingZeroesToType(
-				eventOnChain.validator
-			),
-			epoch: BigInt(eventOnChain.epoch),
-			suiStakeAmount: BigInt(eventOnChain.sui_amount),
-			validatorFee: Fixed.directCast(BigInt(eventOnChain.validator_fee)),
-			isRestaked: eventOnChain.is_restaked,
-			referrer: eventOnChain.referrer ? eventOnChain.referrer : undefined,
->>>>>>> 6e304b04
 			timestamp: eventOnChain.timestamp ?? undefined,
 			txnDigest: eventOnChain.txnDigest,
 			type: eventOnChain.type,
 		};
 	};
 
-<<<<<<< HEAD
 	public static unstakeRequestedEventFromIndexerOnChain = (
 		eventOnChain: UnstakeRequestedIndexerEventOnChain
 	): UnstakeRequestedEvent => {
@@ -286,35 +180,6 @@
 			providedAfSuiAmount: BigInt(eventOnChain.provided_afsui_amount),
 			requester: Helpers.addLeadingZeroesToType(eventOnChain.requester),
 			epoch: BigInt(eventOnChain.epoch),
-=======
-	public static unstakeEventFromIndexerOnChain = (
-		eventOnChain: UnstakeIndexerEventOnChain
-	): UnstakeEvent => {
-		return {
-			afSuiId: Helpers.addLeadingZeroesToType(eventOnChain.afsui_id),
-			paybackCoinId: Helpers.addLeadingZeroesToType(
-				eventOnChain.payback_coin_id
-			),
-			staker: Helpers.addLeadingZeroesToType(eventOnChain.staker),
-			epoch: BigInt(eventOnChain.epoch),
-			afSuiAmountGiven: BigInt(eventOnChain.provided_afsui_amount),
-			suiUnstakeAmount: BigInt(eventOnChain.withdrawn_sui_amount),
-			timestamp: eventOnChain.timestamp ?? undefined,
-			txnDigest: eventOnChain.txnDigest,
-			type: eventOnChain.type,
-		};
-	};
-
-	public static afSuiMintedEventFromIndexerOnChain = (
-		eventOnChain: AfSuiMintedIndexerEventOnChain
-	): AfSuiMintedEvent => {
-		return {
-			suiId: Helpers.addLeadingZeroesToType(eventOnChain.sui_id),
-			staker: Helpers.addLeadingZeroesToType(eventOnChain.staker),
-			epoch: BigInt(eventOnChain.epoch),
-			afSuiMintAmount: BigInt(eventOnChain.minted_afsui_amount),
-			suiStakeAmount: BigInt(eventOnChain.staked_sui_amount),
->>>>>>> 6e304b04
 			timestamp: eventOnChain.timestamp ?? undefined,
 			txnDigest: eventOnChain.txnDigest,
 			type: eventOnChain.type,
