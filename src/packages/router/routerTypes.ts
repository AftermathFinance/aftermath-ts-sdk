import { TransactionArgument } from "@mysten/sui.js/transactions";
import {
	AnyObjectType,
	Balance,
	Percentage,
	Event,
	Slippage,
	ApiEventsBody,
	ObjectId,
	SuiAddress,
	TxBytes,
	BigIntAsString,
	SerializedTransaction,
	ExternalFee,
	IFixedAsString,
	IFixed,
	ApiIndexerEventsBody,
} from "../../general/types/generalTypes";
import { CoinType, ServiceCoinData } from "../coin/coinTypes";
import { TransactionObjectArgument } from "@mysten/sui/transactions";
import { TransactionObjectArgument as TransactionObjectArgumentV0 } from "@mysten/sui.js/transactions";

/**
 * A unique identifier, typically used to track items or route segments.
 */
export type UniqueId = string;

/**
 * **Deprecated**. Please use `ExternalFee` instead.
 *
 * Fee info for third party packages wanting to fee route transactions.
 */
export type RouterExternalFee = ExternalFee;

/**
 * All possible DEX protocols that the `Router` can use to swap coins.
 */
export type RouterProtocolName =
	| "Aftermath"
	| "BlueMove"
	| "Cetus"
	| "DeepBook"
	| "DeepBookV3"
	| "DoubleUpPump"
	| "FlowX"
	| "FlowXClmm"
	| "HopFun"
	| "Kriya"
	| "KriyaClmm"
	| "Magma"
	| "Metastable"
	| "MovePump"
	| "Obric"
	| "SuiSwap"
	| "Turbos"
	| "SpringSui"
	| "Steamm"
	| "SuiAi"
	// | "AftermathLsd"
	| "Bluefin"
	| "TurbosFun";

/**
 * Represents a complete trade route object. Includes all relevant information
 * for executing a trade from `coinIn` to `coinOut` through one or more protocols.
 */
export type RouterCompleteTradeRoute = RouterTradeInfo & {
	/**
	 * An array of sub-routes, each representing a path or series of swaps.
	 */
	routes: RouterTradeRoute[];
	/**
	 * The total trade fee percentage across all routes.
	 * @remarks 0.01 = 1%
	 */
	netTradeFeePercentage: Percentage;
	/**
	 * Optional referrer address, if using a referral mechanism.
	 */
	referrer?: SuiAddress;
	/**
	 * Optional external fee information, if a third party is collecting fees.
	 */
	externalFee?: ExternalFee;
	/**
	 * Slippage tolerance for the trade, expressed as a decimal (0.01 = 1%).
	 */
	slippage?: Slippage;
};

/**
 * **Deprecated**. Please use `RouterCompleteTradeRoute` instead.
 *
 * Represents a complete trade route object, including fee info.
 */
export type RouterCompleteTradeRouteWithFee = RouterCompleteTradeRoute;

/**
 * Represents a sub-route of a complete trade, describing the portion
 * and the paths used. Each sub-route may involve one or more specific pools.
 */
export type RouterTradeRoute = RouterTradeInfo & {
	/**
	 * An array of paths that this route will take to execute the trade.
	 */
	paths: RouterTradePath[];
	/**
	 * The portion of the total trade allocated to this route, expressed as an IFixed value.
	 */
	portion: IFixed;
};

/**
 * Represents an individual path within a route. Typically corresponds to
 * a specific DEX pool and the swap details in that pool.
 */
export type RouterTradePath = RouterTradeInfo & {
	/**
	 * The name of the DEX protocol used for this path (e.g., "Cetus").
	 */
	protocolName: RouterProtocolName;
	/**
	 * The pool ID (object on-chain) where the swap is performed.
	 */
	poolId: ObjectId;
	/**
	 * Additional pool metadata, which can vary by DEX protocol.
	 */
	poolMetadata: any;
};

/**
 * Base interface shared by routes and paths, describing the coin in/out details and spot price.
 */
export interface RouterTradeInfo {
	/**
	 * Input coin details, including type, amount, and any trade fee.
	 */
	coinIn: RouterTradeCoin;
	/**
	 * Output coin details, including type, amount, and any trade fee.
	 */
	coinOut: RouterTradeCoin;
	/**
	 * The spot price used in this route/path for calculating output from input.
	 */
	spotPrice: number;
}

/**
 * Represents a coin and the associated amount and trade fee for a route or path.
 */
export interface RouterTradeCoin {
	/**
	 * The coin type used in a route or path.
	 */
	type: CoinType;
	/**
	 * The amount of the coin, typically expressed as the smallest unit (bigint).
	 */
	amount: Balance;
	/**
	 * The trade fee paid in this coin, expressed as a bigint.
	 */
	tradeFee: Balance;
}

/**
 * Event that occurs when a user executes a trade route via the router.
 */
export interface RouterTradeEvent extends Event {
	/**
	 * The Sui address of the trader.
	 */
	trader: SuiAddress;
	/**
	 * The coin type input by the trader.
	 */
	coinInType: AnyObjectType;
	/**
	 * The amount of coin input by the trader.
	 */
	coinInAmount: Balance;
	/**
	 * The coin type output to the trader.
	 */
	coinOutType: AnyObjectType;
	/**
	 * The amount of coin output to the trader.
	 */
	coinOutAmount: Balance;
}

/**
 * Basic body for partial router route construction, specifying coin types
 * and optional third-party fee or referral info.
 */
export type ApiRouterPartialCompleteTradeRouteBody = {
	/**
	 * The coin type that the user wants to swap out.
	 */
	coinInType: CoinType;
	/**
	 * The coin type that the user wants to receive.
	 */
	coinOutType: CoinType;
	/**
	 * An optional referrer address for the route creator.
	 */
	referrer?: SuiAddress;
	/**
	 * Optional third-party fee details.
	 */
	externalFee?: ExternalFee;
} & (
	| {
			/**
			 * Optionally exclude certain protocols from routing.
			 */
			protocolBlacklist?: RouterProtocolName[];
	  }
	| {
			/**
			 * Optionally include only certain protocols in routing.
			 */
			protocolWhitelist?: RouterProtocolName[];
	  }
);

/**
 * Full body for router route construction. Either `coinInAmount` or `coinOutAmount`
 * must be specified, not both. If `coinOutAmount` is given, `slippage` is required.
 */
export type ApiRouterCompleteTradeRouteBody =
	ApiRouterPartialCompleteTradeRouteBody &
		(
			| {
					/**
					 * The amount of coin that the user wants to swap out.
					 */
					coinInAmount: Balance;
			  }
			| {
					/**
					 * The target output amount that the user wants to receive.
					 */
					coinOutAmount: Balance;
					/**
					 * The user’s slippage tolerance (e.g., 0.01 = 1%).
					 */
					slippage: Slippage;
			  }
		);

/**
 * Represents the information needed to create a transaction for a complete trade route.
 */
export interface ApiRouterTransactionForCompleteTradeRouteBody {
	/**
	 * The Sui address initiating the trade.
	 */
	walletAddress: SuiAddress;
	/**
	 * The complete route object, typically returned by the route construction API.
	 */
	completeRoute: RouterCompleteTradeRoute;
	/**
	 * The allowable slippage tolerance for the entire route.
	 */
	slippage: Slippage;
	/**
	 * If `true`, indicates that the transaction fees may be sponsored by a third party.
	 */
	isSponsoredTx?: boolean;
<<<<<<< HEAD
=======
	/**
	 * If specified, the traded output coins will be sent to this address.
	 */
>>>>>>> e9bf38c6
	customRecipient?: SuiAddress;
}

/**
 * Extended body that includes a serialized transaction for building a new
 * transaction with a trade route appended.
 */
export type ApiRouterAddTransactionForCompleteTradeRouteBody =
	ApiRouterTransactionForCompleteTradeRouteBody & {
		/**
		 * The already-serialized transaction to which the router instructions will be added.
		 */
		serializedTx: SerializedTransaction;
		/**
		 * Optional coin input ID if you are managing coin objects yourself.
		 */
		coinInId?: TransactionObjectArgument;
	};

/**
 * **Legacy version** of the above. Uses older transaction format.
 */
export type ApiRouterAddTransactionForCompleteTradeRouteV0Body =
	ApiRouterTransactionForCompleteTradeRouteBody & {
		/**
		 * The already-serialized transaction (legacy format) to which the router instructions will be added.
		 */
		serializedTx: SerializedTransaction;
		/**
		 * Optional coin input ID if you are managing coin objects yourself (legacy version).
		 */
		coinInId?: TransactionObjectArgumentV0;
	};

/**
 * The response returned after adding a trade route to an existing transaction.
 */
export interface ApiRouterAddTransactionForCompleteTradeRouteResponse {
	/**
	 * The updated serialized transaction.
	 */
	tx: SerializedTransaction;
	/**
	 * A reference to the output coin after the swap. May be undefined if not applicable.
	 */
	coinOutId: TransactionObjectArgument | undefined;
}

/**
 * **Legacy version** of the above. Uses older transaction format.
 */
export interface ApiRouterAddTransactionForCompleteTradeRouteV0Response {
	/**
	 * The updated serialized transaction (legacy format).
	 */
	tx: SerializedTransaction;
	/**
	 * A reference to the output coin after the swap (legacy version). May be undefined if not applicable.
	 */
	coinOutId: TransactionObjectArgumentV0 | undefined;
}

<<<<<<< HEAD
export type ApiRouterTradeEventsBody = ApiIndexerEventsBody & {
=======
/**
 * Body type used for retrieving router trade events for a particular user
 * from the indexer, with pagination.
 */
export type ApiRouterTradeEventsBody = ApiIndexerEventsBody & {
	/**
	 * The wallet address whose trade events you want to retrieve.
	 */
>>>>>>> e9bf38c6
	walletAddress: SuiAddress;
};

/**
 * Represents data needed for dynamically estimating gas costs for a router trade,
 * including the coin type for gas, the coin amount out, sender address, and
 * an optional referrer or sponsor address.
 */
export interface ApiRouterDynamicGasBody {
	/**
	 * The transaction bytes for the intended trade.
	 */
	txKindBytes: TxBytes;
	/**
	 * The coin type to be used for gas (e.g., "0x2::sui::SUI").
	 */
	gasCoinType: CoinType;
	/**
	 * The coin data specifying the gas coin or a partial reference to it.
	 */
	gasCoinData: ServiceCoinData;
	/**
	 * The amount of coin that the user expects to receive out of the trade, in string form for BigInt.
	 */
	coinOutAmount: BigIntAsString;
	/**
	 * The address of the sender who is initiating the transaction.
	 */
	senderAddress: SuiAddress;
	/**
	 * The address of a sponsor for the transaction, if applicable.
	 */
	sponsorAddress: SuiAddress;
	/**
	 * Optional referrer address, if a referral mechanism is in place.
	 */
	referrer?: SuiAddress;
}<|MERGE_RESOLUTION|>--- conflicted
+++ resolved
@@ -272,12 +272,9 @@
 	 * If `true`, indicates that the transaction fees may be sponsored by a third party.
 	 */
 	isSponsoredTx?: boolean;
-<<<<<<< HEAD
-=======
 	/**
 	 * If specified, the traded output coins will be sent to this address.
 	 */
->>>>>>> e9bf38c6
 	customRecipient?: SuiAddress;
 }
 
@@ -340,9 +337,6 @@
 	coinOutId: TransactionObjectArgumentV0 | undefined;
 }
 
-<<<<<<< HEAD
-export type ApiRouterTradeEventsBody = ApiIndexerEventsBody & {
-=======
 /**
  * Body type used for retrieving router trade events for a particular user
  * from the indexer, with pagination.
@@ -351,7 +345,6 @@
 	/**
 	 * The wallet address whose trade events you want to retrieve.
 	 */
->>>>>>> e9bf38c6
 	walletAddress: SuiAddress;
 };
 
