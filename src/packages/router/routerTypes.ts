import { TransactionArgument } from "@mysten/sui.js/transactions";
import {
	AnyObjectType,
	Balance,
	Percentage,
	Event,
	Slippage,
	ApiEventsBody,
	ObjectId,
	SuiAddress,
	TxBytes,
	BigIntAsString,
	SerializedTransaction,
	ExternalFee,
	IFixedAsString,
	IFixed,
} from "../../general/types/generalTypes";
import { CoinType, ServiceCoinData } from "../coin/coinTypes";
import { TransactionObjectArgument } from "@mysten/sui/transactions";
import { TransactionObjectArgument as TransactionObjectArgumentV0 } from "@mysten/sui.js/transactions";
import { RouterServiceProtocol } from "./api/routerApiCastingTypes";

// =========================================================================
//  Name Only
// =========================================================================

export type UniqueId = string;

// =========================================================================
//  General
// =========================================================================

/**
 * Fee info for third party packages wanting to fee route transactions
 * @deprecated please use `ExternalFee` instead
 */
export type RouterExternalFee = ExternalFee;

// =========================================================================
//  All Router Pools
// =========================================================================

export type RouterProtocolName =
	| "Aftermath"
	| "BlueMove"
	| "Cetus"
	| "DeepBook"
	| "DeepBookV3"
	| "DoubleUpPump"
	| "FlowX"
	| "FlowXClmm"
	// | "HopFun" // NOTE: this is not added yet
	| "Kriya"
	| "KriyaClmm"
	| "MovePump"
	| "SuiSwap"
	| "Turbos";
// | "afSUI"; // NOTE: this is not added yet

// =========================================================================
//  Paths
// =========================================================================

export type RouterCompleteTradeRoute = RouterTradeInfo & {
	routes: RouterTradeRoute[];
	netTradeFeePercentage: Percentage;
	referrer?: SuiAddress;
	externalFee?: ExternalFee;
	slippage?: Slippage;
};

/**
 * @deprecated please use `RouterCompleteTradeRoute` instead
 */
export type RouterCompleteTradeRouteWithFee = RouterCompleteTradeRoute;

export type RouterTradeRoute = RouterTradeInfo & {
	paths: RouterTradePath[];
	portion: IFixed;
};

export type RouterTradePath = RouterTradeInfo & {
	protocolName: RouterProtocolName;
<<<<<<< HEAD
	pool: any; // RouterServicePoolMetadata
=======
	poolId: ObjectId;
	poolMetadata: {
		tbData: any;
		protocol: RouterServiceProtocol;
	};
>>>>>>> 9b8fbd83
};

export interface RouterTradeInfo {
	coinIn: RouterTradeCoin;
	coinOut: RouterTradeCoin;
	spotPrice: number;
}

export interface RouterTradeCoin {
	type: CoinType;
	amount: Balance;
	tradeFee: Balance;
}

// =========================================================================
//  Events
// =========================================================================

export interface RouterTradeEvent extends Event {
	trader: SuiAddress;
	coinInType: AnyObjectType;
	coinInAmount: Balance;
	coinOutType: AnyObjectType;
	coinOutAmount: Balance;
	// referrer?: SuiAddress;
	// externalFee?: ExternalFee;
}

// =========================================================================
//  API
// =========================================================================

export type ApiRouterPartialCompleteTradeRouteBody = {
	/**
	 * Coin type of coin being given away
	 */
	coinInType: CoinType;
	/**
	 * Coin type of coin being received
	 */
	coinOutType: CoinType;
	/**
	 * Optional address for referrer of the route creator
	 */
	referrer?: SuiAddress;
	/**
	 * Fee info for third party packages wanting to fee route transactions
	 */
	externalFee?: ExternalFee;
} & (
	| {
			protocolBlacklist?: RouterProtocolName[];
	  }
	| {
			protocolWhitelist?: RouterProtocolName[];
	  }
);

/**
 * Details for router to construct trade route
 */
export type ApiRouterCompleteTradeRouteBody =
	ApiRouterPartialCompleteTradeRouteBody &
		(
			| {
					/**
					 * Amount of coin being given away
					 */
					coinInAmount: Balance;
			  }
			| {
					/**
					 * Amount of coin expected to receive
					 */
					coinOutAmount: Balance;
					slippage: Slippage;
			  }
		);

/**
 * Info to construct router trade transaction from complete route
 */
export interface ApiRouterTransactionForCompleteTradeRouteBody {
	/**
	 * Sender address (trader)
	 */
	walletAddress: SuiAddress;
	/**
	 * Complete route followed by `coinIn` to get to `coinOut`
	 */
	completeRoute: RouterCompleteTradeRoute;
	/**
	 * Allowable percent loss for trade
	 */
	slippage: Slippage;
	isSponsoredTx?: boolean;
}

export type ApiRouterAddTransactionForCompleteTradeRouteBody =
	ApiRouterTransactionForCompleteTradeRouteBody & {
		serializedTx: SerializedTransaction;
		coinInId?: TransactionObjectArgument;
	};

export type ApiRouterAddTransactionForCompleteTradeRouteV0Body =
	ApiRouterTransactionForCompleteTradeRouteBody & {
		serializedTx: SerializedTransaction;
		coinInId?: TransactionObjectArgumentV0;
	};

export interface ApiRouterAddTransactionForCompleteTradeRouteResponse {
	tx: SerializedTransaction;
	coinOutId: TransactionObjectArgument | undefined;
}

export interface ApiRouterAddTransactionForCompleteTradeRouteV0Response {
	tx: SerializedTransaction;
	coinOutId: TransactionObjectArgumentV0 | undefined;
}

export type ApiRouterTradeEventsBody = ApiEventsBody & {
	walletAddress: SuiAddress;
};

export interface ApiRouterDynamicGasBody {
	txKindBytes: TxBytes;
	gasCoinType: CoinType;
	gasCoinData: ServiceCoinData;
	coinOutAmount: BigIntAsString;
	senderAddress: SuiAddress;
	sponsorAddress: SuiAddress;
	referrer?: SuiAddress;
<<<<<<< HEAD
=======
}

// =========================================================================
//  Service
// =========================================================================

export interface RouterServicePaths {
	amount_in: BigIntAsString;
	amount_out: BigIntAsString;
	paths: RouterServicePath[];
	acceptable_price_impact: boolean;
	protocol_fee: RouterServiceSwapFee;
}

export interface RouterServicePath {
	portion: IFixedAsString;
	path: {
		data: RouterServiceHop[];
	};
}

export interface RouterServiceHop {
	pool: ObjectId;
	protocol: RouterServiceProtocol;
	tb_data: any; // TBData
	input: CoinType;
	output: CoinType;
	input_amount: BigIntAsString;
	output_amount: BigIntAsString;
	acceptable_price_impact: boolean;
	swap_fee: RouterServiceSwapFee;
}

export interface RouterServiceSwapFee {
	input_fee_amount: BigIntAsString;
	output_fee_amount: BigIntAsString;
>>>>>>> 9b8fbd83
}<|MERGE_RESOLUTION|>--- conflicted
+++ resolved
@@ -81,15 +81,11 @@
 
 export type RouterTradePath = RouterTradeInfo & {
 	protocolName: RouterProtocolName;
-<<<<<<< HEAD
-	pool: any; // RouterServicePoolMetadata
-=======
 	poolId: ObjectId;
 	poolMetadata: {
 		tbData: any;
 		protocol: RouterServiceProtocol;
 	};
->>>>>>> 9b8fbd83
 };
 
 export interface RouterTradeInfo {
@@ -222,43 +218,4 @@
 	senderAddress: SuiAddress;
 	sponsorAddress: SuiAddress;
 	referrer?: SuiAddress;
-<<<<<<< HEAD
-=======
-}
-
-// =========================================================================
-//  Service
-// =========================================================================
-
-export interface RouterServicePaths {
-	amount_in: BigIntAsString;
-	amount_out: BigIntAsString;
-	paths: RouterServicePath[];
-	acceptable_price_impact: boolean;
-	protocol_fee: RouterServiceSwapFee;
-}
-
-export interface RouterServicePath {
-	portion: IFixedAsString;
-	path: {
-		data: RouterServiceHop[];
-	};
-}
-
-export interface RouterServiceHop {
-	pool: ObjectId;
-	protocol: RouterServiceProtocol;
-	tb_data: any; // TBData
-	input: CoinType;
-	output: CoinType;
-	input_amount: BigIntAsString;
-	output_amount: BigIntAsString;
-	acceptable_price_impact: boolean;
-	swap_fee: RouterServiceSwapFee;
-}
-
-export interface RouterServiceSwapFee {
-	input_fee_amount: BigIntAsString;
-	output_fee_amount: BigIntAsString;
->>>>>>> 9b8fbd83
 }