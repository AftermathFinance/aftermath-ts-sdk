--- conflicted
+++ resolved
@@ -153,15 +153,11 @@
 export type RouterCompleteTradeRoute = RouterTradeInfo & {
 	routes: RouterTradeRoute[];
 	referrer?: SuiAddress;
-<<<<<<< HEAD
-	externalFee?: RouterExternalFee;
-=======
 	externalFee?: ExternalFee;
 };
 
 export type RouterCompleteTradeRouteWithFee = RouterCompleteTradeRoute & {
 	netTradeFeePercentage: Percentage;
->>>>>>> 5e88ef84
 };
 
 export type RouterTradeRoute = RouterTradeInfo & {
