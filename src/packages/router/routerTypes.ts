--- conflicted
+++ resolved
@@ -12,37 +12,8 @@
 	SerializedTransaction,
 	ExternalFee,
 } from "../../general/types/generalTypes";
-<<<<<<< HEAD
-import { CoinType } from "../coin/coinTypes";
-import { PoolObject, PoolTradeFee } from "../pools/poolsTypes";
-import {
-	DeepBookPoolObject,
-	isDeepBookPoolObject,
-} from "../external/deepBook/deepBookTypes";
-import { RouterPoolInterface } from "./utils/synchronous/interfaces/routerPoolInterface";
-import {
-	CetusPoolObject,
-	isCetusPoolObject,
-} from "../external/cetus/cetusTypes";
-import {
-	TurbosPoolObject,
-	isTurbosPoolObject,
-} from "../external/turbos/turbosTypes";
-import { InterestPoolObject } from "../external/interest/interestTypes";
-import { KriyaPoolObject } from "../external/kriya/kriyaTypes";
-import { BaySwapPoolObject } from "../external/baySwap/baySwapTypes";
-import { SuiswapPoolObject } from "../external/suiswap/suiswapTypes";
-import { BlueMovePoolObject } from "../external/blueMove/blueMoveTypes";
-import {
-	FlowXPoolObject,
-	isFlowXPoolObject,
-} from "../external/flowX/flowXTypes";
-import { AfSuiRouterPoolObject, DynamicGasCoinData } from "../..";
-import { TransactionArgument } from "@mysten/sui/transactions";
-=======
 import { CoinType, ServiceCoinData } from "../coin/coinTypes";
-import { TransactionArgument } from "@mysten/sui.js/transactions";
->>>>>>> 3ca29ed0
+import { TransactionObjectArgument } from "@mysten/sui/transactions";
 
 // =========================================================================
 //  Name Only
@@ -64,107 +35,6 @@
 //  All Router Pools
 // =========================================================================
 
-<<<<<<< HEAD
-export type RouterSerializablePool =
-	| RouterSynchronousSerializablePool
-	| RouterAsyncSerializablePool
-	| {
-			amount_in: {
-				token: string;
-				amount: string;
-			};
-			amount_out: {
-				token: string;
-				amount: string;
-			};
-			nodes: any;
-			edges: any;
-	  };
-
-export type RouterProtocolName =
-	| RouterSynchronousProtocolName
-	| RouterAsyncProtocolName
-	| "Hop";
-
-// =========================================================================
-//  Synchronous Router Pools
-// =========================================================================
-
-export type RouterSynchronousSerializablePool =
-	| PoolObject
-	| InterestPoolObject
-	| KriyaPoolObject
-	| BaySwapPoolObject
-	| SuiswapPoolObject
-	| BlueMovePoolObject
-	| AfSuiRouterPoolObject;
-
-export const isRouterSynchronousSerializablePool = (
-	pool: RouterSerializablePool
-): pool is RouterSynchronousSerializablePool => {
-	return !isRouterAsyncSerializablePool(pool);
-};
-
-const RouterSynchronousProtocolNames = [
-	"Aftermath",
-	"Interest",
-	"Kriya",
-	"BaySwap",
-	"Suiswap",
-	"BlueMove",
-	"afSUI",
-] as const;
-
-export type RouterSynchronousProtocolName =
-	(typeof RouterSynchronousProtocolNames)[number];
-
-export const isRouterSynchronousProtocolName = (
-	protocolName: RouterProtocolName
-): protocolName is RouterSynchronousProtocolName => {
-	// @ts-ignore
-	return RouterSynchronousProtocolNames.includes(protocolName);
-};
-
-export type SynchronousProtocolsToPoolObjectIds = Partial<
-	Record<RouterSynchronousProtocolName, ObjectId[]>
->;
-
-// =========================================================================
-//  Router Async Pools
-// =========================================================================
-
-export type RouterAsyncSerializablePool =
-	| CetusPoolObject
-	| TurbosPoolObject
-	| DeepBookPoolObject
-	| FlowXPoolObject;
-
-export const isRouterAsyncSerializablePool = (
-	pool: RouterSerializablePool
-): pool is RouterAsyncSerializablePool => {
-	return (
-		isDeepBookPoolObject(pool) ||
-		isTurbosPoolObject(pool) ||
-		isCetusPoolObject(pool) ||
-		isFlowXPoolObject(pool)
-	);
-};
-
-const RouterAsyncProtocolNames = [
-	"Cetus",
-	"Turbos",
-	"DeepBook",
-	"FlowX",
-] as const;
-export type RouterAsyncProtocolName = (typeof RouterAsyncProtocolNames)[number];
-
-export const isRouterAsyncProtocolName = (
-	protocolName: RouterProtocolName
-): protocolName is RouterAsyncProtocolName => {
-	// @ts-ignore
-	return RouterAsyncProtocolNames.includes(protocolName);
-};
-=======
 export type RouterProtocolName =
 	| "Aftermath"
 	| "Interest"
@@ -178,7 +48,6 @@
 	| "Turbos"
 	| "DeepBook"
 	| "FlowX";
->>>>>>> 3ca29ed0
 
 // =========================================================================
 //  Paths
@@ -297,12 +166,12 @@
 export type ApiRouterAddTransactionForCompleteTradeRouteBody =
 	ApiRouterTransactionForCompleteTradeRouteBody & {
 		serializedTx: SerializedTransaction;
-		coinInId?: TransactionArgument;
+		coinInId?: TransactionObjectArgument;
 	};
 
 export interface ApiRouterAddTransactionForCompleteTradeRouteResponse {
 	tx: SerializedTransaction;
-	coinOutId: TransactionArgument | undefined;
+	coinOutId: TransactionObjectArgument | undefined;
 }
 
 export type ApiRouterTradeEventsBody = ApiEventsBody & {
