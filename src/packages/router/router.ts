--- conflicted
+++ resolved
@@ -14,11 +14,8 @@
 	ApiRouterAddTransactionForCompleteTradeRouteV0Response,
 	ModuleName,
 	Slippage,
-<<<<<<< HEAD
 	ApiIndexerEventsBody,
-=======
 	CallerConfig,
->>>>>>> c81af7c3
 } from "../../types";
 import { Caller } from "../../general/utils/caller";
 import { Transaction } from "@mysten/sui/transactions";
