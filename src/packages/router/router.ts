import {
	ApiRouterCompleteTradeRouteBody,
	ApiRouterTransactionForCompleteTradeRouteBody,
	CoinType,
	RouterCompleteTradeRoute,
	RouterSerializableCompleteGraph,
	RouterSynchronousSerializablePool,
	SuiNetwork,
	Url,
	ApiRouterTradeEventsBody,
	RouterTradeEvent,
	RouterAsyncSerializablePool,
	RouterSynchronousProtocolName,
	ObjectId,
	Balance,
	ApiRouterPartialCompleteTradeRouteBody,
	ApiRouterAddTransactionForCompleteTradeRouteBody,
	ApiRouterAddTransactionForCompleteTradeRouteResponse,
} from "../../types";
import { Caller } from "../../general/utils/caller";
import { TransactionBlock } from "@mysten/sui.js/transactions";

/**
 * @class Router Provider
 *
 * @example
 * ```
 * // Create provider
 * const router = (new Aftermath("MAINNET")).Router();
 * // Call sdk
 * const supportedCoins = await router.getSupportedCoins();
 * ```
 */
export class Router extends Caller {
	// =========================================================================
	//  Constants
	// =========================================================================

	public static readonly constants = {
		/**
		 * Max fee percentage that third parties can charge on router trades
		 */
		maxExternalFeePercentage: 0.5, // 50%
	};

	// =========================================================================
	//  Constructor
	// =========================================================================

	/**
	 * Creates `Router` provider to call api.
	 *
	 * @param network - The Sui network to interact with
	 * @returns New `Router` instance
	 */
	constructor(public readonly network?: SuiNetwork) {
		super(network, "router");
	}

	// =========================================================================
	//  Public Methods
	// =========================================================================

	// =========================================================================
	//  Inspections
	// =========================================================================

	/**
	 * Retrieves the total volume in the last 24 hours.
	 * @returns A Promise that resolves to a number representing the total volume.
	 */
	public getVolume24hrs = async (): Promise<number> => {
		return this.fetchApi("volume-24hrs");
	};

	public async getSupportedCoins() {
		return this.fetchApi<CoinType[]>("supported-coins");
	}

	/**
	 * Queries current graph of router including all pools and coins.
	 *
	 * @returns Complete graph of all pools used in router
	 */
	public async getGraph() {
		return this.fetchApi<RouterSerializableCompleteGraph>("graph");
	}

<<<<<<< HEAD
=======
	public async getAsyncPools() {
		return this.fetchApi<RouterAsyncSerializablePool[]>("async-pools");
	}

	public async getSynchronousPoolIds() {
		return this.fetchApi<Record<RouterSynchronousProtocolName, ObjectId[]>>(
			"synchronous-pool-ids"
		);
	}

>>>>>>> aef88e58
	/**
	 * Creates route across multiple pools and protocols for best trade execution price
	 *
	 * @param inputs - Details for router to construct trade route
	 * @param abortSignal - Optional signal to abort passed to fetch call
	 * @returns Routes, paths, and amounts of each smaller trade within complete trade
	 */
	public async getCompleteTradeRouteGivenAmountIn(
		inputs: ApiRouterPartialCompleteTradeRouteBody & {
			/**
			 * Amount of coin being given away
			 */
			coinInAmount: Balance;
		},
		abortSignal?: AbortSignal
	) {
		return this.fetchApi<
			RouterCompleteTradeRoute,
			ApiRouterCompleteTradeRouteBody
		>("trade-route", inputs, abortSignal);
	}

	/**
	 * Creates route across multiple pools and protocols for best trade execution price
	 *
	 * @param inputs - Details for router to construct trade route
	 * @param abortSignal - Optional signal to abort passed to fetch call
	 * @returns Routes, paths, and amounts of each smaller trade within complete trade
	 */
	public async getCompleteTradeRouteGivenAmountOut(
		inputs: ApiRouterPartialCompleteTradeRouteBody & {
			/**
			 * Amount of coin expected to receive
			 */
			coinOutAmount: Balance;
		},
		abortSignal?: AbortSignal
	) {
		return this.fetchApi<
			RouterCompleteTradeRoute,
			ApiRouterCompleteTradeRouteBody
		>("trade-route", inputs, abortSignal);
	}

	// =========================================================================
	//  Transactions
	// =========================================================================

	/**
	 * Creates `TranscationBlock` from previously created complete trade route
	 *
	 * @example
	 * ```
	 * const route = await router.getCompleteTradeRouteGivenAmountIn(routeDetails);
	 * const tx = await router.getTransactionForCompleteTradeRoute({
	 * 	completeRoute: route,
	 * 	walletAddress: "0xBEEF",
	 * 	slippage: 0.01
	 * });
	 * // sign and execute tx using wallet
	 * ```
	 *
	 * @param inputs - Info to construct router trade transaction from complete route
	 * @returns Executable `TranscationBlock` trading from `coinIn` to `coinOut`
	 */
	public async getTransactionForCompleteTradeRoute(
		inputs: ApiRouterTransactionForCompleteTradeRouteBody
	) {
		return this.fetchApiTransaction<ApiRouterTransactionForCompleteTradeRouteBody>(
			"transactions/trade",
			inputs
		);
	}

	public async addTransactionForCompleteTradeRoute(
		inputs: Omit<
			ApiRouterAddTransactionForCompleteTradeRouteBody,
			"serializedTx"
		> & {
			tx: TransactionBlock;
		}
	) {
		const { tx, ...otherInputs } = inputs;
		return this.fetchApi<
			ApiRouterAddTransactionForCompleteTradeRouteResponse,
			ApiRouterAddTransactionForCompleteTradeRouteBody
		>("transactions/add-trade", {
			...otherInputs,
			serializedTx: tx.serialize(),
		});
	}

	// =========================================================================
	//  Events
	// =========================================================================

	public async getTradeEvents(inputs: ApiRouterTradeEventsBody) {
		return this.fetchApiEvents<RouterTradeEvent>("events/trade", inputs);
	}
}<|MERGE_RESOLUTION|>--- conflicted
+++ resolved
@@ -86,19 +86,6 @@
 		return this.fetchApi<RouterSerializableCompleteGraph>("graph");
 	}
 
-<<<<<<< HEAD
-=======
-	public async getAsyncPools() {
-		return this.fetchApi<RouterAsyncSerializablePool[]>("async-pools");
-	}
-
-	public async getSynchronousPoolIds() {
-		return this.fetchApi<Record<RouterSynchronousProtocolName, ObjectId[]>>(
-			"synchronous-pool-ids"
-		);
-	}
-
->>>>>>> aef88e58
 	/**
 	 * Creates route across multiple pools and protocols for best trade execution price
 	 *
