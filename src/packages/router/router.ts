import {
	ApiRouterCompleteTradeRouteBody,
	ApiRouterTransactionForCompleteTradeRouteBody,
	CoinType,
	RouterCompleteTradeRoute,
	SuiNetwork,
	ApiRouterTradeEventsBody,
	RouterTradeEvent,
	Balance,
	ApiRouterPartialCompleteTradeRouteBody,
	ApiRouterAddTransactionForCompleteTradeRouteBody,
	ApiRouterAddTransactionForCompleteTradeRouteResponse,
} from "../../types";
import { Caller } from "../../general/utils/caller";
import { Transaction } from "@mysten/sui/transactions";

/**
 * @class Router Provider
 *
 * @example
 * ```
 * // Create provider
 * const router = (new Aftermath("MAINNET")).Router();
 * // Call sdk
 * const supportedCoins = await router.getSupportedCoins();
 * ```
 */
export class Router extends Caller {
	// =========================================================================
	//  Constants
	// =========================================================================

	public static readonly constants = {
		/**
		 * Max fee percentage that third parties can charge on router trades
		 */
		maxExternalFeePercentage: 0.5, // 50%
	};

	// =========================================================================
	//  Constructor
	// =========================================================================

	/**
	 * Creates `Router` provider to call api.
	 *
	 * @param network - The Sui network to interact with
	 * @returns New `Router` instance
	 */
	constructor(public readonly network?: SuiNetwork) {
		super(network, "router");
	}

	// =========================================================================
	//  Public Methods
	// =========================================================================

	// =========================================================================
	//  Inspections
	// =========================================================================

	/**
	 * Retrieves the total volume in the last 24 hours.
	 * @returns A Promise that resolves to a number representing the total volume.
	 */
	public getVolume24hrs = async (): Promise<number> => {
		return this.fetchApi("volume-24hrs");
	};

	public async getSupportedCoins() {
		return this.fetchApi<CoinType[]>("supported-coins");
	}

	public async searchSupportedCoins(
		inputs: { filter: string },
		abortSignal?: AbortSignal
	) {
		return this.fetchApi<CoinType[]>(
			`supported-coins/${inputs.filter}`,
			undefined,
			abortSignal
		);
	}

	/**
	 * Creates route across multiple pools and protocols for best trade execution price
	 *
	 * @param inputs - Details for router to construct trade route
	 * @param abortSignal - Optional signal to abort passed to fetch call
	 * @returns Routes, paths, and amounts of each smaller trade within complete trade
	 */
	public async getCompleteTradeRouteGivenAmountIn(
		inputs: ApiRouterPartialCompleteTradeRouteBody & {
			/**
			 * Amount of coin being given away
			 */
			coinInAmount: Balance;
			v2?: boolean;
		},
		abortSignal?: AbortSignal
	) {
		return this.fetchApi<
<<<<<<< HEAD
			RouterCompleteTradeRouteWithFee,
			ApiRouterCompleteTradeRouteBody & {
				v2?: boolean;
			}
=======
			RouterCompleteTradeRoute,
			ApiRouterCompleteTradeRouteBody
>>>>>>> 3ca29ed0
		>("trade-route", inputs, abortSignal);
	}

	/**
	 * Creates route across multiple pools and protocols for best trade execution price
	 *
	 * @param inputs - Details for router to construct trade route
	 * @param abortSignal - Optional signal to abort passed to fetch call
	 * @returns Routes, paths, and amounts of each smaller trade within complete trade
	 */
	public async getCompleteTradeRouteGivenAmountOut(
		inputs: ApiRouterPartialCompleteTradeRouteBody & {
			/**
			 * Amount of coin expected to receive
			 */
			coinOutAmount: Balance;
		},
		abortSignal?: AbortSignal
	) {
		return this.fetchApi<
			RouterCompleteTradeRoute,
			ApiRouterCompleteTradeRouteBody
		>("trade-route", inputs, abortSignal);
	}

	// =========================================================================
	//  Transactions
	// =========================================================================

	public async getTransactionForCompleteTradeRoute(
		inputs: ApiRouterTransactionForCompleteTradeRouteBody & {
			v2?: boolean;
		}
	) {
		return this.fetchApiTransaction<
			ApiRouterTransactionForCompleteTradeRouteBody & {
				v2?: boolean;
			}
		>("transactions/trade", inputs);
	}

	// TODO: update inputs ?
	public async addTransactionForCompleteTradeRoute(
		inputs: Omit<
			ApiRouterAddTransactionForCompleteTradeRouteBody,
			"serializedTx"
		> & {
			tx: Transaction;
		}
	) {
		const { tx, ...otherInputs } = inputs;
		return this.fetchApi<
			ApiRouterAddTransactionForCompleteTradeRouteResponse,
			ApiRouterAddTransactionForCompleteTradeRouteBody
		>("transactions/add-trade", {
			...otherInputs,
			serializedTx: tx.serialize(),
		});
	}

	// =========================================================================
	//  Events
	// =========================================================================

	public async getTradeEvents(inputs: ApiRouterTradeEventsBody) {
		return this.fetchApiEvents<RouterTradeEvent>("events/trade", inputs);
	}
}<|MERGE_RESOLUTION|>--- conflicted
+++ resolved
@@ -100,15 +100,8 @@
 		abortSignal?: AbortSignal
 	) {
 		return this.fetchApi<
-<<<<<<< HEAD
-			RouterCompleteTradeRouteWithFee,
-			ApiRouterCompleteTradeRouteBody & {
-				v2?: boolean;
-			}
-=======
 			RouterCompleteTradeRoute,
 			ApiRouterCompleteTradeRouteBody
->>>>>>> 3ca29ed0
 		>("trade-route", inputs, abortSignal);
 	}
 
