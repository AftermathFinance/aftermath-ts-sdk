--- conflicted
+++ resolved
@@ -130,15 +130,11 @@
 			coinOut
 		);
 
-<<<<<<< HEAD
 		const finalRoute = isGivenAmountOut
 			? RouterGraph.transformCompleteRouteIfGivenAmountOut(completeRoute)
 			: completeRoute;
 
 		return finalRoute;
-=======
-		return Promise.resolve(completeRoute);
->>>>>>> 2972ff71
 	}
 
 	/////////////////////////////////////////////////////////////////////
@@ -391,7 +387,6 @@
 		let currentPools = graph.pools;
 		let currentRoutes = routes;
 
-<<<<<<< HEAD
 		const emptyArray = Array(this.constants.tradePartitionCount + 1).fill(
 			undefined
 		);
@@ -399,13 +394,6 @@
 		const linearCutStepSize =
 			(routes.length - this.constants.minRoutesToCheck) /
 			this.constants.tradePartitionCount;
-=======
-		console.log("routes", routes.length);
-
-		const emptyArray = Array(
-			Number(this.constants.tradePartitionCount) + 1
-		).fill(undefined);
->>>>>>> 2972ff71
 
 		for (const [i] of emptyArray.entries()) {
 			if (i === 0 && coinInRemainderAmount <= BigInt(0)) continue;
