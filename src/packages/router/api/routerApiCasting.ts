--- conflicted
+++ resolved
@@ -1,12 +1,6 @@
 import { Balance, Helpers } from "../../..";
 import {
 	RouterCompleteTradeRoute,
-<<<<<<< HEAD
-=======
-	RouterProtocolName,
-	RouterServicePath,
-	RouterServicePaths,
->>>>>>> 9b8fbd83
 	RouterTradeEvent,
 	RouterTradeRoute,
 } from "../routerTypes";
@@ -35,134 +29,4 @@
 			type: eventOnChain.type,
 		};
 	};
-<<<<<<< HEAD
-=======
-
-	public static routerCompleteTradeRouteFromServicePaths = (
-		paths: RouterServicePaths
-	): Omit<RouterCompleteTradeRoute, "netTradeFeePercentage"> => {
-		const routes: RouterTradeRoute[] = paths.paths.map((path) => ({
-			// TODO: add spot price
-			portion: BigInt(path.portion),
-			paths: path.path.data.map((hop) => ({
-				protocolName: hop.protocol.protocol,
-				poolId: hop.pool,
-				poolMetadata: {
-					protocol: hop.protocol,
-					tbData: hop.tb_data,
-				},
-				coinIn: {
-					type: hop.input,
-					amount: BigInt(hop.input_amount),
-					tradeFee: BigInt(hop.swap_fee.input_fee_amount),
-				},
-				coinOut: {
-					type: hop.output,
-					amount: BigInt(hop.output_amount),
-					tradeFee: BigInt(hop.swap_fee.output_fee_amount),
-				},
-				spotPrice:
-					Number(BigInt(hop.input_amount)) /
-					Number(BigInt(hop.output_amount)),
-			})),
-			coinIn: {
-				type: path.path.data[0].input,
-				amount: BigInt(path.path.data[0].input_amount),
-				tradeFee: BigInt(path.path.data[0].swap_fee.input_fee_amount),
-			},
-			coinOut: {
-				type: path.path.data[path.path.data.length - 1].output,
-				amount: BigInt(
-					path.path.data[path.path.data.length - 1].output_amount
-				),
-				tradeFee: BigInt(
-					path.path.data[path.path.data.length - 1].swap_fee
-						.output_fee_amount
-				),
-			},
-			spotPrice:
-				Number(BigInt(path.path.data[0].input_amount)) /
-				Number(
-					BigInt(
-						path.path.data[path.path.data.length - 1].output_amount
-					)
-				),
-		}));
-		return {
-			routes,
-			coinIn: {
-				type: routes[0].coinIn.type,
-				amount: BigInt(paths.amount_in),
-				tradeFee: BigInt(paths.protocol_fee.input_fee_amount),
-			},
-			coinOut: {
-				type: routes[routes.length - 1].coinOut.type,
-				amount: BigInt(paths.amount_out),
-				tradeFee: BigInt(paths.protocol_fee.output_fee_amount),
-			},
-			spotPrice: Number(paths.amount_in) / Number(paths.amount_out),
-		};
-	};
-
-	public static routerServicePathsFromCompleteTradeRoute = (
-		completeTradeRoute: RouterCompleteTradeRoute
-	): RouterServicePaths => {
-		const paths: RouterServicePath[] = completeTradeRoute.routes.map(
-			(route) => ({
-				portion: route.portion.toString(),
-				path: {
-					data: route.paths.map((path) => ({
-						pool: path.poolId,
-						protocol: path.poolMetadata.protocol,
-						tb_data: path.poolMetadata.tbData,
-						input: path.coinIn.type,
-						output: path.coinOut.type,
-						input_amount: path.coinIn.amount.toString(),
-						output_amount: path.coinOut.amount.toString(),
-						acceptable_price_impact: true,
-						swap_fee: {
-							input_fee_amount: path.coinIn.tradeFee.toString(),
-							output_fee_amount: path.coinOut.tradeFee.toString(),
-						},
-					})),
-				},
-			})
-		);
-		return {
-			paths,
-			amount_in: completeTradeRoute.coinIn.amount.toString(),
-			amount_out: completeTradeRoute.coinOut.amount.toString(),
-			acceptable_price_impact: true,
-			protocol_fee: {
-				input_fee_amount: completeTradeRoute.coinIn.tradeFee.toString(),
-				output_fee_amount:
-					completeTradeRoute.coinOut.tradeFee.toString(),
-			},
-		};
-	};
-
-	public static routerProtocolNameToRouterServiceProtocol = (
-		routerProtocolName: RouterProtocolName
-	): RouterServiceProtocol => {
-		if (routerProtocolName === "Aftermath") {
-			return {
-				protocol: routerProtocolName,
-				pool_type: "Any",
-				extension: "Any",
-			};
-		} else if (
-			routerProtocolName === "Kriya" ||
-			routerProtocolName === "SuiSwap" ||
-			routerProtocolName === "BlueMove"
-		) {
-			return {
-				protocol: routerProtocolName,
-				pool_type: "Any",
-			};
-		}
-		return {
-			protocol: routerProtocolName,
-		};
-	};
->>>>>>> 9b8fbd83
 }