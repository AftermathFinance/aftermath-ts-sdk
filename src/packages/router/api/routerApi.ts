import { AftermathApi } from "../../../general/providers/aftermathApi";
import {
	UserEventsInputs,
	RouterTradeEvent,
	AnyObjectType,
	RouterAddresses,
} from "../../../types";
import { RouterTradeEventOnChain } from "./routerApiCastingTypes";
import { EventsApiHelpers } from "../../../general/apiHelpers/eventsApiHelpers";
import { RouterApiCasting } from "./routerApiCasting";
import {
	MoveErrors,
	MoveErrorsInterface,
} from "../../../general/types/moveErrorsInterface";

/**
 * RouterApi class provides methods for interacting with the Aftermath Router API.
 * @class
 */
export class RouterApi implements MoveErrorsInterface {
	// =========================================================================
	//  Constants
	// =========================================================================

	public static readonly constants = {
		moduleNames: {
			router: "router",
			events: "events",
			protocolFee: "protocol_fee",
			version: "version",
			admin: "admin",
		},
		eventNames: {
			routerTrade: "SwapCompletedEvent",
		},
	};

	// =========================================================================
	//  Class Members
	// =========================================================================

	public readonly addresses: RouterAddresses;
	public readonly eventTypes: {
		routerTrade: AnyObjectType;
	};
	public readonly moveErrors: MoveErrors;

	// =========================================================================
	//  Constructor
	// =========================================================================

	/**
	 * Creates an instance of RouterApi.
	 * @constructor
	 * @param {AftermathApi} Provider - The Aftermath API instance.
	 */
	constructor(private readonly Provider: AftermathApi) {
		if (!this.Provider.addresses.router)
			throw new Error(
				"not all required addresses have been set in provider"
			);

		this.addresses = this.Provider.addresses.router;
		this.eventTypes = {
			routerTrade: this.routerTradeEventType(),
		};
		this.moveErrors = {
			[this.addresses.packages.utils]: {
				[RouterApi.constants.moduleNames.protocolFee]: {
					/// A non-one-time-witness type has been provided to the `ProtocolFeeConfig`'s `create` function.
					1: "Protocol Fee Config Already Created",
					/// Occurs when `change_fee` is called more than once during the same Epoch.
					2: "Bad Epoch",
					/// A user provided a new protocol fees that do not sum to one.
					3: "Not Normalized",
				},
				[RouterApi.constants.moduleNames.router]: {
					0: "Not Authorized",
					1: "Invalid Coin In",
					2: "Invalid Coin Out",
					4: "Invalid Previous Swap",
					5: "Invalid Slippage",
					/// A route is constructed that bypasses one of `begin_router_tx_and_pay_fees` or
					///  `end_router_tx_and_pay_fees`.
					6: "No Fees Paid",
				},
				[RouterApi.constants.moduleNames.version]: {
					/// A user tries to interact with an old contract.
					0: "Invalid Version",
				},
				[RouterApi.constants.moduleNames.admin]: {
					/// Admin has not authorized the calling shared object to acess a permissioned function.
					0: "Not Authorized",
					/// Admin has already authorized the calling shared object to acess a permissioned function.
					1: "Already Authorized",
				},
			},
		};
	}

	// =========================================================================
	//  Public Methods
	// =========================================================================

	// =========================================================================
	//  Events
	// =========================================================================

	/**
	 * Fetches trade events for a given user.
	 * @param inputs - The inputs for fetching trade events.
	 * @returns A Promise that resolves with the fetched trade events.
	 */
	public async fetchTradeEvents(inputs: UserEventsInputs) {
<<<<<<< HEAD
		return this.Provider.Events().fetchCastEventsWithCursor<
			RouterTradeEventOnChain,
			RouterTradeEvent
		>({
			...inputs,
			query: {
				// And: [
				// 	{
				MoveEventType: this.eventTypes.routerTrade,
				// 	},
				// 	{
				// 		Sender: inputs.walletAddress,
				// 	},
				// ],
			},
			eventFromEventOnChain: RouterApiCasting.routerTradeEventFromOnChain,
		});
=======
		throw new Error("move to indexer");
		// return this.Provider.Events().fetchCastEventsWithCursor<
		// 	RouterTradeEventOnChain,
		// 	RouterTradeEvent
		// >({
		// 	cursor: inputs.cursor,
		// 	limit: inputs.limit,
		// 	query: {
		// 		And: [
		// 			{
		// 				Sender: inputs.walletAddress,
		// 			},
		// 			{
		// 				MoveEventType: this.eventTypes.routerTrade,
		// 			},
		// 		],
		// 	},
		// 	eventFromEventOnChain: RouterApiCasting.routerTradeEventFromOnChain,
		// });
>>>>>>> 92ba02e8
	}

	// =========================================================================
	//  Events
	// =========================================================================

	// =========================================================================
	//  Event Types
	// =========================================================================

	private routerTradeEventType = () =>
		EventsApiHelpers.createEventType(
			this.addresses.packages.utils,
			RouterApi.constants.moduleNames.events,
			RouterApi.constants.eventNames.routerTrade
		);
}<|MERGE_RESOLUTION|>--- conflicted
+++ resolved
@@ -112,25 +112,6 @@
 	 * @returns A Promise that resolves with the fetched trade events.
 	 */
 	public async fetchTradeEvents(inputs: UserEventsInputs) {
-<<<<<<< HEAD
-		return this.Provider.Events().fetchCastEventsWithCursor<
-			RouterTradeEventOnChain,
-			RouterTradeEvent
-		>({
-			...inputs,
-			query: {
-				// And: [
-				// 	{
-				MoveEventType: this.eventTypes.routerTrade,
-				// 	},
-				// 	{
-				// 		Sender: inputs.walletAddress,
-				// 	},
-				// ],
-			},
-			eventFromEventOnChain: RouterApiCasting.routerTradeEventFromOnChain,
-		});
-=======
 		throw new Error("move to indexer");
 		// return this.Provider.Events().fetchCastEventsWithCursor<
 		// 	RouterTradeEventOnChain,
@@ -150,7 +131,6 @@
 		// 	},
 		// 	eventFromEventOnChain: RouterApiCasting.routerTradeEventFromOnChain,
 		// });
->>>>>>> 92ba02e8
 	}
 
 	// =========================================================================
