import { AftermathApi } from "../../../general/providers/aftermathApi";
import {
	Balance,
	CoinType,
	ExternalFee,
	RouterCompleteTradeRoute,
	Slippage,
	UserEventsInputs,
	SuiAddress,
	ServiceCoinData,
	SerializedTransaction,
	RouterTradeEvent,
	AnyObjectType,
	RouterAddresses,
	Percentage,
	RouterTradePath,
	MoveErrorCode,
	ModuleName,
	PackageId,
	RouterProtocolName,
} from "../../../types";
import {
	TransactionObjectArgument,
	Transaction,
} from "@mysten/sui/transactions";
import { IndexerSwapVolumeResponse } from "../../../general/types/castingTypes";
import { Casting, Coin, Helpers } from "../../..";
import {
	RouterServiceProtocol,
	RouterTradeEventOnChain,
} from "./routerApiCastingTypes";
import { EventsApiHelpers } from "../../../general/apiHelpers/eventsApiHelpers";
import { RouterApiCasting } from "./routerApiCasting";
import { TransactionBlock } from "@mysten/sui.js/transactions";
import { TransactionObjectArgument as TransactionObjectArgumentV0 } from "@mysten/sui.js/transactions";
import {
	MoveErrors,
	MoveErrorsInterface,
} from "../../../general/types/moveErrorsInterface";
import { TransactionsApiHelpers } from "../../../general/apiHelpers/transactionsApiHelpers";

/**
 * RouterApi class provides methods for interacting with the Aftermath Router API.
 * @class
 */
export class RouterApi implements MoveErrorsInterface {
	// =========================================================================
	//  Constants
	// =========================================================================

	public static readonly constants = {
		moduleNames: {
			router: "router",
			events: "events",
			protocolFee: "protocol_fee",
			version: "version",
			admin: "admin",
		},
		eventNames: {
			routerTrade: "SwapCompletedEvent",
		},
	};

	// =========================================================================
	//  Class Members
	// =========================================================================

	public readonly addresses: RouterAddresses;
	public readonly eventTypes: {
		routerTrade: AnyObjectType;
	};
	public readonly moveErrors: MoveErrors;

	// =========================================================================
	//  Constructor
	// =========================================================================

	/**
	 * Creates an instance of RouterApi.
	 * @constructor
	 * @param {AftermathApi} Provider - The Aftermath API instance.
	 */
	constructor(private readonly Provider: AftermathApi) {
		if (!this.Provider.addresses.router)
			throw new Error(
				"not all required addresses have been set in provider"
			);

		this.addresses = this.Provider.addresses.router;
		this.eventTypes = {
			routerTrade: this.routerTradeEventType(),
		};
		this.moveErrors = {
			[this.addresses.packages.utils]: {
				[RouterApi.constants.moduleNames.protocolFee]: {
					/// A non-one-time-witness type has been provided to the `ProtocolFeeConfig`'s `create` function.
					1: "Protocol Fee Config Already Created",
					/// Occurs when `change_fee` is called more than once during the same Epoch.
					2: "Bad Epoch",
					/// A user provided a new protocol fees that do not sum to one.
					3: "Not Normalized",
				},
				[RouterApi.constants.moduleNames.router]: {
					0: "Not Authorized",
					1: "Invalid Coin In",
					2: "Invalid Coin Out",
					4: "Invalid Previous Swap",
					5: "Invalid Slippage",
					/// A route is constructed that bypasses one of `begin_router_tx_and_pay_fees` or
					///  `end_router_tx_and_pay_fees`.
					6: "No Fees Paid",
				},
				[RouterApi.constants.moduleNames.version]: {
					/// A user tries to interact with an old contract.
					0: "Invalid Version",
				},
				[RouterApi.constants.moduleNames.admin]: {
					/// Admin has not authorized the calling shared object to acess a permissioned function.
					0: "Not Authorized",
					/// Admin has already authorized the calling shared object to acess a permissioned function.
					1: "Already Authorized",
				},
			},
		};
	}

	// =========================================================================
	//  Public Methods
	// =========================================================================

	// =========================================================================
	//  Inspections
	// =========================================================================

	/**
	 * Fetches the total volume of swaps within a specified duration.
	 * @param inputs - The inputs for fetching the total volume.
	 * @returns A Promise that resolves to an array of total volumes.
	 */
	public fetchVolume = async (inputs: { durationMs: number }) => {
		const { durationMs } = inputs;
		return this.Provider.indexerCaller.fetchIndexer<IndexerSwapVolumeResponse>(
			`router/swap-volume/${durationMs}`
		);
	};

	// =========================================================================
	//  Coin Paths
	// =========================================================================

	public supportedCoins = (): Promise<CoinType[]> => {
		return this.Provider.indexerCaller.fetchIndexer(
			"router/supported-coins"
		);
	};

	public searchSupportedCoins = async (inputs: {
		filter: string;
	}): Promise<CoinType[]> => {
		const { filter } = inputs;

		const coinTypes = await this.supportedCoins();
		if (coinTypes.includes(filter)) return [filter];

		const coinMetadatas = (
			await Promise.all(
				coinTypes.map((coin) =>
					this.Provider.Coin().fetchCoinMetadata({ coin })
				)
			)
		).reduce(
			(acc, metadata, index) => ({
				...acc,
				[coinTypes[index]]: metadata,
			}),
			{}
		);
		return Helpers.uniqueArray([
			...Coin.filterCoinsByMetadata({
				filter: filter,
				coinMetadatas,
			}),
			...Coin.filterCoinsByType({ filter, coinTypes }),
		]);
	};

	// =========================================================================
	//  Routing
	// =========================================================================

	/**
	 * Fetches the complete trade route given an input amount of a specified coin type.
	 * @param inputs An object containing the necessary inputs for the trade route calculation.
	 * @returns A Promise that resolves to a RouterCompleteTradeRoute object.
	 */
<<<<<<< HEAD
	public fetchCompleteTradeRouteGivenAmountIn = async (inputs: {
		coinInType: CoinType;
		coinInAmount: Balance;
		coinOutType: CoinType;
		referrer?: SuiAddress;
		externalFee?: ExternalFee;
	}): Promise<Omit<RouterCompleteTradeRoute, "slippage">> => {
		const { coinInType, coinOutType, coinInAmount, referrer, externalFee } =
			inputs;
		return this.Provider.indexerCaller.fetchIndexer<
			Omit<RouterCompleteTradeRoute, "slippage">,
			{
				coinInType: CoinType;
				coinOutType: CoinType;
				coinInAmount: number;
				referrer: SuiAddress | undefined;
				externalFee: ExternalFee | undefined;
			}
		>("router/forward-trade-route", {
=======
	public fetchCompleteTradeRouteGivenAmountIn = async (
		inputs: {
			coinInType: CoinType;
			coinInAmount: Balance;
			coinOutType: CoinType;
			referrer?: SuiAddress;
			externalFee?: ExternalFee;
		} & (
			| {
					protocolBlacklist?: RouterProtocolName[];
			  }
			| {
					protocolWhitelist?: RouterProtocolName[];
			  }
		)
	): Promise<RouterCompleteTradeRoute> => {
		const { coinInType, coinOutType, coinInAmount, referrer, externalFee } =
			inputs;

		const { paths, output_amount } =
			await this.Provider.indexerCaller.fetchIndexer<
				{
					output_amount: number;
					paths: RouterServicePaths;
				},
				{
					from_coin_type: CoinType;
					to_coin_type: CoinType;
					input_amount: number;
					referred: boolean;
					protocol_blacklist?: RouterServiceProtocol[];
					protocol_whitelist?: RouterServiceProtocol[];
				}
			>(
				"router/forward-trade-route",
				{
					from_coin_type: Helpers.addLeadingZeroesToType(coinInType),
					to_coin_type: Helpers.addLeadingZeroesToType(coinOutType),
					// NOTE: is this conversion safe ?
					input_amount: Number(coinInAmount),
					referred: referrer !== undefined,
					...("protocolBlacklist" in inputs
						? {
								protocol_blacklist:
									inputs.protocolBlacklist?.map(
										RouterApiCasting.routerProtocolNameToRouterServiceProtocol
									),
						  }
						: "protocolWhitelist" in inputs
						? {
								protocol_whitelist:
									inputs.protocolWhitelist?.map(
										RouterApiCasting.routerProtocolNameToRouterServiceProtocol
									),
						  }
						: {}),
				},
				undefined,
				undefined,
				undefined,
				true
			);

		const completeRoute =
			await this.fetchAddNetTradeFeePercentageToCompleteTradeRoute({
				completeRoute:
					Casting.router.routerCompleteTradeRouteFromServicePaths(
						paths
					),
			});
		return {
			...completeRoute,
			// NOTE: should these be here ?
>>>>>>> 9b8fbd83
			referrer,
			externalFee,
			coinInType,
			coinOutType,
			// NOTE: is this conversion safe ?
			coinInAmount: Number(coinInAmount),
		});
	};

	/**
	 * Fetches the complete trade route given the output amount of the trade.
	 * @param inputs - An object containing the necessary inputs for fetching the trade route.
	 * @returns A Promise that resolves to a RouterCompleteTradeRoute object.
	 */
	public fetchCompleteTradeRouteGivenAmountOut = async (
		inputs: {
			coinInType: CoinType;
			coinOutAmount: Balance;
			coinOutType: CoinType;
			slippage: Slippage;
			referrer?: SuiAddress;
			externalFee?: ExternalFee;
		} & (
			| {
					protocolBlacklist?: RouterProtocolName[];
			  }
			| {
					protocolWhitelist?: RouterProtocolName[];
			  }
		)
	): Promise<RouterCompleteTradeRoute> => {
		const {
			coinInType,
			coinOutType,
			coinOutAmount,
			referrer,
			externalFee,
			slippage,
		} = inputs;

		const { paths } = await this.Provider.indexerCaller.fetchIndexer<
			{
				input_amount: number;
				paths: RouterCompleteTradeRoute;
			},
			{
				from_coin_type: CoinType;
				to_coin_type: CoinType;
				output_amount: number;
				referred: boolean;
				protocol_blacklist?: RouterServiceProtocol[];
				protocol_whitelist?: RouterServiceProtocol[];
			}
<<<<<<< HEAD
		>("router/backward-trade-route", {
			from_coin_type: Helpers.addLeadingZeroesToType(coinInType),
			to_coin_type: Helpers.addLeadingZeroesToType(coinOutType),
			// NOTE: is this conversion safe ?
			output_amount: Math.ceil(
				(1 + slippage + (externalFee?.feePercentage ?? 0)) *
					Number(coinOutAmount)
			),
			referred: referrer !== undefined,
		});

=======
		>(
			"router/backward-trade-route",
			{
				from_coin_type: Helpers.addLeadingZeroesToType(coinInType),
				to_coin_type: Helpers.addLeadingZeroesToType(coinOutType),
				// NOTE: is this conversion safe ?
				output_amount: Math.ceil(
					(1 + slippage + (externalFee?.feePercentage ?? 0)) *
						Number(coinOutAmount)
				),
				referred: referrer !== undefined,
				...("protocolBlacklist" in inputs
					? {
							protocol_blacklist: inputs.protocolBlacklist?.map(
								RouterApiCasting.routerProtocolNameToRouterServiceProtocol
							),
					  }
					: "protocolWhitelist" in inputs
					? {
							protocol_whitelist: inputs.protocolWhitelist?.map(
								RouterApiCasting.routerProtocolNameToRouterServiceProtocol
							),
					  }
					: {}),
			},
			undefined,
			undefined,
			undefined,
			true
		);

		const completeRoute =
			await this.fetchAddNetTradeFeePercentageToCompleteTradeRoute({
				completeRoute:
					Casting.router.routerCompleteTradeRouteFromServicePaths(
						paths
					),
			});
>>>>>>> 9b8fbd83
		return {
			...paths,
			// NOTE: should these be here ?
			referrer,
			externalFee,
			slippage,
		};
	};

	public fetchCompleteTradeRouteAndTxGivenAmountIn = async (
		inputs: {
			coinInType: CoinType;
			coinInAmount: Balance;
			coinOutType: CoinType;
			slippage: Slippage;
			tx?: Transaction;
			coinIn?: TransactionObjectArgument;
			walletAddress?: SuiAddress;
			referrer?: SuiAddress;
			externalFee?: ExternalFee;
			isSponsoredTx?: boolean;
			transferCoinOut?: boolean;
		} & (
			| {
					protocolBlacklist?: RouterProtocolName[];
			  }
			| {
					protocolWhitelist?: RouterProtocolName[];
			  }
		)
	): Promise<{
		tx: Transaction;
		completeRoute: RouterCompleteTradeRoute;
		coinOut: TransactionObjectArgument;
		coinOutAmount: Balance;
	}> => {
		const {
			coinInType,
			coinOutType,
			coinInAmount,
			walletAddress,
			referrer,
			externalFee,
			coinIn,
			isSponsoredTx,
			slippage,
			transferCoinOut,
		} = inputs;

		const initTx = inputs.tx ?? new Transaction();
		if (walletAddress) initTx.setSender(walletAddress);

		const coinTxArg =
			coinIn ??
			(walletAddress
				? await this.Provider.Coin().fetchCoinWithAmountTx({
						tx: initTx,
						coinAmount: coinInAmount,
						coinType: coinInType,
						walletAddress,
						isSponsoredTx,
				  })
				: (() => {
						throw new Error("no walletAddress provided");
				  })());

		const txBytes = await initTx.build({
			client: this.Provider.provider,
			onlyTransactionKind: true,
		});
		const b64TxBytes = Buffer.from(txBytes).toString("base64");

		const { output_coin, tx_kind, output_amount, paths } =
			await this.Provider.indexerCaller.fetchIndexer<
				{
					output_coin: ServiceCoinData;
					tx_kind: SerializedTransaction;
					output_amount: number;
					paths: RouterCompleteTradeRoute;
				},
				{
					from_coin_type: CoinType;
					to_coin_type: CoinType;
					input_amount: number;
					input_coin: ServiceCoinData;
					slippage: number;
					tx_kind: SerializedTransaction;
					referrer?: SuiAddress;
					router_fee_recipient?: SuiAddress;
					router_fee?: number; // u64 format (same as on-chain)
					protocol_blacklist?: RouterServiceProtocol[];
					protocol_whitelist?: RouterServiceProtocol[];
				}
<<<<<<< HEAD
			>("router/forward-trade-route-tx", {
				slippage,
				referrer,
				from_coin_type: Helpers.addLeadingZeroesToType(coinInType),
				to_coin_type: Helpers.addLeadingZeroesToType(coinOutType),
				// NOTE: is this conversion safe ?
				input_amount: Number(coinInAmount),
				input_coin: Helpers.transactions.serviceCoinDataFromCoinTxArg({
					coinTxArg,
				}),
				tx_kind: b64TxBytes,
				router_fee_recipient: externalFee?.recipient,
				// NOTE: is this conversion safe ?
				router_fee: externalFee
					? Number(
							Casting.numberToFixedBigInt(
								externalFee.feePercentage
							)
					  )
					: undefined,
			});
=======
			>(
				"router/forward-trade-route-tx",
				{
					slippage,
					referrer,
					from_coin_type: Helpers.addLeadingZeroesToType(coinInType),
					to_coin_type: Helpers.addLeadingZeroesToType(coinOutType),
					// NOTE: is this conversion safe ?
					input_amount: Number(coinInAmount),
					input_coin:
						Helpers.transactions.serviceCoinDataFromCoinTxArg({
							coinTxArg,
						}),
					tx_kind: b64TxBytes,
					router_fee_recipient: externalFee?.recipient,
					// NOTE: is this conversion safe ?
					router_fee: externalFee
						? Number(
								Casting.numberToFixedBigInt(
									externalFee.feePercentage
								)
						  )
						: undefined,
					...("protocolBlacklist" in inputs
						? {
								protocol_blacklist:
									inputs.protocolBlacklist?.map(
										RouterApiCasting.routerProtocolNameToRouterServiceProtocol
									),
						  }
						: "protocolWhitelist" in inputs
						? {
								protocol_whitelist:
									inputs.protocolWhitelist?.map(
										RouterApiCasting.routerProtocolNameToRouterServiceProtocol
									),
						  }
						: {}),
				},
				undefined,
				undefined,
				undefined,
				true
			);
>>>>>>> 9b8fbd83

		const tx = Transaction.fromKind(tx_kind);
		TransactionsApiHelpers.transferTxMetadata({
			initTx,
			newTx: tx,
		});

		const coinOut = Helpers.transactions.coinTxArgFromServiceCoinData({
			serviceCoinData: output_coin,
		});
		if (transferCoinOut && walletAddress) {
			tx.transferObjects([coinOut], walletAddress);
		}

<<<<<<< HEAD
=======
		const completeRoute =
			await this.fetchAddNetTradeFeePercentageToCompleteTradeRoute({
				completeRoute:
					Casting.router.routerCompleteTradeRouteFromServicePaths(
						paths
					),
			});
>>>>>>> 9b8fbd83
		return {
			tx,
			coinOut,
			coinOutAmount: BigInt(Math.round(output_amount)),
			completeRoute: {
				...paths,
				referrer,
				externalFee,
			},
		};
	};

	public fetchCompleteTradeRouteAndTxGivenAmountOut = async (inputs: {
		coinInType: CoinType;
		coinOutAmount: Balance;
		coinOutType: CoinType;
		slippage: Slippage;
		tx?: Transaction;
		coinIn?: TransactionObjectArgument;
		walletAddress?: SuiAddress;
		referrer?: SuiAddress;
		externalFee?: ExternalFee;
		isSponsoredTx?: boolean;
		transferCoinOut?: boolean;
	}): Promise<{
		tx: Transaction;
		completeRoute: RouterCompleteTradeRoute;
		coinOut: TransactionObjectArgument;
		coinInAmount: Balance;
	}> => {
		const {
			coinInType,
			walletAddress,
			coinIn,
			isSponsoredTx,
			transferCoinOut,
		} = inputs;

		const completeRoute = await this.fetchCompleteTradeRouteGivenAmountOut(
			inputs
		);

		const initTx = inputs.tx ?? new Transaction();
		if (walletAddress) initTx.setSender(walletAddress);

		const coinTxArg =
			coinIn ??
			(walletAddress
				? await this.Provider.Coin().fetchCoinWithAmountTx({
						tx: initTx,
						coinAmount: completeRoute.coinIn.amount,
						coinType: coinInType,
						walletAddress,
						isSponsoredTx,
				  })
				: (() => {
						throw new Error("no walletAddress provided");
				  })());

		const { tx, coinOut } = await this.fetchTxForCompleteTradeRoute({
			...inputs,
			completeRoute,
			coinInId: coinTxArg,
		});

		if (transferCoinOut && walletAddress) {
			tx.transferObjects([coinOut], walletAddress);
		}

		return {
			tx,
			coinOut,
			coinInAmount: completeRoute.coinIn.amount,
			completeRoute,
		};
	};

	// =========================================================================
	//  Transactions
	// =========================================================================

	public fetchTxForCompleteTradeRoute = async (inputs: {
		completeRoute: RouterCompleteTradeRoute;
		slippage: Slippage;
		tx?: Transaction;
		coinInId?: TransactionObjectArgument;
		walletAddress?: SuiAddress;
		isSponsoredTx?: boolean;
		transferCoinOut?: boolean;
	}): Promise<{
		tx: Transaction;
		coinOut: TransactionObjectArgument;
	}> => {
		const {
			completeRoute,
			walletAddress,
			coinInId,
			isSponsoredTx,
			slippage,
			transferCoinOut,
		} = inputs;

		const externalFee = inputs.completeRoute.externalFee;
		const referrer = inputs.completeRoute.referrer;

		const initTx = inputs.tx ?? new Transaction();
		if (walletAddress) initTx.setSender(walletAddress);

		const coinTxArg =
			coinInId ??
			(walletAddress
				? await this.Provider.Coin().fetchCoinWithAmountTx({
						tx: initTx,
						coinAmount: completeRoute.coinIn.amount,
						coinType: completeRoute.coinIn.type,
						walletAddress,
						isSponsoredTx,
				  })
				: (() => {
						throw new Error("no walletAddress provided");
				  })());

		const txBytes = await initTx.build({
			client: this.Provider.provider,
			onlyTransactionKind: true,
		});
		const b64TxBytes = Buffer.from(txBytes).toString("base64");

		const { output_coin, tx_kind } =
			await this.Provider.indexerCaller.fetchIndexer<
				{
					output_coin: ServiceCoinData;
					tx_kind: SerializedTransaction;
				},
				{
					paths: RouterCompleteTradeRoute;
					input_coin: ServiceCoinData;
					slippage: number;
					tx_kind: SerializedTransaction;
					referrer?: SuiAddress;
					router_fee_recipient?: SuiAddress;
					router_fee?: number; // u64 format (same as on-chain)
				}
			>("router/tx-from-trade-route", {
				slippage,
				referrer,
				paths: completeRoute,
				input_coin: Helpers.transactions.serviceCoinDataFromCoinTxArg({
					coinTxArg,
				}),
				tx_kind: b64TxBytes,
				router_fee_recipient: externalFee?.recipient,
				// NOTE: is this conversion safe ?
				router_fee: externalFee
					? Number(
							Casting.numberToFixedBigInt(
								externalFee.feePercentage
							)
					  )
					: undefined,
			});

		const tx = Transaction.fromKind(tx_kind);

		TransactionsApiHelpers.transferTxMetadata({
			initTx,
			newTx: tx,
		});

		const coinOut = Helpers.transactions.coinTxArgFromServiceCoinData({
			serviceCoinData: output_coin,
		});
		if (transferCoinOut && walletAddress) {
			tx.transferObjects([coinOut], walletAddress);
		}

		return {
			tx,
			coinOut,
		};
	};

	public fetchTxForCompleteTradeRouteV0 = async (inputs: {
		completeRoute: RouterCompleteTradeRoute;
		slippage: Slippage;
		tx?: TransactionBlock;
		coinInId?: TransactionObjectArgumentV0;
		walletAddress?: SuiAddress;
		isSponsoredTx?: boolean;
		transferCoinOut?: boolean;
	}): Promise<{
		tx: TransactionBlock;
		coinOut: TransactionObjectArgumentV0;
	}> => {
		const {
			completeRoute,
			walletAddress,
			coinInId,
			isSponsoredTx,
			slippage,
			transferCoinOut,
		} = inputs;

		const externalFee = inputs.completeRoute.externalFee;
		const referrer = inputs.completeRoute.referrer;

		const initTx = inputs.tx ?? new TransactionBlock();
		if (walletAddress) initTx.setSender(walletAddress);

		const coinTxArg =
			coinInId ??
			(walletAddress
				? await this.Provider.Coin().fetchCoinWithAmountTx({
						tx: initTx,
						coinAmount: completeRoute.coinIn.amount,
						coinType: completeRoute.coinIn.type,
						walletAddress,
						isSponsoredTx,
				  })
				: (() => {
						throw new Error("no walletAddress provided");
				  })());

		const txBytes = await initTx.build({
			client: this.Provider.providerV0,
			onlyTransactionKind: true,
		});
		const b64TxBytes = Buffer.from(txBytes).toString("base64");

		const { output_coin, tx_kind } =
			await this.Provider.indexerCaller.fetchIndexer<
				{
					output_coin: ServiceCoinData;
					tx_kind: SerializedTransaction;
				},
				{
					paths: RouterCompleteTradeRoute;
					input_coin: ServiceCoinData;
					slippage: number;
					tx_kind: SerializedTransaction;
					referrer?: SuiAddress;
					router_fee_recipient?: SuiAddress;
					router_fee?: number; // u64 format (same as on-chain)
				}
			>("router/tx-from-trade-route", {
				slippage,
				referrer,
				paths: completeRoute,
				input_coin: Helpers.transactions.serviceCoinDataFromCoinTxArgV0(
					{
						coinTxArg,
					}
				),
				tx_kind: b64TxBytes,
				router_fee_recipient: externalFee?.recipient,
				// NOTE: is this conversion safe ?
				router_fee: externalFee
					? Number(
							Casting.numberToFixedBigInt(
								externalFee.feePercentage
							)
					  )
					: undefined,
			});

		const tx = TransactionBlock.fromKind(tx_kind);

		TransactionsApiHelpers.transferTxMetadataV0({
			initTx,
			newTx: tx,
		});

		const coinOut = Helpers.transactions.coinTxArgFromServiceCoinDataV0({
			serviceCoinData: output_coin,
		});
		if (transferCoinOut && walletAddress) {
			tx.transferObjects([coinOut], walletAddress);
		}

		return {
			tx,
			coinOut,
		};
	};

	// =========================================================================
	//  Events
	// =========================================================================

	/**
	 * Fetches trade events for a given user.
	 * @param inputs - The inputs for fetching trade events.
	 * @returns A Promise that resolves with the fetched trade events.
	 */
	public async fetchTradeEvents(inputs: UserEventsInputs) {
		return this.Provider.Events().fetchCastEventsWithCursor<
			RouterTradeEventOnChain,
			RouterTradeEvent
		>({
			...inputs,
			query: {
				// And: [
				// 	{
				MoveEventType: this.eventTypes.routerTrade,
				// 	},
				// 	{
				// 		Sender: inputs.walletAddress,
				// 	},
				// ],
			},
			eventFromEventOnChain: RouterApiCasting.routerTradeEventFromOnChain,
		});
	}

	// =========================================================================
	//  Private Helpers
	// =========================================================================

	private async fetchAddNetTradeFeePercentageToCompleteTradeRoute(inputs: {
		completeRoute: Omit<RouterCompleteTradeRoute, "netTradeFeePercentage">;
	}): Promise<RouterCompleteTradeRoute> {
		const { completeRoute } = inputs;

		const coinsWithFees = completeRoute.routes
			.reduce(
				(acc, route) => [...acc, ...route.paths],
				[] as RouterTradePath[]
			)
			.reduce(
				(acc, path) => [
					...acc,
					{
						coinType: path.coinIn.type,
						fee: path.coinIn.tradeFee,
					},
					{
						coinType: path.coinOut.type,
						fee: path.coinOut.tradeFee,
					},
				],
				[] as { coinType: CoinType; fee: Balance }[]
			)
			.filter((data) => data.fee > BigInt(0));

		const coins = Helpers.uniqueArray([
			...coinsWithFees.map((data) => data.coinType),
			completeRoute.coinOut.type,
		]);
		const [coinsToPrice, coinsToDecimals] = await Promise.all([
			this.Provider.Prices().fetchCoinsToPrice({
				coins,
			}),
			this.Provider.Coin().fetchCoinsToDecimals({
				coins,
			}),
		]);

		const netFeeUsd = coinsWithFees.reduce(
			(acc, data) =>
				acc +
				(coinsToPrice[data.coinType] < 0
					? 0
					: coinsToPrice[data.coinType]) *
					Coin.balanceWithDecimals(
						data.fee,
						coinsToDecimals[data.coinType]
					),
			0
		);
		const coinOutAmountUsd =
			(coinsToPrice[completeRoute.coinOut.type] < 0
				? 0
				: coinsToPrice[completeRoute.coinOut.type]) *
			Coin.balanceWithDecimals(
				completeRoute.coinOut.amount,
				coinsToDecimals[completeRoute.coinOut.type]
			);

		const netTradeFeePercentage =
			coinOutAmountUsd <= 0 ? 0 : netFeeUsd / coinOutAmountUsd;
		return {
			...completeRoute,
			netTradeFeePercentage,
		};
	}

	// =========================================================================
	//  Events
	// =========================================================================

	// =========================================================================
	//  Event Types
	// =========================================================================

	private routerTradeEventType = () =>
		EventsApiHelpers.createEventType(
			this.addresses.packages.utils,
			RouterApi.constants.moduleNames.events,
			RouterApi.constants.eventNames.routerTrade
		);
}<|MERGE_RESOLUTION|>--- conflicted
+++ resolved
@@ -193,27 +193,6 @@
 	 * @param inputs An object containing the necessary inputs for the trade route calculation.
 	 * @returns A Promise that resolves to a RouterCompleteTradeRoute object.
 	 */
-<<<<<<< HEAD
-	public fetchCompleteTradeRouteGivenAmountIn = async (inputs: {
-		coinInType: CoinType;
-		coinInAmount: Balance;
-		coinOutType: CoinType;
-		referrer?: SuiAddress;
-		externalFee?: ExternalFee;
-	}): Promise<Omit<RouterCompleteTradeRoute, "slippage">> => {
-		const { coinInType, coinOutType, coinInAmount, referrer, externalFee } =
-			inputs;
-		return this.Provider.indexerCaller.fetchIndexer<
-			Omit<RouterCompleteTradeRoute, "slippage">,
-			{
-				coinInType: CoinType;
-				coinOutType: CoinType;
-				coinInAmount: number;
-				referrer: SuiAddress | undefined;
-				externalFee: ExternalFee | undefined;
-			}
-		>("router/forward-trade-route", {
-=======
 	public fetchCompleteTradeRouteGivenAmountIn = async (
 		inputs: {
 			coinInType: CoinType;
@@ -229,65 +208,19 @@
 					protocolWhitelist?: RouterProtocolName[];
 			  }
 		)
-	): Promise<RouterCompleteTradeRoute> => {
+	): Promise<Omit<RouterCompleteTradeRoute, "slippage">> => {
 		const { coinInType, coinOutType, coinInAmount, referrer, externalFee } =
 			inputs;
-
-		const { paths, output_amount } =
-			await this.Provider.indexerCaller.fetchIndexer<
-				{
-					output_amount: number;
-					paths: RouterServicePaths;
-				},
-				{
-					from_coin_type: CoinType;
-					to_coin_type: CoinType;
-					input_amount: number;
-					referred: boolean;
-					protocol_blacklist?: RouterServiceProtocol[];
-					protocol_whitelist?: RouterServiceProtocol[];
-				}
-			>(
-				"router/forward-trade-route",
-				{
-					from_coin_type: Helpers.addLeadingZeroesToType(coinInType),
-					to_coin_type: Helpers.addLeadingZeroesToType(coinOutType),
-					// NOTE: is this conversion safe ?
-					input_amount: Number(coinInAmount),
-					referred: referrer !== undefined,
-					...("protocolBlacklist" in inputs
-						? {
-								protocol_blacklist:
-									inputs.protocolBlacklist?.map(
-										RouterApiCasting.routerProtocolNameToRouterServiceProtocol
-									),
-						  }
-						: "protocolWhitelist" in inputs
-						? {
-								protocol_whitelist:
-									inputs.protocolWhitelist?.map(
-										RouterApiCasting.routerProtocolNameToRouterServiceProtocol
-									),
-						  }
-						: {}),
-				},
-				undefined,
-				undefined,
-				undefined,
-				true
-			);
-
-		const completeRoute =
-			await this.fetchAddNetTradeFeePercentageToCompleteTradeRoute({
-				completeRoute:
-					Casting.router.routerCompleteTradeRouteFromServicePaths(
-						paths
-					),
-			});
-		return {
-			...completeRoute,
-			// NOTE: should these be here ?
->>>>>>> 9b8fbd83
+		return this.Provider.indexerCaller.fetchIndexer<
+			Omit<RouterCompleteTradeRoute, "slippage">,
+			{
+				coinInType: CoinType;
+				coinOutType: CoinType;
+				coinInAmount: number;
+				referrer: SuiAddress | undefined;
+				externalFee: ExternalFee | undefined;
+			}
+		>("router/forward-trade-route", {
 			referrer,
 			externalFee,
 			coinInType,
@@ -341,7 +274,6 @@
 				protocol_blacklist?: RouterServiceProtocol[];
 				protocol_whitelist?: RouterServiceProtocol[];
 			}
-<<<<<<< HEAD
 		>("router/backward-trade-route", {
 			from_coin_type: Helpers.addLeadingZeroesToType(coinInType),
 			to_coin_type: Helpers.addLeadingZeroesToType(coinOutType),
@@ -351,48 +283,17 @@
 					Number(coinOutAmount)
 			),
 			referred: referrer !== undefined,
-		});
-
-=======
-		>(
-			"router/backward-trade-route",
-			{
-				from_coin_type: Helpers.addLeadingZeroesToType(coinInType),
-				to_coin_type: Helpers.addLeadingZeroesToType(coinOutType),
-				// NOTE: is this conversion safe ?
-				output_amount: Math.ceil(
-					(1 + slippage + (externalFee?.feePercentage ?? 0)) *
-						Number(coinOutAmount)
-				),
-				referred: referrer !== undefined,
-				...("protocolBlacklist" in inputs
-					? {
-							protocol_blacklist: inputs.protocolBlacklist?.map(
-								RouterApiCasting.routerProtocolNameToRouterServiceProtocol
-							),
-					  }
-					: "protocolWhitelist" in inputs
-					? {
-							protocol_whitelist: inputs.protocolWhitelist?.map(
-								RouterApiCasting.routerProtocolNameToRouterServiceProtocol
-							),
-					  }
-					: {}),
-			},
-			undefined,
-			undefined,
-			undefined,
-			true
-		);
-
-		const completeRoute =
-			await this.fetchAddNetTradeFeePercentageToCompleteTradeRoute({
-				completeRoute:
-					Casting.router.routerCompleteTradeRouteFromServicePaths(
-						paths
-					),
-			});
->>>>>>> 9b8fbd83
+			// ...("protocolBlacklist" in inputs
+			// 	? {
+			// 			protocol_blacklist: inputs.protocolBlacklist
+			// 	  }
+			// 	: "protocolWhitelist" in inputs
+			// 	? {
+			// 			protocol_whitelist: inputs.protocolWhitelist
+			// 	  }
+			// 	: {}),
+		});
+
 		return {
 			...paths,
 			// NOTE: should these be here ?
@@ -486,7 +387,6 @@
 					protocol_blacklist?: RouterServiceProtocol[];
 					protocol_whitelist?: RouterServiceProtocol[];
 				}
-<<<<<<< HEAD
 			>("router/forward-trade-route-tx", {
 				slippage,
 				referrer,
@@ -507,53 +407,18 @@
 							)
 					  )
 					: undefined,
+				// ...("protocolBlacklist" in inputs
+				// 	? {
+				// 			protocol_blacklist:
+				// 				inputs.protocolBlacklist,
+				// 	  }
+				// 	: "protocolWhitelist" in inputs
+				// 	? {
+				// 			protocol_whitelist:
+				// 				inputs.protocolWhitelist,
+				// 	  }
+				// 	: {}),
 			});
-=======
-			>(
-				"router/forward-trade-route-tx",
-				{
-					slippage,
-					referrer,
-					from_coin_type: Helpers.addLeadingZeroesToType(coinInType),
-					to_coin_type: Helpers.addLeadingZeroesToType(coinOutType),
-					// NOTE: is this conversion safe ?
-					input_amount: Number(coinInAmount),
-					input_coin:
-						Helpers.transactions.serviceCoinDataFromCoinTxArg({
-							coinTxArg,
-						}),
-					tx_kind: b64TxBytes,
-					router_fee_recipient: externalFee?.recipient,
-					// NOTE: is this conversion safe ?
-					router_fee: externalFee
-						? Number(
-								Casting.numberToFixedBigInt(
-									externalFee.feePercentage
-								)
-						  )
-						: undefined,
-					...("protocolBlacklist" in inputs
-						? {
-								protocol_blacklist:
-									inputs.protocolBlacklist?.map(
-										RouterApiCasting.routerProtocolNameToRouterServiceProtocol
-									),
-						  }
-						: "protocolWhitelist" in inputs
-						? {
-								protocol_whitelist:
-									inputs.protocolWhitelist?.map(
-										RouterApiCasting.routerProtocolNameToRouterServiceProtocol
-									),
-						  }
-						: {}),
-				},
-				undefined,
-				undefined,
-				undefined,
-				true
-			);
->>>>>>> 9b8fbd83
 
 		const tx = Transaction.fromKind(tx_kind);
 		TransactionsApiHelpers.transferTxMetadata({
@@ -568,16 +433,6 @@
 			tx.transferObjects([coinOut], walletAddress);
 		}
 
-<<<<<<< HEAD
-=======
-		const completeRoute =
-			await this.fetchAddNetTradeFeePercentageToCompleteTradeRoute({
-				completeRoute:
-					Casting.router.routerCompleteTradeRouteFromServicePaths(
-						paths
-					),
-			});
->>>>>>> 9b8fbd83
 		return {
 			tx,
 			coinOut,
