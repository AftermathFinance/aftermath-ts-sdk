--- conflicted
+++ resolved
@@ -50,15 +50,9 @@
 
 	// TODO: update this class to not be instantiated with a coin type at all
 	constructor(
-<<<<<<< HEAD
-		public readonly coinType?: CoinType,
-		public readonly network?: SuiNetwork,
-		public readonly Provider?: AftermathApi
-=======
 		public readonly coinType: CoinType | undefined = undefined,
 		config?: CallerConfig,
-		private readonly Provider?: AftermathApi
->>>>>>> cb5d32d7
+		public readonly Provider?: AftermathApi
 	) {
 		super(config, "coins");
 		this.coinType = coinType;
