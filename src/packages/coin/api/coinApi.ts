--- conflicted
+++ resolved
@@ -18,12 +18,7 @@
 import { Helpers } from "../../../general/utils/helpers";
 import { Pools } from "../../pools/pools";
 import { Casting } from "../../../general/utils";
-<<<<<<< HEAD
 import { CoinStruct, PaginatedCoins } from "@mysten/sui/client";
-=======
-import { CoinStruct, PaginatedCoins } from "@mysten/sui.js/client";
-import { Sui } from "../..";
->>>>>>> 3ca29ed0
 import { TransactionsApiHelpers } from "../../../general/apiHelpers/transactionsApiHelpers";
 
 export class CoinApi {
