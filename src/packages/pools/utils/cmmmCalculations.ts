--- conflicted
+++ resolved
@@ -1,14 +1,10 @@
 import { Balance, CoinType, CoinsToBalance, PoolObject } from "../../../types";
 import { Helpers } from "../../../general/utils";
-<<<<<<< HEAD
-import { Fixed, LocalNumber, OnChainScalar } from "../../../general/utils/fixed";
-=======
 import {
 	Fixed,
 	LocalNumber,
 	OnChainScalar,
 } from "../../../general/utils/fixed";
->>>>>>> 48ccae19
 
 // This file is the typescript version of on-chain calculations. See the .move file for license info.
 // These calculations are useful for estimating values on-chain but the JS number format is LESS PRECISE!
@@ -73,11 +69,7 @@
 	private static tolerance: LocalNumber = 0.000_000_000_000_1;
 	private static validityTolerance: LocalNumber = 0.000_001;
 
-<<<<<<< HEAD
-    // Invariant is used to govern pool behavior. Swaps are operations which change the pool balances without changing
-=======
 	// Invariant is used to govern pool behavior. Swaps are operations which change the pool balances without changing
->>>>>>> 48ccae19
 	// the invariant (ignoring fees) and investments change the invariant without changing the distribution of balances.
 	// Invariant and pool lp are almost in 1:1 correspondence -- e.g. burning lp in a withdraw proportionally lowers the pool invariant.
 	// The difference is as swap fees are absorbed they increase the invariant without incrasing total lp, increasing lp worth.
@@ -167,13 +159,8 @@
 		];
 	};
 
-<<<<<<< HEAD
-    // spot price is given in units of Bin / Bout
-    public static calcSpotPrice = (
-=======
 	// spot price is given in units of Bin / Bout
 	public static calcSpotPrice = (
->>>>>>> 48ccae19
 		pool: PoolObject,
 		coinTypeIn: CoinType,
 		coinTypeOut: CoinType
@@ -201,17 +188,8 @@
 		let balanceOut = Fixed.convertFromInt(coinOut.balance);
 		let weightIn = Fixed.directCast(coinIn.weight);
 		let weightOut = Fixed.directCast(coinOut.weight);
-<<<<<<< HEAD
-		let swapFeeIn = ignoreFees
-			? 0
-			: Fixed.directCast(coinIn.tradeFeeIn);
-		let swapFeeOut = ignoreFees
-			? 0
-			: Fixed.directCast(coinIn.tradeFeeOut);
-=======
 		let swapFeeIn = ignoreFees ? 0 : Fixed.directCast(coinIn.tradeFeeIn);
 		let swapFeeOut = ignoreFees ? 0 : Fixed.directCast(coinIn.tradeFeeOut);
->>>>>>> 48ccae19
 
 		let sbi = weightOut * balanceIn;
 		// this is the only place where fee values are used
@@ -278,12 +256,7 @@
 			coinTypeOut
 		);
 
-<<<<<<< HEAD
-		let feedAmountIn =
-			(1 - swapFeeIn) * Fixed.convertFromInt(amountIn);
-=======
 		let feedAmountIn = (1 - swapFeeIn) * Fixed.convertFromInt(amountIn);
->>>>>>> 48ccae19
 		let newIn = oldIn + feedAmountIn;
 		let prodRatio = Math.pow(newIn / oldIn, wIn);
 
@@ -304,16 +277,6 @@
 				newS0 // S(B) - xi / n (everything but the missing part)
 			);
 
-<<<<<<< HEAD
-		let amountOut = Fixed.convertToInt((oldOut - tokenAmountOut) * (1 - swapFeeOut));
-		if (!CmmmCalculations.checkValid1dSwap(
-			pool,
-			coinTypeIn,
-			coinTypeOut,
-			amountIn,
-			amountOut
-		)) throw Error("invalid 1d swap");
-=======
 		let amountOut = Fixed.convertToInt(
 			(oldOut - tokenAmountOut) * (1 - swapFeeOut)
 		);
@@ -327,7 +290,6 @@
 			)
 		)
 			throw Error("invalid 1d swap");
->>>>>>> 48ccae19
 		return amountOut;
 	};
 
@@ -360,12 +322,7 @@
 			coinTypeIn
 		);
 
-<<<<<<< HEAD
-		let feedAmountOut =
-			Fixed.convertFromInt(amountOut) / (1 - swapFeeOut);
-=======
 		let feedAmountOut = Fixed.convertFromInt(amountOut) / (1 - swapFeeOut);
->>>>>>> 48ccae19
 		let newOut = oldOut - feedAmountOut;
 		let prodRatio = Math.pow(newOut / oldOut, wOut);
 
@@ -386,16 +343,258 @@
 				newS0 // S(B) - xi / n (everything but the missing part)
 			);
 
-<<<<<<< HEAD
-		let amountIn = Fixed.convertToInt((tokenAmountIn - oldIn) / (1 - swapFeeIn));
-		if (!CmmmCalculations.checkValid1dSwap(
-			pool,
-			coinTypeIn,
-			coinTypeOut,
-			amountIn,
-			amountOut
-		)) throw Error("invalid 1d swap");
+		let amountIn = Fixed.convertToInt(
+			(tokenAmountIn - oldIn) / (1 - swapFeeIn)
+		);
+		if (
+			!CmmmCalculations.checkValid1dSwap(
+				pool,
+				coinTypeIn,
+				coinTypeOut,
+				amountIn,
+				amountOut
+			)
+		)
+			throw Error("invalid 1d swap");
 		return amountIn;
+	};
+
+	// For computing swap amounts. Given the current balances (and any other parameters) and an amounts in vector,
+	// and a expected amounts out vector, determine the value of t > 0 such that t*expected_amounts_out
+	// is a valid swap from balances corresponding to adding amounts_in to the pool. The correct value of t is the one for which
+	// calc_swap_invariant(balances, ...parameters, amounts_in, t*expected_amounts_out) == calc_invariant_full(balances, ...parameters).
+	public static calcSwapFixedIn = (
+		pool: PoolObject,
+		amountsIn: CoinsToBalance,
+		amountsOutDirection: CoinsToBalance
+	): OnChainScalar => {
+		let coins = pool.coins;
+		let invariant = CmmmCalculations.calcInvariant(pool);
+		let a = Fixed.directCast(pool.flatness);
+		let ac = 1 - a;
+		let t = 1; // assume that the expected amounts out are close to the true amounts out
+		// this allows faster convergence if the caller chooses expected_amounts_out well
+		let prevT = t;
+		let balance;
+		let weight;
+		let amountIn;
+		let amountOut;
+		let feeIn;
+		let feeOut;
+		let prod;
+		let prod1;
+		let sum;
+		let sum1;
+		let part1;
+		let part2;
+		let part3;
+		let part4;
+		let skip;
+		let drainT = Number.POSITIVE_INFINITY;
+		let shifter = 1;
+
+		// make sure no disabled coin type is expected
+		for (let [coinType, coin] of Object.entries(coins)) {
+			amountOut = Fixed.convertFromInt(
+				amountsOutDirection[coinType] || BigInt(0)
+			);
+			feeOut = Fixed.complement(Fixed.directCast(coin.tradeFeeOut));
+			if (amountOut > 0) {
+				if (feeOut == 0) {
+					throw Error("this trade is disabled");
+				} else {
+					// pool is drained when b + Ain * (1 - Sin) - t * Aout / (1 - Sout) = 0, or t = (b + Ain * (1 - Sin)) * (1 - So) / Aout
+					t =
+						((Fixed.convertFromInt(coin.balance) +
+							Fixed.convertFromInt(
+								amountsIn[coinType] || BigInt(0)
+							) *
+								Fixed.complement(
+									Fixed.directCast(coin.tradeFeeIn)
+								)) /
+							amountOut) *
+						feeOut;
+					drainT = Math.min(drainT, t);
+				}
+			}
+		}
+		// drain_t is the maximum t can possibly be. It will be 0 if expected amounts out is way too high.
+		if (drainT == 0) return BigInt(0);
+		while (shifter >= drainT) shifter /= 2;
+
+		t = 1;
+
+		for (let i = 0; i < CmmmCalculations.maxNewtonAttempts; ++i) {
+			prod = 0;
+			prod1 = 0;
+			sum = 0;
+			sum1 = 0;
+			skip = false;
+			for (let [coinType, coin] of Object.entries(coins)) {
+				balance = Fixed.convertFromInt(coin.balance);
+				weight = Fixed.directCast(coin.weight);
+				amountIn = Fixed.convertFromInt(
+					amountsIn[coinType] || BigInt(0)
+				);
+				amountOut = Fixed.convertFromInt(
+					amountsOutDirection[coinType] || BigInt(0)
+				);
+				feeIn = Fixed.complement(Fixed.directCast(coin.tradeFeeIn));
+				feeOut = Fixed.complement(Fixed.directCast(coin.tradeFeeOut));
+
+				// pseudoin
+				part1 = feeIn * amountIn;
+				// pseudoout
+				part2 = (t * amountOut) / feeOut;
+				// pseudobalance
+				if (part2 >= balance + part1 + 1) {
+					skip = true;
+					break;
+				}
+				part3 = balance + part1 - part2;
+				// for derivatives: weight * expected_amounts_out / fee_out
+				part4 = (weight * amountOut) / feeOut;
+
+				prod += weight * Math.log(part3);
+				prod1 += part4 / part3;
+				sum += weight * part3;
+				sum1 += part4;
+			}
+			prod = Math.exp(prod);
+
+			part1 = a * sum;
+			part2 = ac * prod;
+			part3 = part1 + part2;
+			part4 = a * invariant * prod1;
+
+			t =
+				(a * (sum + 2 * t * sum1) +
+					part3 +
+					2 * prod1 * t * part3 -
+					(t * part4 + invariant * (a + invariant / prod))) /
+				(2 * (prod1 * part3 + a * sum1) - part4);
+
+			if (
+				Helpers.closeEnough(t, prevT, CmmmCalculations.convergenceBound)
+			) {
+				if (
+					!CmmmCalculations.checkValidSwap(
+						pool,
+						amountsIn,
+						1,
+						amountsOutDirection,
+						t
+					)
+				)
+					throw Error("invalid swap");
+				return Fixed.directUncast(t);
+			}
+
+			prevT = t;
+		}
+		throw Error("Newton diverged");
+	};
+
+	// Swaps but fixed amounts out. Given the pool's current state and a guaranteed out vector, and a expected in vector,
+	// scale expected_amounts_in by t > 0 so that this swap is valid and return the correct value for t
+	public static calcSwapFixedOut = (
+		pool: PoolObject,
+		amountsInDirection: CoinsToBalance,
+		amountsOut: CoinsToBalance
+	): OnChainScalar => {
+		let coins = pool.coins;
+		let invariant = CmmmCalculations.calcInvariant(pool);
+		let a = Fixed.directCast(pool.flatness);
+		let ac = 1 - a;
+		let t = 1; // assume that the expected amounts out are close to the true amounts out
+		// this allows faster convergence if the caller chooses expected_amounts_out well
+		let prevT = 0;
+		let balance;
+		let weight;
+		let amountIn;
+		let amountOut;
+		let feeIn;
+		let feeOut;
+		let prod;
+		let prod1;
+		let sum;
+		let sum1;
+		let part1;
+		let part2;
+		let part3;
+		let part4;
+
+		// make sure no disabled coin type is expected
+		for (let [coinType, coin] of Object.entries(coins)) {
+			if (
+				coin.tradeFeeOut >= Fixed.fixedOneB &&
+				(amountsOut[coinType] || BigInt(0)) > BigInt(0)
+			)
+				throw Error("this trade is disabled");
+		}
+
+		for (let i = 0; i < CmmmCalculations.maxNewtonAttempts; ++i) {
+			prod = 0;
+			prod1 = 0;
+			sum = 0;
+			sum1 = 0;
+			for (let [coinType, coin] of Object.entries(coins)) {
+				balance = Fixed.convertFromInt(coin.balance);
+				weight = Fixed.directCast(coin.weight);
+				amountIn = Fixed.convertFromInt(
+					amountsInDirection[coinType] || BigInt(0)
+				);
+				amountOut = Fixed.convertFromInt(
+					amountsOut[coinType] || BigInt(0)
+				);
+				feeIn = 1 - Fixed.directCast(coin.tradeFeeIn);
+				feeOut = 1 - Fixed.directCast(coin.tradeFeeOut);
+
+				// pseudoin expected
+				part1 = feeIn * amountIn;
+				// pseudoout
+				part2 = amountOut == 0 ? 0 : amountOut / feeOut;
+				// pseudobalance
+				part3 = balance + t * part1 - part2;
+				// for derivatives: weight * fee_in * expected_amounts_in
+				part4 = weight * part1;
+
+				prod += weight * Math.log(part3);
+				prod1 += part4 / part3;
+				sum += weight * part3;
+				sum1 += part4;
+			}
+			prod = Math.exp(prod);
+
+			part1 = 2 * a * sum;
+			part2 = ac * prod;
+			part3 = part1 + part2;
+			part4 =
+				(part3 + part2) * prod1 + 2 * a * sum1 - a * invariant * prod1;
+
+			t =
+				(t * part4 + invariant * (a + invariant / prod) - part3) /
+				part4;
+
+			if (
+				Helpers.closeEnough(t, prevT, CmmmCalculations.convergenceBound)
+			) {
+				if (
+					!CmmmCalculations.checkValidSwap(
+						pool,
+						amountsInDirection,
+						1,
+						amountsOut,
+						t
+					)
+				)
+					throw Error("invalid swap");
+				return Fixed.directUncast(t);
+			}
+
+			prevT = t;
+		}
+		throw Error("Newton diverged");
 	};
 
     // For computing swap amounts. Given the current balances (and any other parameters) and an amounts in vector,
@@ -623,638 +822,6 @@
 		let amount;
 		let prod = 0;
 		let sum = 0;
-		let r = CmmmCalculations.calcDepositFixedAmountsInitialEstimate(pool, amountsIn);
-		let prevR = r;
-
-		let fees: Record<CoinType, number> = {};
-		for (let [coinType, coin] of Object.entries(coins)) {
-			balance = Fixed.convertFromInt(coin.balance);
-			amount = Fixed.convertFromInt(amountsIn[coinType] || BigInt(0));
-			fees[coinType] =
-				r * (balance + amount) >= balance
-					? 1 - Fixed.directCast(coin.tradeFeeIn)
-					: 1 / (1 - Fixed.directCast(coin.tradeFeeOut));
-		}
-
-		let i = 0;
-		let prod1;
-		let sum1;
-		let fee;
-		let part1;
-		let part2;
-		let part3;
-		let part4;
-		while (i < CmmmCalculations.maxNewtonAttempts) {
-			prod = 0;
-			prod1 = 0;
-			sum = 0;
-			sum1 = 0;
-			for (let [coinType, coin] of Object.entries(coins)) {
-				balance = Fixed.convertFromInt(coin.balance);
-				weight = Fixed.directCast(coin.weight);
-				amount = Fixed.convertFromInt(amountsIn[coinType] || BigInt(0));
-				fee = fees[coinType];
-				part1 = balance + amount;
-				part2 = fee * r * part1 + balance - fee * balance;
-				part3 = weight * fee * part1;
-
-				prod += weight * Math.log(part2);
-				prod1 += part3 / part2;
-				sum += weight * part2;
-				sum1 += part3;
-			}
-			prod = Math.exp(prod);
-
-			part3 = a * invariant * prod1;
-			part4 = 2 * prod1 * (a * sum + ac * prod) + 2 * a * sum1;
-			r =
-				(r * part4 +
-					invariant * (1 + invariant / prod) -
-					(r * part3 + 2 * a * sum + ac * (prod + invariant))) /
-				(part4 - part3);
-
-			if (
-				Helpers.closeEnough(r, prevR, CmmmCalculations.convergenceBound)
-			) {
-				let scalar = Fixed.directUncast(r);
-				if (!CmmmCalculations.checkValidDeposit(
-					pool,
-					amountsIn,
-					scalar
-				)) throw Error("invalid deposit");
-				return scalar;
-			}
-
-			prevR = r;
-			i += 1;
-		}
-		throw Error("Newton diverged");
-	};
-
-	private static calcDepositFixedAmountsInitialEstimate = (
-		pool: PoolObject,
-        amountsIn: CoinsToBalance,
-    ): LocalNumber => {
-		let invariant = CmmmCalculations.calcInvariant(pool);
-		let coins = pool.coins;
-		let a = Fixed.directCast(pool.flatness);
-		let ac = 1 - a;
-		let balance;
-		let weight;
-		let prod = 0;
-		let sum = 0;
-		for (let [coinType, coin] of Object.entries(coins)) {
-			balance = Fixed.convertFromInt(
-				coin.balance + (amountsIn[coinType] || BigInt(0))
-			);
-			weight = Fixed.directCast(coin.weight);
-			prod += weight * Math.log(balance);
-			sum += weight * balance;
-		}
-		prod = Math.exp(prod);
-		let cfMax = (2 * a * prod * sum) / (prod + invariant) + ac * prod;
-
-		let r: number;
-		let rMin = 0;
-		let rMax = 1;
-		let amount: number;
-		let part1: number;
-		let cf: number;
-		let cfMin = 0;
-		let skip: boolean;
-		for (let [coinType, coin] of Object.entries(coins)) {
-			balance = Fixed.convertFromInt(coin.balance);
-			weight = Fixed.directCast(coin.weight);
-			amount = Fixed.convertFromInt(amountsIn[coinType] || BigInt(0));
-			r = balance / (balance + amount);
-
-			prod = 0;
-			sum = 0;
-			skip = false;
-			for (let [coinType2, coin2] of Object.entries(coins)) {
-				balance = Fixed.convertFromInt(coin2.balance);
-				weight = Fixed.directCast(coin2.weight);
-				amount = Fixed.convertFromInt(amountsIn[coinType2]);
-				part1 = r * (balance + amount);
-				if (part1 >= balance) {
-					// r * (B0 + Din) >= B0 so use fees in
-					part1 =
-						balance +
-						(1 - Fixed.directCast(coin2.tradeFeeIn)) *
-							(part1 - balance);
-				} else {
-					// r * (B0 + Din) < B0 so use fees out
-					part1 = (balance - part1)
-						/ Fixed.complement(Fixed.directCast(coin.tradeFeeOut));
-					if (part1 + 1 >= balance) {
-						skip = true;
-						break;
-					} else {
-						part1 = balance - part1;
-					}
-				}
-				prod += weight * Math.log(part1);
-				sum += weight * part1;
-			}
-			if (skip) {
-                // this discontinuity occurs beyond draining the pool
-                continue;
-            }
-			prod = Math.exp(prod);
-
-			cf = (2 * a * prod * sum) / (prod + invariant) + ac * prod;
-			if (cf <= invariant) {
-				// is a lower bound, check min
-				if (cf >= cfMin) {
-					rMin = r;
-					cfMin = cf;
-				}
-			}
-			if (cf >= invariant) {
-				// is an upper bound, check max
-				if (cf <= cfMax) {
-					rMax = r;
-					cfMax = cf;
-=======
-		let amountIn = Fixed.convertToInt(
-			(tokenAmountIn - oldIn) / (1 - swapFeeIn)
-		);
-		if (
-			!CmmmCalculations.checkValid1dSwap(
-				pool,
-				coinTypeIn,
-				coinTypeOut,
-				amountIn,
-				amountOut
-			)
-		)
-			throw Error("invalid 1d swap");
-		return amountIn;
-	};
-
-	// For computing swap amounts. Given the current balances (and any other parameters) and an amounts in vector,
-	// and a expected amounts out vector, determine the value of t > 0 such that t*expected_amounts_out
-	// is a valid swap from balances corresponding to adding amounts_in to the pool. The correct value of t is the one for which
-	// calc_swap_invariant(balances, ...parameters, amounts_in, t*expected_amounts_out) == calc_invariant_full(balances, ...parameters).
-	public static calcSwapFixedIn = (
-		pool: PoolObject,
-		amountsIn: CoinsToBalance,
-		amountsOutDirection: CoinsToBalance
-	): OnChainScalar => {
-		let coins = pool.coins;
-		let invariant = CmmmCalculations.calcInvariant(pool);
-		let a = Fixed.directCast(pool.flatness);
-		let ac = 1 - a;
-		let t = 1; // assume that the expected amounts out are close to the true amounts out
-		// this allows faster convergence if the caller chooses expected_amounts_out well
-		let prevT = t;
-		let balance;
-		let weight;
-		let amountIn;
-		let amountOut;
-		let feeIn;
-		let feeOut;
-		let prod;
-		let prod1;
-		let sum;
-		let sum1;
-		let part1;
-		let part2;
-		let part3;
-		let part4;
-		let skip;
-		let drainT = Number.POSITIVE_INFINITY;
-		let shifter = 1;
-
-		// make sure no disabled coin type is expected
-		for (let [coinType, coin] of Object.entries(coins)) {
-			amountOut = Fixed.convertFromInt(
-				amountsOutDirection[coinType] || BigInt(0)
-			);
-			feeOut = Fixed.complement(Fixed.directCast(coin.tradeFeeOut));
-			if (amountOut > 0) {
-				if (feeOut == 0) {
-					throw Error("this trade is disabled");
-				} else {
-					// pool is drained when b + Ain * (1 - Sin) - t * Aout / (1 - Sout) = 0, or t = (b + Ain * (1 - Sin)) * (1 - So) / Aout
-					t =
-						((Fixed.convertFromInt(coin.balance) +
-							Fixed.convertFromInt(
-								amountsIn[coinType] || BigInt(0)
-							) *
-								Fixed.complement(
-									Fixed.directCast(coin.tradeFeeIn)
-								)) /
-							amountOut) *
-						feeOut;
-					drainT = Math.min(drainT, t);
->>>>>>> 48ccae19
-				}
-			}
-		}
-		// drain_t is the maximum t can possibly be. It will be 0 if expected amounts out is way too high.
-		if (drainT == 0) return BigInt(0);
-		while (shifter >= drainT) shifter /= 2;
-
-<<<<<<< HEAD
-		r =
-			cfMin == cfMax
-				? rMin
-				: (rMin * cfMax + (rMax - rMin) * invariant - rMax * cfMin) /
-				  (cfMax - cfMin);
-		return r;
-    }
-
-	// Return the expected amounts out for this withdrawal
-	public static calcWithdrawFlpAmountsOut = (
-		pool: PoolObject,
-		amountsOutDirection: CoinsToBalance,
-		lpRatio: LocalNumber
-	): CoinsToBalance => {
-		let invariant = CmmmCalculations.calcInvariant(pool);
-		let coins = pool.coins;
-		let lpr = lpRatio;
-		let lpc = 1 - lpr;
-		let scaledInvariant = invariant * lpr;
-		let a = Fixed.directCast(pool.flatness);
-		let ac = 1 - a;
-		let i;
-		let prevR = 0;
-		let balance;
-		let weight;
-		let amountOut;
-		let fee;
-		let prod;
-		let prod1;
-		let sum;
-		let sum1;
-		let part1;
-		let part2;
-		let part3;
-		let part4;
-		let skip;
-		let shrinker = 1;
-
-		let [r, rDrain] = CmmmCalculations.calcWithdrawFlpAmountsOutInitialEstimate(
-			pool,
-			amountsOutDirection,
-			lpRatio
-		);
-		while (shrinker >= rDrain) shrinker /= 2;
-
-		let fees: Record<CoinType, number> = {};
-		for (let [coinType, coin] of Object.entries(coins)) {
-			balance = Fixed.convertFromInt(coin.balance);
-			amountOut = Fixed.convertFromInt(
-				amountsOutDirection[coinType] || BigInt(0)
-			);
-			fees[coinType] =
-				balance * lpc >= r * amountOut
-					? 1 - Fixed.directCast(coin.tradeFeeIn)
-					: 1 / (1 - Fixed.directCast(coin.tradeFeeOut));
-		}
-
-		i = 0;
-		while (i < CmmmCalculations.maxNewtonAttempts) {
-=======
-		t = 1;
-
-		for (let i = 0; i < CmmmCalculations.maxNewtonAttempts; ++i) {
->>>>>>> 48ccae19
-			prod = 0;
-			prod1 = 0;
-			sum = 0;
-			sum1 = 0;
-			skip = false;
-			for (let [coinType, coin] of Object.entries(coins)) {
-				balance = Fixed.convertFromInt(coin.balance);
-				weight = Fixed.directCast(coin.weight);
-<<<<<<< HEAD
-				amountOut = Fixed.convertFromInt(
-					amountsOutDirection[coinType] || BigInt(0)
-				);
-				fee = fees[coinType];
-
-				part1 = balance * (lpr + lpc * fee);
-				part2 = fee * r * amountOut;
-				if (part2 + 1 >= part1) {
-					// Overshot and drained pool. Set t to be closer to t_max and try again.
-                    skip = true;
-                    break;
-				} else {
-					part1 -= part2;
-				}
-
-				part2 = weight * fee * amountOut;
-
-				prod += weight * Math.log(part1);
-				prod1 += part2 / part1;
-				sum += weight * part1;
-				sum1 += part2;
-			}
-			if (skip) {
-				r = rDrain - (shrinker / 2 ** i);
-				i += 1;
-				continue;
-			}
-			prod = Math.exp(prod);
-
-			part1 = prod / scaledInvariant;
-			part2 = 2 * a * sum;
-			part3 = ac * (prod * part1 + 2 * prod + scaledInvariant) + part2;
-			part4 = part3 * prod1 + 2 * a * (part1 + 1) * sum1;
-
-			r =
-				(r * part4 +
-					part3 +
-					part1 * part2 -
-					prod -
-					scaledInvariant * (2 + scaledInvariant / prod)) /
-				part4;
-
-			if (
-				i > 15 && Helpers.closeEnough(r, prevR, CmmmCalculations.convergenceBound)
-			) {
-				let returner: CoinsToBalance = {};
-				for (let coinType of Object.keys(coins)) {
-					returner[coinType] = Fixed.convertToInt(
-						r * Fixed.convertFromInt(amountsOutDirection[coinType] || BigInt(0))
-					);
-				}
-				if (!CmmmCalculations.checkValidWithdraw(
-					pool,
-					returner,
-					lpRatio
-				)) throw Error("invalid withdraw");
-				return returner;
-=======
-				amountIn = Fixed.convertFromInt(
-					amountsIn[coinType] || BigInt(0)
-				);
-				amountOut = Fixed.convertFromInt(
-					amountsOutDirection[coinType] || BigInt(0)
-				);
-				feeIn = Fixed.complement(Fixed.directCast(coin.tradeFeeIn));
-				feeOut = Fixed.complement(Fixed.directCast(coin.tradeFeeOut));
-
-				// pseudoin
-				part1 = feeIn * amountIn;
-				// pseudoout
-				part2 = (t * amountOut) / feeOut;
-				// pseudobalance
-				if (part2 >= balance + part1 + 1) {
-					skip = true;
-					break;
-				}
-				part3 = balance + part1 - part2;
-				// for derivatives: weight * expected_amounts_out / fee_out
-				part4 = (weight * amountOut) / feeOut;
-
-				prod += weight * Math.log(part3);
-				prod1 += part4 / part3;
-				sum += weight * part3;
-				sum1 += part4;
-			}
-			prod = Math.exp(prod);
-
-			part1 = a * sum;
-			part2 = ac * prod;
-			part3 = part1 + part2;
-			part4 = a * invariant * prod1;
-
-			t =
-				(a * (sum + 2 * t * sum1) +
-					part3 +
-					2 * prod1 * t * part3 -
-					(t * part4 + invariant * (a + invariant / prod))) /
-				(2 * (prod1 * part3 + a * sum1) - part4);
-
-			if (
-				Helpers.closeEnough(t, prevT, CmmmCalculations.convergenceBound)
-			) {
-				if (
-					!CmmmCalculations.checkValidSwap(
-						pool,
-						amountsIn,
-						1,
-						amountsOutDirection,
-						t
-					)
-				)
-					throw Error("invalid swap");
-				return Fixed.directUncast(t);
->>>>>>> 48ccae19
-			}
-
-			prevT = t;
-		}
-		throw Error("Newton diverged");
-	};
-
-<<<<<<< HEAD
-	private static calcWithdrawFlpAmountsOutInitialEstimate = (
-		pool: PoolObject,
-		amountsOutDirection: CoinsToBalance,
-		lpRatio: LocalNumber
-	): [LocalNumber, LocalNumber] => {
-
-		let invariant = CmmmCalculations.calcInvariant(pool);
-		let coins = pool.coins;
-		let lpr = lpRatio;
-		let lpc = 1 - lpr;
-		let scaledInvariant = invariant * lpr;
-		let a = Fixed.directCast(pool.flatness);
-		let ac = 1 - a;
-		let keepT: boolean;
-		let tDrain;
-		let t;
-		let cf;
-		let tMin;
-		let cfMin;
-		let tMax;
-		let cfMax;
-=======
-	// Swaps but fixed amounts out. Given the pool's current state and a guaranteed out vector, and a expected in vector,
-	// scale expected_amounts_in by t > 0 so that this swap is valid and return the correct value for t
-	public static calcSwapFixedOut = (
-		pool: PoolObject,
-		amountsInDirection: CoinsToBalance,
-		amountsOut: CoinsToBalance
-	): OnChainScalar => {
-		let coins = pool.coins;
-		let invariant = CmmmCalculations.calcInvariant(pool);
-		let a = Fixed.directCast(pool.flatness);
-		let ac = 1 - a;
-		let t = 1; // assume that the expected amounts out are close to the true amounts out
-		// this allows faster convergence if the caller chooses expected_amounts_out well
-		let prevT = 0;
->>>>>>> 48ccae19
-		let balance;
-		let weight;
-		let amountIn;
-		let amountOut;
-		let feeIn;
-		let feeOut;
-		let prod;
-		let sum;
-		let part1;
-		let part2;
-		let part3;
-
-<<<<<<< HEAD
-		// the biggest cfMax can possibly be is f(0) which is this:
-		tMax = 0;
-		prod = 0;
-		sum = 0;
-		for (let coin of Object.values(coins)) {
-			balance = Fixed.convertFromInt(coin.balance);
-			weight = Fixed.directCast(coin.weight);
-			fee = Fixed.directCast(coin.tradeFeeIn);
-			part1 = balance * (1 + lpr * fee - fee);
-			prod += weight * Math.log(part1);
-			sum += weight * part1;
-		}
-		prod = Math.exp(prod);
-		cfMax = (2 * a * prod * sum) / (prod + scaledInvariant) + ac * prod;
-
-		// the smallest cfMin can be is 0 which occurs when the pool is drained
-		cfMin = 0;
-		tMin = Number.POSITIVE_INFINITY;
-		for (let [coinType, coin] of Object.entries(coins)) {
-			amountOut = Fixed.convertFromInt(
-				amountsOutDirection[coinType] || BigInt(0)
-			);
-			if (amountOut == 0) continue;
-			t = (
-				Fixed.convertFromInt(coin.balance) *
-				Fixed.complement(
-					Fixed.directCast(coin.tradeFeeOut) * lpRatio
-				)
-			) / amountOut;
-			if (t < tMin) tMin = t;
-=======
-		// make sure no disabled coin type is expected
-		for (let [coinType, coin] of Object.entries(coins)) {
-			if (
-				coin.tradeFeeOut >= Fixed.fixedOneB &&
-				(amountsOut[coinType] || BigInt(0)) > BigInt(0)
-			)
-				throw Error("this trade is disabled");
->>>>>>> 48ccae19
-		}
-		tDrain = tMin;
-
-<<<<<<< HEAD
-		// remaining test points are the CF discontinuities: where B0 - t*D = R*B0
-		for (let [coinTypeT, coinT] of Object.entries(coins)) {
-			amountOut = Fixed.convertFromInt(
-				amountsOutDirection[coinTypeT] || BigInt(0)
-			);
-			if (amountOut == 0) continue;
-			balance = Fixed.convertFromInt(coinT.balance);
-			t = (balance * lpc) / amountOut;
-=======
-		for (let i = 0; i < CmmmCalculations.maxNewtonAttempts; ++i) {
->>>>>>> 48ccae19
-			prod = 0;
-			prod1 = 0;
-			sum = 0;
-			sum1 = 0;
-			for (let [coinType, coin] of Object.entries(coins)) {
-				balance = Fixed.convertFromInt(coin.balance);
-				weight = Fixed.directCast(coin.weight);
-<<<<<<< HEAD
-				amountOut = Fixed.convertFromInt(
-					amountsOutDirection[coinType] || BigInt(0)
-				);
-				part1 = t * amountOut;
-				if (part1 >= balance) {
-					// this t is too large to be a bound because B0 - t*D overdraws the pool
-					keepT = false;
-					break;
-				}
-				part1 = balance - part1;
-				part2 = lpr * balance;
-				part3 =
-					part1 >= part2?
-						part2 + Fixed.complement(
-							Fixed.directCast(coin.tradeFeeIn)
-						) * (part1 - part2)
-					: part2 - (part2 - part1) / Fixed.complement(
-						Fixed.directCast(coin.tradeFeeOut)
-					);
-=======
-				amountIn = Fixed.convertFromInt(
-					amountsInDirection[coinType] || BigInt(0)
-				);
-				amountOut = Fixed.convertFromInt(
-					amountsOut[coinType] || BigInt(0)
-				);
-				feeIn = 1 - Fixed.directCast(coin.tradeFeeIn);
-				feeOut = 1 - Fixed.directCast(coin.tradeFeeOut);
-
-				// pseudoin expected
-				part1 = feeIn * amountIn;
-				// pseudoout
-				part2 = amountOut == 0 ? 0 : amountOut / feeOut;
-				// pseudobalance
-				part3 = balance + t * part1 - part2;
-				// for derivatives: weight * fee_in * expected_amounts_in
-				part4 = weight * part1;
-
->>>>>>> 48ccae19
-				prod += weight * Math.log(part3);
-				prod1 += part4 / part3;
-				sum += weight * part3;
-				sum1 += part4;
-			}
-			prod = Math.exp(prod);
-
-			part1 = 2 * a * sum;
-			part2 = ac * prod;
-			part3 = part1 + part2;
-			part4 =
-				(part3 + part2) * prod1 + 2 * a * sum1 - a * invariant * prod1;
-
-			t =
-				(t * part4 + invariant * (a + invariant / prod) - part3) /
-				part4;
-
-			if (
-				Helpers.closeEnough(t, prevT, CmmmCalculations.convergenceBound)
-			) {
-				if (
-					!CmmmCalculations.checkValidSwap(
-						pool,
-						amountsInDirection,
-						1,
-						amountsOut,
-						t
-					)
-				)
-					throw Error("invalid swap");
-				return Fixed.directUncast(t);
-			}
-
-			prevT = t;
-		}
-		throw Error("Newton diverged");
-	};
-
-	// Return the expected lp ratio for this deposit
-	public static calcDepositFixedAmounts = (
-		pool: PoolObject,
-		amountsIn: CoinsToBalance
-	): OnChainScalar => {
-		let invariant = CmmmCalculations.calcInvariant(pool);
-		let coins = pool.coins;
-		let a = Fixed.directCast(pool.flatness);
-		let ac = 1 - a;
-		let balance;
-		let weight;
-		let amount;
-		let prod = 0;
-		let sum = 0;
 		let r = CmmmCalculations.calcDepositFixedAmountsInitialEstimate(
 			pool,
 			amountsIn
@@ -1414,32 +981,6 @@
 			}
 		}
 
-<<<<<<< HEAD
-		// initial estimate is the linear interpolation between discontinuity bounds
-		t = cfMax == cfMin?
-			tMin:
-			(tMin * cfMax
-				+ tMax * scaledInvariant
-				- tMax * cfMin
-				- tMin * scaledInvariant
-			) / (cfMax - cfMin);
-
-	    return [t, tDrain];
-	}
-
-    // Dusty direct all-coin deposit, returns the number s >= 0 so that amounts_in = s*B0 + dust.
-    // When performing an all-coin deposit, call this function to get t then split amounts_in into s*B0 + dust.
-    // At least one coordinate of dust will be 0. Send the s*B0 balances into the pool and mint s*total_lp.
-    // The caller keeps the dust.
-    public static calcAllCoinDeposit = (
-        pool: PoolObject,
-        amountsIn: CoinsToBalance
-    ): CoinsToBalance => {
-		let coins = pool.coins;
-
-        let balance;
-        let amountIn;
-=======
 		r =
 			cfMin == cfMax
 				? rMin
@@ -1497,138 +1038,9 @@
 					? 1 - Fixed.directCast(coin.tradeFeeIn)
 					: 1 / (1 - Fixed.directCast(coin.tradeFeeOut));
 		}
->>>>>>> 48ccae19
-
-        let s;
-        let sMin = Number.POSITIVE_INFINITY;
-        for (let [coinType, coin] of Object.entries(coins)) {
-			balance = Fixed.convertFromInt(coin.balance);
-			amountIn = Fixed.convertFromInt(amountsIn[coinType] || BigInt(0));
-
-            s = amountIn / balance;
-
-            if (s < sMin) sMin = s;
-        };
-
-		let returner: CoinsToBalance = {};
-		for (let coinType of Object.keys(coins))
-			returner[coinType] = Helpers.blendedOperations.mulNBB(sMin, amountsIn[coinType] || BigInt(0));
-		return returner;
-    }
-
-    // Dusty direct all-coin withdraw, returns the number s >= 0 so that amounts_out + dust = s*B0.
-    // The normal all-coin withdraw (take this exact amount of lp and give however much balances out)
-    // should be done directly without this function -- just burn the lp and give the user
-    // lp/total_lp * balance_i in each coordinate. This function is for finding how much lp it takes to
-    // ensure that at least amounts_out comes out.
-    public static calcAllCoinWithdraw = (
-		pool: PoolObject,
-		amountsOut: CoinsToBalance,
-    ): CoinsToBalance => {
-		let coins = pool.coins;
-
-        let balance;
-        let amountOut;
-
-        let s;
-        let sMax = 0;
-        for (let [coinType, coin] of Object.entries(coins)) {
-			balance = Fixed.convertFromInt(coin.balance);
-			amountOut = Fixed.convertFromInt(amountsOut[coinType] || BigInt(0));
-
-            s = amountOut / balance;
-
-            if (s > sMax) sMax = s;
-        };
-
-		let returner: CoinsToBalance = {};
-		for (let coinType of Object.keys(coins))
-			returner[coinType] = Helpers.blendedOperations.mulNBB(sMax, amountsOut[coinType] || BigInt(0));
-		return returner;
-    }
-
-    // This function calculates the balance of a given token (index) given all the other balances (combined in p0, s0)
-	// and the invariant along with an initial estimate. It is useful for 1d optimization.
-	private static getTokenBalanceGivenInvariantAndAllOtherBalances = (
-		flatness: number,
-		w: number,
-		h: number,
-		xi: number, // initial estimate -- default can be (P(X) / p0)^n
-		p0: number, // P(B) / xi^(1/n) (everything but the missing part)
-		s0: number // S(B) - xi / n (everything but the missing part)
-	): number => {
-		// Standard Newton method used here
-
-		// ---------------- setting constants ----------------
-
-		// c1 = 2*A*w*w
-		// c2 = 2*(1-A)*w*p0
-		// c3 = A*(2*w*s0+t)
-		// c4 = t*t/p0
-		// c5 = (1-A)*p0
-		// c6 = A*(2*s0+w*t)
-		// c7 = 2*A*w*(w+1)
-		// c8 = 2*(1-A)*p0
-		// c9 = 2*A*w*s0
-		// c10= A*w*t
-
-		let ac = 1 - flatness;
-		let aw = flatness * w;
-		let acw = ac * w;
-		let as0 = flatness * s0;
-		let ah = flatness * h;
-
-		let c1 = 2 * aw * w;
-		let c2 = 2 * acw * p0;
-		let c3 = 2 * w * as0 + ah;
-		let c4 = (h * h) / p0;
-		let c5 = ac * p0;
-		let c6 = 2 * as0 + w * ah;
-		let c7 = 2 * aw * (w + 1);
-		let c8 = 2 * acw * p0;
-		let c9 = 2 * aw * s0;
-		let c10 = aw * h;
-
-		// ---------------- iterating ----------------
-
-		//x = (
-		//    x * (
-		//        (
-		//            x^w * (
-		//                c1 * x + c2 * x^w + c3
-		//            ) + c4
-		//        ) - x^w * (
-		//            c5 * x^w + c6
-		//        )
-		//    )
-		//) / (
-		//    x^w * (
-		//        (
-		//            c7 * x + c8 * x^w + c9
-		//        ) - c10
-		//    )
-		//)
-
-		let x = xi;
-		let xw; // x^w
-
-		let topPos;
-		let topNeg;
-		let bottomPos;
-		//let bottomNeg;
-
-		let prevX = x;
-
-		let i = 0;
+
+		i = 0;
 		while (i < CmmmCalculations.maxNewtonAttempts) {
-<<<<<<< HEAD
-			xw = Math.pow(x, w);
-
-			topPos = x * (xw * (c1 * x + c2 * xw + c3) + c4);
-			topNeg = x * (xw * (c5 * xw + c6));
-			bottomPos = c7 * x + c8 * xw + c9;
-			//bottomNeg = c10;
-=======
 			prod = 0;
 			prod1 = 0;
 			sum = 0;
@@ -1653,20 +1065,12 @@
 				}
 
 				part2 = weight * fee * amountOut;
->>>>>>> 48ccae19
-
-			// If x jumps too much (bad initial estimate) then g(x) might overshoot into a negative number.
-			// This only happens if x is supposed to be small. In this case, replace x with a small number and try again.
-			// Once x is close enough to the true value g(x) won't overshoot anymore and this test will be skipped from then on.
-			if (topPos < topNeg || bottomPos < c10) {
-				x = 1 / 2 ** i;
-				i = i + 1;
-				continue;
-			}
-<<<<<<< HEAD
-
-			x = (topPos - topNeg) / (xw * (bottomPos - c10));
-=======
+
+				prod += weight * Math.log(part1);
+				prod1 += part2 / part1;
+				sum += weight * part1;
+				sum1 += part2;
+			}
 			if (skip) {
 				r = rDrain - shrinker / 2 ** i;
 				i += 1;
@@ -1686,19 +1090,8 @@
 					prod -
 					scaledInvariant * (2 + scaledInvariant / prod)) /
 				part4;
->>>>>>> 48ccae19
-
-			// using relative error here (easier to pass) because js numbers are less precise
+
 			if (
-<<<<<<< HEAD
-				Helpers.closeEnough(x, prevX, CmmmCalculations.convergenceBound)
-			) {
-				return x;
-			}
-
-			prevX = x;
-			i = i + 1;
-=======
 				i > 15 &&
 				Helpers.closeEnough(r, prevR, CmmmCalculations.convergenceBound)
 			) {
@@ -1724,18 +1117,10 @@
 
 			prevR = r;
 			i += 1;
->>>>>>> 48ccae19
 		}
 		throw Error("Newton diverged");
 	};
 
-<<<<<<< HEAD
-    // Compute the invariant before swap and pseudoinvariant (invariant considering fees)
-    // after the swap and see if they are the same up to a tolerance.
-    // It also checks that this balance does not drain the pool i.e. the final balance is at least 1.
-    // The scalars are here to avoid unnecessary vector creation. In most calls one scalar will be 10^18 (1).
-    public static checkValidSwap = (
-=======
 	private static calcWithdrawFlpAmountsOutInitialEstimate = (
 		pool: PoolObject,
 		amountsOutDirection: CoinsToBalance,
@@ -2048,113 +1433,10 @@
 	// It also checks that this balance does not drain the pool i.e. the final balance is at least 1.
 	// The scalars are here to avoid unnecessary vector creation. In most calls one scalar will be 10^18 (1).
 	public static checkValidSwap = (
->>>>>>> 48ccae19
 		pool: PoolObject,
 		amountsIn: CoinsToBalance,
 		amountsInScalar: LocalNumber,
 		amountsOut: CoinsToBalance,
-<<<<<<< HEAD
-		amountsOutScalar: LocalNumber,
-    ): boolean => {
-		let coins = pool.coins;
-        let flatness = Fixed.directCast(pool.flatness);
-
-        // balance = balances[i]
-        let balance;
-        // pseudobalance = balance + feedAmountIn - feedAmountOut
-        let pseudobalance;
-        // postbalance = balance + amountIn - amountOut
-        let postbalance;
-        let weight;
-        let amountIn;
-        let amountOut;
-        let feedAmountIn;
-        let feedAmountOut;
-
-        let preprod = 0;
-        let presum = 0;
-        let pseudoprod = 0;
-        let pseudosum = 0;
-        let postprod = 0;
-        let postsum = 0;
-
-        for (let [coinType, coin] of Object.entries(coins)) {
-            balance = Fixed.convertFromInt(coin.balance);
-			weight = Fixed.directCast(coin.weight);
-            amountIn = Fixed.convertFromInt(amountsIn[coinType] || BigInt(0)) * amountsInScalar;
-            amountOut = Fixed.convertFromInt(amountsOut[coinType] || BigInt(0)) * amountsOutScalar;
-            if (amountIn > 0 && amountOut > 0) return false;
-            feedAmountIn = amountIn * (1 - Fixed.directCast(coin.tradeFeeIn));
-            feedAmountOut = amountOut == 0? 0:
-				amountOut / (1 - Fixed.directCast(coin.tradeFeeOut));
-
-            postbalance = balance + amountIn;
-            if (amountOut > postbalance + 1) return false;
-            postbalance -= - amountOut;
-            pseudobalance = balance + feedAmountIn;
-            if (feedAmountOut > pseudobalance + 1) return false;
-            pseudobalance -= - feedAmountOut;
-
-            preprod += weight * Math.log(balance);
-			presum += weight * balance;
-            postprod += weight * Math.log(postbalance);
-            postsum += weight * postbalance;
-            pseudoprod += weight * Math.log(pseudobalance);
-            pseudosum += weight * pseudobalance;
-        };
-        preprod = Math.exp(preprod);
-        postprod = Math.exp(postprod);
-        pseudoprod = Math.exp(pseudoprod);
-
-        let preinvariant = CmmmCalculations.calcInvariantQuadratic(preprod, presum, flatness);
-        let postinvariant = CmmmCalculations.calcInvariantQuadratic(postprod, postsum, flatness);
-        let pseudoinvariant = CmmmCalculations.calcInvariantQuadratic(pseudoprod, pseudosum, flatness);
-
-        return postinvariant >= preinvariant && (
-            Helpers.veryCloseInt(preinvariant, pseudoinvariant, Fixed.fixedOneN) 
-			|| Helpers.closeEnough(
-				preinvariant,
-				pseudoinvariant,
-				CmmmCalculations.validityTolerance
-			)
-        );
-    };
-
-    // Compute the invariant before swap and pseudoinvariant (invariant considering fees)
-    // after the swap and see if they are the same up to a tolerance.
-    // It also checks that this balance does not drain the pool i.e. the final balance is at least 1.
-    public static checkValid1dSwap = (
-        pool: PoolObject,
-		coinTypeIn: CoinType,
-		coinTypeOut: CoinType,
-		amountInB: Balance,
-		amountOutB: Balance,
-    ): boolean => {
-        if (coinTypeIn == coinTypeOut) return false;
-        let coins = pool.coins;
-        let flatness = Fixed.directCast(pool.flatness);
-
-        // balance = balances[i]
-        let balance;
-        // pseudobalance = balance + feed amount in - feed amount out
-        let pseudobalance;
-        // postbalance = balance + amount in - amount out
-        let postbalance;
-        let weight;
-        let amountIn = Fixed.convertFromInt(amountInB);
-        let amountOut = Fixed.convertFromInt(amountOutB);
-        let feedAmountIn = amountIn * (1 - Fixed.directCast(coins[coinTypeIn].tradeFeeIn));
-        let feedAmountOut = amountOut == 0? 0: amountOut / (1 - Fixed.directCast(coins[coinTypeOut].tradeFeeOut));
-
-        let preprod = 0;
-        let presum = 0;
-        let pseudoprod = 0;
-        let pseudosum = 0;
-        let postprod = 0;
-        let postsum = 0;
-        let p;
-        let s;
-=======
 		amountsOutScalar: LocalNumber
 	): boolean => {
 		let coins = pool.coins;
@@ -2283,33 +1565,11 @@
 		let postsum = 0;
 		let p;
 		let s;
->>>>>>> 48ccae19
 
 		for (let [coinType, coin] of Object.entries(coins)) {
 			balance = Fixed.convertFromInt(coin.balance);
 			weight = Fixed.directCast(coin.weight);
 
-<<<<<<< HEAD
-            p = weight * Math.log(balance);
-			s = weight * balance;
-
-            preprod += p;
-            presum += s;
-
-            if (coinType == coinTypeIn) {
-                pseudobalance = balance + feedAmountIn;
-                postbalance = balance + amountIn;
-
-                pseudoprod += weight * Math.log(pseudobalance);
-				pseudosum += weight * pseudobalance;
-				postprod += weight * Math.log(postbalance);
-				postsum += weight * postbalance;
-            } else {
-                if (coinType == coinTypeOut) {
-                    if (feedAmountOut > balance + 1 || amountOut > balance + 1) return false;
-                    pseudobalance = balance - feedAmountOut;
-                    postbalance = balance - amountOut;
-=======
 			p = weight * Math.log(balance);
 			s = weight * balance;
 
@@ -2330,430 +1590,11 @@
 						return false;
 					pseudobalance = balance - feedAmountOut;
 					postbalance = balance - amountOut;
->>>>>>> 48ccae19
 
 					pseudoprod += weight * Math.log(pseudobalance);
 					pseudosum += weight * pseudobalance;
 					postprod += weight * Math.log(postbalance);
 					postsum += weight * postbalance;
-<<<<<<< HEAD
-                } else {
-                    pseudoprod += p;
-                    pseudosum += s;
-                    postprod += p;
-                    postsum += s;
-                }
-            };
-        };
-        preprod = Math.exp(preprod);
-        postprod = Math.exp(postprod);
-        pseudoprod = Math.exp(pseudoprod);
-
-        let preinvariant = CmmmCalculations.calcInvariantQuadratic(preprod, presum, flatness);
-        let postinvariant = CmmmCalculations.calcInvariantQuadratic(postprod, postsum, flatness);
-        let pseudoinvariant = CmmmCalculations.calcInvariantQuadratic(pseudoprod, pseudosum, flatness);
-
-        return postinvariant >= preinvariant && (
-            Helpers.veryCloseInt(preinvariant, pseudoinvariant, Fixed.fixedOneN) 
-			|| Helpers.closeEnough(
-				preinvariant,
-				pseudoinvariant,
-				CmmmCalculations.validityTolerance
-			)
-        );
-    };
-
-    // A fixed amount investment is a swap followed by an all coin investment. This function checks that the
-    // intermediate swap is allowed and corresponds to the claimed lp ratio.
-    public static checkValidDeposit = (
-		pool: PoolObject,
-		amountsIn: CoinsToBalance,
-		lpRatioRaw: OnChainScalar,
-    ): boolean => {
-        // The supposed swap is from B0 to R*(B0 + Din)
-        // This test is check_valid_swap for those data
-
-		let coins = pool.coins;
-        let lpRatio = Fixed.directCast(lpRatioRaw);
-        if(lpRatio > 1) return false;
-
-        let flatness = Fixed.directCast(pool.flatness);
-
-        // balance = balances[i]
-        let balance;
-        let weight;
-        // amount = amountsIn[i]
-        let amount;
-        // postbalance = lpRatio * (balance + amount)
-        let postbalance;
-        // pseudobalance = fee(postbalance - balance) + balance
-        let pseudobalance;
-        // diff = postbalance - balance
-        let diff;
-        // pseudodiff = fee(diff)
-        let pseudodiff;
-
-        let preprod = 0;
-        let presum = 0;
-        let pseudoprod = 0;
-        let pseudosum = 0;
-        let postprod = 0;
-        let postsum = 0;
-
-        for (let [coinType, coin] of Object.entries(coins)) {
-            balance = Fixed.convertFromInt(coin.balance);
-			weight = Fixed.directCast(coin.weight);
-			amount = Fixed.convertFromInt(amountsIn[coinType] || BigInt(0));
-            postbalance = lpRatio * (balance + amount);
-
-            if (postbalance >= balance) {
-                // use fee in
-                diff = postbalance - balance;
-                pseudodiff = diff * (1 - Fixed.directCast(coin.tradeFeeIn));
-                pseudobalance = balance + pseudodiff;
-            } else {
-                // use fee out
-                diff = balance - postbalance;
-                pseudodiff = diff == 0? 0: diff / (1 - Fixed.directCast(coin.tradeFeeOut));
-                if (pseudodiff >= balance + 1) return false;
-                pseudobalance = balance - pseudodiff;
-            };
-
-            preprod += weight * Math.log(balance);
-			presum += weight * balance;
-            postprod += weight * Math.log(postbalance);
-            postsum += weight * postbalance;
-            pseudoprod += weight * Math.log(pseudobalance);
-            pseudosum += weight * pseudobalance;
-        };
-        preprod = Math.exp(preprod);
-        postprod = Math.exp(postprod);
-        pseudoprod = Math.exp(pseudoprod);
-
-        let preinvariant = CmmmCalculations.calcInvariantQuadratic(preprod, presum, flatness);
-        let postinvariant = CmmmCalculations.calcInvariantQuadratic(postprod, postsum, flatness);
-        let pseudoinvariant = CmmmCalculations.calcInvariantQuadratic(pseudoprod, pseudosum, flatness);
-
-        return postinvariant >= preinvariant && (
-            Helpers.veryCloseInt(preinvariant, pseudoinvariant, Fixed.fixedOneN) 
-			|| Helpers.closeEnough(
-				preinvariant,
-				pseudoinvariant,
-				CmmmCalculations.validityTolerance
-			)
-        );
-    };
-
-    // A fixed lp withdraw is an all coin withdraw followed by a swap.
-    // This function checks that the swap is valid.
-    public static checkValidWithdraw = (
-		pool: PoolObject,
-		amountsOutSrc: CoinsToBalance,
-        lpRatio: LocalNumber,
-    ): boolean => {
-        // Check that the swap from R*B0 to B0 - Dout is valid
-
-		let coins = pool.coins;
-        if(lpRatio > 1) return false;
-
-        let flatness = Fixed.directCast(pool.flatness);
-
-        // balance = balances[i]
-        let balance;
-        let weight;
-        // amount is scaled amounts out at i
-        let amount;
-        // scaledBalance = lpRatio * balance
-        let scaledBalance;
-        // postbalance = balance - amount
-        let postbalance;
-        // pseudobalance is postbalance but considering fees
-        let pseudobalance;
-        let diff;
-        let pseudodiff;
-
-        let preprod = 0;
-        let presum = 0;
-        let pseudoprod = 0;
-        let pseudosum = 0;
-        let postprod = 0;
-        let postsum = 0;
-
-        for (let [coinType, coin] of Object.entries(coins)) {
-            balance = Fixed.convertFromInt(coin.balance);
-			scaledBalance = lpRatio * balance;
-			weight = Fixed.directCast(coin.weight);
-            amount = Fixed.convertFromInt(amountsOutSrc[coinType] || BigInt(0));
-            if (amount > scaledBalance + 1) return false;
-            postbalance = balance - amount;
-
-            if (postbalance >= scaledBalance) {
-                // use fee in
-                diff = postbalance - scaledBalance;
-                pseudodiff = diff * Fixed.complement(
-					Fixed.directCast(coin.tradeFeeIn)
-				);
-                pseudobalance = scaledBalance + pseudodiff;
-            } else {
-                // use fee out
-                diff = scaledBalance - postbalance;
-                pseudodiff = diff == 0? 0: diff / Fixed.complement(
-					Fixed.directCast(coin.tradeFeeOut)
-				);
-                if (pseudodiff > scaledBalance + 1) return false;
-                pseudobalance = scaledBalance - pseudodiff;
-            };
-
-            preprod += weight * Math.log(scaledBalance);
-			presum += weight * scaledBalance;
-            postprod += weight * Math.log(postbalance);
-            postsum += weight * postbalance;
-            pseudoprod += weight * Math.log(pseudobalance);
-            pseudosum += weight * pseudobalance;
-        };
-        preprod = Math.exp(preprod);
-        postprod = Math.exp(postprod);
-        pseudoprod = Math.exp(pseudoprod);
-
-        let preinvariant = CmmmCalculations.calcInvariantQuadratic(preprod, presum, flatness);
-        let postinvariant = CmmmCalculations.calcInvariantQuadratic(postprod, postsum, flatness);
-        let pseudoinvariant = CmmmCalculations.calcInvariantQuadratic(pseudoprod, pseudosum, flatness);
-
-        return postinvariant >= preinvariant && (
-            Helpers.veryCloseInt(preinvariant, pseudoinvariant, Fixed.fixedOneN) 
-			|| Helpers.closeEnough(
-				preinvariant,
-				pseudoinvariant,
-				CmmmCalculations.validityTolerance
-			)
-        );
-    };
-
-    // get an estimate for outGivenIn based on the spot price
-    public static getEstimateOutGivenIn = (
-        pool: PoolObject,
-		coinTypeIn: CoinType,
-		coinTypeOut: CoinType,
-		amountIn: Balance,
-    ): Balance => Helpers.blendedOperations.mulNBB(
-        CmmmCalculations.calcSpotPriceWithFees(
-			pool,
-			coinTypeIn,
-			coinTypeOut,
-		),
-		amountIn
-	);
-
-    // get an estimate for inGivenOut based on the spot price
-    public static getEstimateInGivenOut = (
-        pool: PoolObject,
-		coinTypeIn: CoinType,
-		coinTypeOut: CoinType,
-		amountOut: Balance,
-    ): Balance => Helpers.blendedOperations.mulNBB(
-        1 / CmmmCalculations.calcSpotPriceWithFees(
-			pool,
-			coinTypeIn,
-			coinTypeOut,
-		),
-		amountOut
-	);
-
-    // get an estimate for swapFixedIn using the spot prices
-    // returns t > 0 such that t*amountsOutDirection agrees with amountsIn wrt spot prices
-    public static getEstimateSwapFixedIn = (
-        pool: PoolObject,
-		amountsIn: CoinsToBalance,
-		amountsOutDirection: CoinsToBalance,
-    ): LocalNumber => {
-        // find t such that Ain + t*Aout lies in the tangent plane to the swap surface at balances in the given directions
-
-        // the gradient of the invariant function with fees is (with spot body E)
-        // Win * (1 - Sin) * (E + 2*A * Bin) / Bin or
-        // Wout * (E + 2*A * Bout) / (1-Sout) * Bout
-        // depending on whether the balance is coming in or going out
-
-		let coins = pool.coins;
-        let spotBody = CmmmCalculations.calcSpotPriceBody(pool);
-        let a = Fixed.directCast(pool.flatness);
-
-        let balance;
-        let grad;
-        let amountIn;
-        let amountOut;
-        let inDotGrad = 0;
-        let outDotGrad = 0;
-        for (let [coinType, coin] of Object.entries(coins)) {
-			balance = Fixed.convertFromInt(coin.balance);
-			amountIn = Fixed.convertFromInt(amountsIn[coinType] || BigInt(0));
-			amountOut = Fixed.convertFromInt(amountsOutDirection[coinType] || BigInt(0));
-            grad = amountIn == 0? 
-                Fixed.directCast(coin.weight) * (spotBody + 2 * a * balance)
-				/ (balance * (1 - Fixed.directCast(coin.tradeFeeOut)))
-			    :Fixed.directCast(coin.weight) * (1 - Fixed.directCast(coin.tradeFeeIn))
-                * (spotBody + 2 * a * balance) / balance;
-            inDotGrad += amountIn * grad;
-            outDotGrad += amountOut * grad;
-        }
-
-        return inDotGrad / outDotGrad;
-    };
-
-    // get an estimate for swapFixedOut using the spot prices
-    // returns t > 0 such that t*amountsInDirection agrees with amountsOut wrt spot prices
-    public static getEstimateSwapFixedOut = (
-        pool: PoolObject,
-		amountsInDirection: CoinsToBalance,
-		amountsOut: CoinsToBalance,
-    ): LocalNumber => {
-        // find t such that Ain + t*Aout lies in the tangent plane to the swap surface at balances in the given directions
-
-        // the gradient of the invariant function with fees is (with spot body E)
-        // Win * (1 - Sin) * (E + 2*A * Bin) / Bin or
-        // Wout * (E + 2*A * Bout) / (1-Sout) * Bout
-        // depending on whether the balance is coming in or going out
-
-        let coins = pool.coins;
-        let spotBody = CmmmCalculations.calcSpotPriceBody(pool);
-        let a = Fixed.directCast(pool.flatness);
-
-        let balance;
-        let grad;
-        let amountIn;
-        let amountOut;
-        let inDotGrad = 0;
-        let outDotGrad = 0;
-        for (let [coinType, coin] of Object.entries(coins)) {
-			balance = Fixed.convertFromInt(coin.balance);
-			amountIn = Fixed.convertFromInt(amountsInDirection[coinType] || BigInt(0));
-			amountOut = Fixed.convertFromInt(amountsOut[coinType] || BigInt(0));
-            grad = amountIn == 0? 
-                Fixed.directCast(coin.weight) * (spotBody + 2 * a * balance)
-				/ (balance * (1 - Fixed.directCast(coin.tradeFeeOut)))
-			    :Fixed.directCast(coin.weight) * (1 - Fixed.directCast(coin.tradeFeeIn))
-                * (spotBody + 2 * a * balance) / balance;
-            inDotGrad += amountIn * grad;
-            outDotGrad += amountOut * grad;
-        }
-
-        return outDotGrad / inDotGrad;
-    };
-
-    // Calculate an estimate for lpRatio using the spot price (linear estiamtion)
-    // This estimation will be very good for small values in amountsIn
-    public static getEstimateDepositFixedAmounts = (
-		pool: PoolObject,
-		amountsIn: CoinsToBalance,
-    ): LocalNumber => {
-        // Initial estimate comes from testing the discontinuities and doing a linear
-        // approximation off the two closest test points. We use it to get the correct fees.
-        let r0 = CmmmCalculations.calcDepositFixedAmountsInitialEstimate(pool, amountsIn);
-
-        // Now r0 is on the correct side of B0 as the final t*(B0+Din). This tells us which fees apply.
-        // All we have to do is find the value of r for which r*(B0+Din) lies on the feed tangent plane at B0.
-
-        // the gradient of the invariant function with fees is (with spot body E)
-        // Win * (1 - Sin) * (E + 2*A * Bin) / Bin or
-        // Wout * (E + 2*A * Bout) / (1-Sout) * Bout
-        // depending on whether the balance is coming in or going out
-
-		let coins = pool.coins;
-        let spotBody = CmmmCalculations.calcSpotPriceBody(pool);
-        let a = Fixed.directCast(pool.flatness);
-
-        // dot(B0, g)
-        let d1 = 0;
-        // dot(B0 + Din, g)
-        let d2 = 0;
-
-        let balance;
-        let weight;
-        let amount;
-        let grad;
-        let scaledAmount;
-
-        for (let [coinType, coin] of Object.entries(coins)) {
-			balance = Fixed.convertFromInt(coin.balance);
-			weight = Fixed.directCast(coin.weight);
-			amount = balance + Fixed.convertFromInt(amountsIn[coinType] || BigInt(0));
-			scaledAmount = amount * r0;
-
-            grad = scaledAmount < balance? 
-                // use amount out
-				(weight * (spotBody + 2 * a * balance))
-				/ (balance * (1 - Fixed.directCast(coin.tradeFeeOut)))
-            :
-                // use amount in
-				weight * (1 - Fixed.directCast(coin.tradeFeeIn))
-				* (spotBody + 2 * a * balance) / balance
-            ;
-
-            d1 += balance * grad;
-			d2 += amount * grad;
-        }
-
-        return d1 / d2
-    };
-
-    // Calculate an estimate for amountsOut using the spot price (linear estiamtion)
-    // This estimation will be very good for lpRatios close to 1
-    // Since we still need the out vector for its direction we return t s.t. t*amountsOutDirection is the estimate.
-    public static getEstimateWithdrawFlpAmountsOut = (
-        pool: PoolObject,
-		amountsOutDirection: CoinsToBalance,
-		lpRatio: LocalNumber,
-    ): LocalNumber => {
-        // Initial estimate comes from testing the discontinuities and doing a linear
-        // approximation off the two closest test points. We use it to get the correct fees.
-        let [r0, _rDrain] = CmmmCalculations.calcWithdrawFlpAmountsOutInitialEstimate(pool, amountsOutDirection, lpRatio);
-
-        // Now r0 is on the correct side of R*B0 as the final B0-t*Deout. This tells us which fees apply.
-        // All we have to do is find the value of t for which B0-t*Deout lies on the feed tangent plane at R*B0.
-
-        // the gradient of the invariant function with fees is (with spot body E)
-        // Win * (1 - Sin) * (E + 2*A * Bin) / Bin or
-        // Wout * (E + 2*A * Bout) / (1-Sout) * Bout
-        // depending on whether the balance is coming in or going out
-
-		let coins = pool.coins;
-        // Swap center is R*B0, not B0. Luckily the spot body formula is homogeneous.
-        let spotBody = CmmmCalculations.calcSpotPriceBody(pool) * lpRatio;
-        let a = Fixed.directCast(pool.flatness);
-
-        // dot(B0, g)
-        let d1 = 0;
-        // dot(Deout, g)
-        let d2 = 0;
-
-        let balance;
-        let scaledAmount;
-        let weight;
-        let amount;
-        let grad;
-
-        for (let [coinType, coin] of Object.entries(coins)) {
-			balance = Fixed.convertFromInt(coin.balance);
-			weight = Fixed.directCast(coin.weight);
-			amount = balance + Fixed.convertFromInt(amountsOutDirection[coinType] || BigInt(0));
-			scaledAmount = amount * r0;
-
-            grad = scaledAmount < balance? 
-                // use amount out
-				(weight * (spotBody + 2 * a * balance))
-				/ (balance * (1 - Fixed.directCast(coin.tradeFeeOut)))
-            :
-                // use amount in
-				weight * (1 - Fixed.directCast(coin.tradeFeeIn))
-				* (spotBody + 2 * a * balance) / balance
-            ;
-
-            d1 += balance * grad;
-			d2 += amount * grad;
-        }
-
-        return (1 - lpRatio) * d1 / d2
-    };
-=======
 				} else {
 					pseudoprod += p;
 					pseudosum += s;
@@ -3256,5 +2097,4 @@
 
 		return ((1 - lpRatio) * d1) / d2;
 	};
->>>>>>> 48ccae19
 }