import {
	ApiPoolDepositBody,
	ApiPoolTradeBody,
	ApiPoolWithdrawBody,
	Balance,
	CoinType,
	CoinsToBalance,
	PoolDataPoint,
	PoolGraphDataTimeframeKey,
	PoolObject,
	PoolStats,
	SuiNetwork,
	PoolDepositEvent,
	PoolWithdrawEvent,
	PoolTradeEvent,
	Url,
	ApiPoolAllCoinWithdrawBody,
	ApiIndexerEventsBody,
	IndexerEventsWithCursor,
	Percentage,
	SuiAddress,
	ObjectId,
	PoolCoin,
	CallerConfig,
} from "../../types";
import { CmmmCalculations } from "./utils/cmmmCalculations";
import { Caller } from "../../general/utils/caller";
import { Pools } from ".";
import { Casting, Helpers } from "../../general/utils";
import { Transaction } from "@mysten/sui/transactions";
import { Coin } from "..";
import { AftermathApi } from "../../general/providers";

/**
 * The `Pool` class encapsulates all the functionality needed to interact
 * with a specific AMM pool on the Aftermath platform. It allows you to
 * calculate trade amounts, deposit/withdraw amounts, fetch transactions,
 * and retrieve on-chain statistics and event data.
 *
 * @example
 * ```typescript
 * const afSdk = new Aftermath("MAINNET");
 * await afSdk.init(); // initialize provider
 *
 * const pools = afSdk.Pools();
 * const pool = await pools.getPool({ objectId: "0x..." });
 *
 * const stats = await pool.getStats();
 * const tradeTx = await pool.getTradeTransaction({
 *   walletAddress: "0x...",
 *   coinInType: "0x2::sui::SUI",
 *   coinInAmount: BigInt(1e9),
 *   coinOutType: "0x<yourCoin>",
 *   slippage: 0.01,
 * });
 * ```
 */
export class Pool extends Caller {
	/**
	 * Internal margin of error used in trade calculations to prevent
	 * exceeding maximum allowed percentages of pool balances.
	 */
	private static readonly constants = {
		percentageBoundsMarginOfError: 0.001, // 0.1%
	};

	/**
	 * An optional cached object containing statistical data about the pool
	 * (volume, fees, APR, etc.).
	 */
	public stats: PoolStats | undefined;

	/**
<<<<<<< HEAD
	 * Creates a new instance of the Pool class.
	 * @constructor
	 * @param {PoolObject} pool - The pool object.
	 * @param {SuiNetwork} [config] - The config to use.
=======
	 * Creates a new instance of the `Pool` class for on-chain interaction.
	 *
	 * @param pool - The fetched `PoolObject` from Aftermath API or on-chain query.
	 * @param config - Optional caller configuration (e.g., network, access token).
	 * @param Provider - An optional `AftermathApi` instance for advanced transaction usage.
>>>>>>> e9bf38c6
	 */
	constructor(
		public readonly pool: PoolObject,
		config?: CallerConfig,
		public readonly Provider?: AftermathApi
	) {
		super(config, `pools/${pool.objectId}`);
		this.pool = pool;
	}

	// =========================================================================
	//  Transactions
	// =========================================================================

	/**
	 * Builds or fetches a deposit transaction to add liquidity to this pool.
	 * The resulting `Transaction` can be signed and submitted by the user.
	 *
	 * @param inputs - The deposit parameters including coin amounts, slippage, etc.
	 * @returns A `Transaction` to deposit funds into the pool.
	 *
	 * @example
	 * ```typescript
	 * const depositTx = await pool.getDepositTransaction({
	 *   walletAddress: "0x...",
	 *   amountsIn: { "0x<coin>": BigInt(1000000) },
	 *   slippage: 0.01,
	 * });
	 * ```
	 */
	public async getDepositTransaction(
		inputs: ApiPoolDepositBody
	): Promise<Transaction> {
		return this.useProvider().fetchBuildDepositTx({
			...inputs,
			pool: this,
		});
	}

	/**
	 * Builds or fetches a withdrawal transaction to remove liquidity from this pool.
	 *
	 * @param inputs - The parameters specifying how much LP is burned, desired coins out, slippage, etc.
	 * @returns A `Transaction` to withdraw funds from the pool.
	 *
	 * @example
	 * ```typescript
	 * const withdrawTx = await pool.getWithdrawTransaction({
	 *   walletAddress: "0x...",
	 *   amountsOutDirection: {
	 *     "0x<coin>": BigInt(500000),
	 *   },
	 *   lpCoinAmount: BigInt(1000000),
	 *   slippage: 0.01,
	 * });
	 * ```
	 */
	public async getWithdrawTransaction(
		inputs: ApiPoolWithdrawBody
	): Promise<Transaction> {
		return this.useProvider().fetchBuildWithdrawTx({
			...inputs,
			pool: this,
		});
	}

	/**
	 * Builds or fetches a transaction to withdraw all coin types from this pool,
	 * effectively "burning" an LP position in exchange for multiple coin outputs.
	 *
	 * @param inputs - The parameters specifying how much LP to burn.
	 * @returns A `Transaction` to withdraw all coins from the pool in proportion.
	 *
	 * @example
	 * ```typescript
	 * const allCoinWithdrawTx = await pool.getAllCoinWithdrawTransaction({
	 *   walletAddress: "0x...",
	 *   lpCoinAmount: BigInt(500000),
	 * });
	 * ```
	 */
	public async getAllCoinWithdrawTransaction(
		inputs: ApiPoolAllCoinWithdrawBody
	): Promise<Transaction> {
		return this.useProvider().fetchBuildAllCoinWithdrawTx({
			...inputs,
			pool: this,
		});
	}

	/**
	 * Builds or fetches a trade transaction to swap between two coin types in this pool.
	 *
	 * @param inputs - The trade parameters including coin in/out, amounts, slippage, etc.
	 * @returns A `Transaction` that can be signed and executed for the swap.
	 *
	 * @example
	 * ```typescript
	 * const tradeTx = await pool.getTradeTransaction({
	 *   walletAddress: "0x...",
	 *   coinInType: "0x<coinA>",
	 *   coinInAmount: BigInt(1000000),
	 *   coinOutType: "0x<coinB>",
	 *   slippage: 0.005,
	 * });
	 * ```
	 */
	public async getTradeTransaction(
		inputs: ApiPoolTradeBody
	): Promise<Transaction> {
		return this.useProvider().fetchBuildTradeTx({
			...inputs,
			pool: this,
		});
	}

	/**
	 * Builds a transaction to update the DAO fee percentage for this pool,
	 * if it has a DAO fee configured. The user must own the appropriate
	 * `daoFeePoolOwnerCap`.
	 *
	 * @param inputs - Includes user wallet, `daoFeePoolOwnerCapId`, and the new fee percentage.
	 * @returns A `Transaction` that can be signed to update the DAO fee on chain.
	 * @throws If this pool has no DAO fee configuration.
	 *
	 * @example
	 * ```typescript
	 * const tx = await pool.getUpdateDaoFeeTransaction({
	 *   walletAddress: "0x...",
	 *   daoFeePoolOwnerCapId: "0x<capId>",
	 *   newFeePercentage: 0.01, // 1%
	 * });
	 * ```
	 */
	public async getUpdateDaoFeeTransaction(inputs: {
		walletAddress: SuiAddress;
		daoFeePoolOwnerCapId: ObjectId;
		newFeePercentage: Percentage;
	}): Promise<Transaction> {
		const daoFeePoolId = this.pool.daoFeePoolObject?.objectId;
		if (!daoFeePoolId) throw new Error("this pool has no DAO fee");

		return this.useProvider().buildDaoFeePoolUpdateFeeBpsTx({
			...inputs,
			daoFeePoolId,
			lpCoinType: this.pool.lpCoinType,
			newFeeBps: Casting.percentageToBps(inputs.newFeePercentage),
		});
	}

	/**
	 * Builds a transaction to update the DAO fee recipient for this pool,
	 * if it has a DAO fee configured. The user must own the appropriate
	 * `daoFeePoolOwnerCap`.
	 *
	 * @param inputs - Includes user wallet, `daoFeePoolOwnerCapId`, and the new fee recipient.
	 * @returns A `Transaction` that can be signed to update the DAO fee recipient on chain.
	 * @throws If this pool has no DAO fee configuration.
	 *
	 * @example
	 * ```typescript
	 * const tx = await pool.getUpdateDaoFeeRecipientTransaction({
	 *   walletAddress: "0x...",
	 *   daoFeePoolOwnerCapId: "0x<capId>",
	 *   newFeeRecipient: "0x<recipient>",
	 * });
	 * ```
	 */
	public async getUpdateDaoFeeRecipientTransaction(inputs: {
		walletAddress: SuiAddress;
		daoFeePoolOwnerCapId: ObjectId;
		newFeeRecipient: SuiAddress;
	}): Promise<Transaction> {
		const daoFeePoolId = this.pool.daoFeePoolObject?.objectId;
		if (!daoFeePoolId) throw new Error("this pool has no DAO fee");

		return this.useProvider().buildDaoFeePoolUpdateFeeRecipientTx({
			...inputs,
			daoFeePoolId,
			lpCoinType: this.pool.lpCoinType,
			newFeeRecipient: Helpers.addLeadingZeroesToType(
				inputs.newFeeRecipient
			),
		});
	}

	// =========================================================================
	//  Inspections
	// =========================================================================

	/**
	 * Fetches comprehensive pool statistics (volume, TVL, fees, APR, etc.) from the Aftermath API.
	 * Also caches the result in `this.stats`.
	 *
	 * @returns A promise resolving to `PoolStats` object.
	 *
	 * @example
	 * ```typescript
	 * const stats = await pool.getStats();
	 * console.log(stats.volume, stats.fees, stats.apr);
	 * ```
	 */
	public async getStats(): Promise<PoolStats> {
		const stats = await this.fetchApi<PoolStats>("stats");
		this.setStats(stats);
		return stats;
	}

	/**
	 * Caches the provided stats object into `this.stats`.
	 *
	 * @param stats - The `PoolStats` object to store.
	 */
	public setStats(stats: PoolStats): void {
		this.stats = stats;
	}

	/**
	 * Fetches an array of volume data points for a specified timeframe.
	 * This is often used for charting or historical references.
	 *
	 * @param inputs - Contains a `timeframe` key, such as `"1D"` or `"1W"`.
	 * @returns A promise resolving to an array of `PoolDataPoint`.
	 *
	 * @example
	 * ```typescript
	 * const volumeData = await pool.getVolumeData({ timeframe: "1D" });
	 * console.log(volumeData); // e.g. [{ time: 1686000000, value: 123.45 }, ...]
	 * ```
	 */
	public async getVolumeData(inputs: {
		timeframe: PoolGraphDataTimeframeKey;
	}): Promise<PoolDataPoint[]> {
		return this.fetchApi(`volume/${inputs.timeframe}`);
	}

	/**
	 * Fetches an array of fee data points for a specified timeframe.
	 *
	 * @param inputs - Contains a `timeframe` key, e.g., `"1D"` or `"1W"`.
	 * @returns A promise resolving to an array of `PoolDataPoint`.
	 *
	 * @example
	 * ```typescript
	 * const feeData = await pool.getFeeData({ timeframe: "1D" });
	 * console.log(feeData);
	 * ```
	 */
	public async getFeeData(inputs: {
		timeframe: PoolGraphDataTimeframeKey;
	}): Promise<PoolDataPoint[]> {
		return this.fetchApi(`fees/${inputs.timeframe}`);
	}

	/**
	 * Retrieves the 24-hour volume for this specific pool.
	 *
	 * @returns A promise resolving to a number (volume in 24h).
	 *
	 * @example
	 * ```typescript
	 * const vol24h = await pool.getVolume24hrs();
	 * console.log("Pool 24h Volume:", vol24h);
	 * ```
	 */
	public getVolume24hrs = async (): Promise<number> => {
		return this.fetchApi("volume-24hrs");
	};

	// =========================================================================
	//  Events
	// =========================================================================

<<<<<<< HEAD
=======
	/**
	 * Fetches user interaction events (deposit/withdraw) with this pool, optionally paginated.
	 *
	 * @param inputs - Includes user `walletAddress` and optional pagination fields.
	 * @returns A promise that resolves to `PoolDepositEvent | PoolWithdrawEvent` objects with a cursor if more exist.
	 *
	 * @example
	 * ```typescript
	 * const events = await pool.getInteractionEvents({ walletAddress: "0x...", limit: 10 });
	 * console.log(events.events, events.nextCursor);
	 * ```
	 */
>>>>>>> e9bf38c6
	public async getInteractionEvents(
		inputs: ApiIndexerEventsBody & {
			walletAddress: SuiAddress;
		}
	) {
		return this.fetchApiIndexerEvents<
			PoolDepositEvent | PoolWithdrawEvent,
			ApiIndexerEventsBody
		>("interaction-events-by-user", inputs);
	}

	// =========================================================================
	//  Calculations
	// =========================================================================

	/**
	 * Calculates the instantaneous spot price for swapping from `coinInType`
	 * to `coinOutType` within this pool. Optionally includes fees in the price.
	 *
	 * @param inputs - Object specifying input coin, output coin, and a boolean for `withFees`.
	 * @returns The numerical spot price (float).
	 *
	 * @example
	 * ```typescript
	 * const price = pool.getSpotPrice({
	 *   coinInType: "0x<coinA>",
	 *   coinOutType: "0x<coinB>",
	 *   withFees: true,
	 * });
	 * console.log("Spot Price:", price);
	 * ```
	 */
	public getSpotPrice = (inputs: {
		coinInType: CoinType;
		coinOutType: CoinType;
		withFees?: boolean;
	}) => {
		const spotPriceWithDecimals = CmmmCalculations.calcSpotPriceWithFees(
			Helpers.deepCopy(this.pool),
			inputs.coinInType,
			inputs.coinOutType,
			!inputs.withFees
		);

		// Adjust for decimals difference
		return (
			(spotPriceWithDecimals *
				Number(this.pool.coins[inputs.coinOutType].decimalsScalar)) /
			Number(this.pool.coins[inputs.coinInType].decimalsScalar)
		);
	};

	// TODO: account for referral discount for all calculations

	/**
	 * Calculates how much output coin you would receive when trading
	 * a given input coin and amount in this pool, factoring in protocol
	 * and optional DAO fees.
	 *
	 * @param inputs - Includes `coinInType`, `coinInAmount`, and `coinOutType`.
	 * @returns A bigint representing how many output coins you'd get.
	 * @throws Error if the trade amount is too large relative to the pool balance.
	 *
	 * @example
	 * ```typescript
	 * const amountOut = pool.getTradeAmountOut({
	 *   coinInType: "0x<coinA>",
	 *   coinInAmount: BigInt(1000000),
	 *   coinOutType: "0x<coinB>",
	 * });
	 * ```
	 */
	public getTradeAmountOut = (inputs: {
		coinInType: CoinType;
		coinInAmount: Balance;
		coinOutType: CoinType;
		referral?: boolean;
	}): Balance => {
		const pool = Helpers.deepCopy(this.pool);
		const coinInPoolBalance = pool.coins[inputs.coinInType].balance;
		const coinOutPoolBalance = pool.coins[inputs.coinOutType].balance;

		const coinInAmountWithFees = this.getAmountWithDAOFee({
			amount: Pools.getAmountWithProtocolFees({
				amount: inputs.coinInAmount,
			}),
		});

		if (
			Number(coinInAmountWithFees) / Number(coinInPoolBalance) >=
			Pools.constants.bounds.maxTradePercentageOfPoolBalance -
				Pool.constants.percentageBoundsMarginOfError
		)
			throw new Error(
				"coinInAmountWithFees / coinInPoolBalance >= maxTradePercentageOfPoolBalance"
			);

		const coinOutAmount = CmmmCalculations.calcOutGivenIn(
			pool,
			inputs.coinInType,
			inputs.coinOutType,
			coinInAmountWithFees
		);

		if (coinOutAmount <= 0) throw new Error("coinOutAmount <= 0");

		if (
			Number(coinOutAmount) / Number(coinOutPoolBalance) >=
			Pools.constants.bounds.maxTradePercentageOfPoolBalance -
				Pool.constants.percentageBoundsMarginOfError
		)
			throw new Error(
				"coinOutAmount / coinOutPoolBalance >= maxTradePercentageOfPoolBalance"
			);

		return coinOutAmount;
	};

	/**
	 * Calculates how much input coin is required to obtain a certain output coin amount
	 * from this pool, factoring in fees.
	 *
	 * @param inputs - Includes `coinInType`, desired `coinOutAmount`, and `coinOutType`.
	 * @returns A bigint representing the needed input amount.
	 * @throws Error if the desired output is too large relative to pool balances.
	 *
	 * @example
	 * ```typescript
	 * const amountIn = pool.getTradeAmountIn({
	 *   coinInType: "0x<coinA>",
	 *   coinOutAmount: BigInt(1000000),
	 *   coinOutType: "0x<coinB>"
	 * });
	 * ```
	 */
	public getTradeAmountIn = (inputs: {
		coinInType: CoinType;
		coinOutAmount: Balance;
		coinOutType: CoinType;
		referral?: boolean;
	}): Balance => {
		const pool = Helpers.deepCopy(this.pool);
		const coinInPoolBalance = pool.coins[inputs.coinInType].balance;
		const coinOutPoolBalance = pool.coins[inputs.coinOutType].balance;

		if (
			Number(inputs.coinOutAmount) / Number(coinOutPoolBalance) >=
			Pools.constants.bounds.maxTradePercentageOfPoolBalance -
				Pool.constants.percentageBoundsMarginOfError
		)
			throw new Error(
				"coinOutAmount / coinOutPoolBalance >= maxTradePercentageOfPoolBalance"
			);

		const coinInAmount = CmmmCalculations.calcInGivenOut(
			pool,
			inputs.coinInType,
			inputs.coinOutType,
			inputs.coinOutAmount
		);

		if (coinInAmount <= 0) throw new Error("coinInAmount <= 0");

		if (
			Number(coinInAmount) / Number(coinInPoolBalance) >=
			Pools.constants.bounds.maxTradePercentageOfPoolBalance -
				Pool.constants.percentageBoundsMarginOfError
		)
			throw new Error(
				"coinInAmount / coinInPoolBalance >= maxTradePercentageOfPoolBalance"
			);

		const coinInAmountWithoutFees = this.getAmountWithoutDAOFee({
			amount: Pools.getAmountWithoutProtocolFees({
				amount: coinInAmount,
			}),
		});

		return coinInAmountWithoutFees;
	};

	/**
	 * Calculates how many LP tokens you receive for providing liquidity
	 * in specific coin amounts. Also returns a ratio for reference.
	 *
	 * @param inputs - Contains the amounts in for each coin in the pool.
	 * @returns An object with `lpAmountOut` and `lpRatio`.
	 *
	 * @example
	 * ```typescript
	 * const depositCalc = pool.getDepositLpAmountOut({
	 *   amountsIn: { "0x<coinA>": BigInt(1000000), "0x<coinB>": BigInt(500000) },
	 * });
	 * console.log(depositCalc.lpAmountOut, depositCalc.lpRatio);
	 * ```
	 */
	public getDepositLpAmountOut = (inputs: {
		amountsIn: CoinsToBalance;
		referral?: boolean;
	}): {
		lpAmountOut: Balance;
		lpRatio: number;
	} => {
		const calcedLpRatio = CmmmCalculations.calcDepositFixedAmounts(
			this.pool,
			Object.entries(inputs.amountsIn).reduce(
				(acc, [coin, amount]) => ({
					...acc,
					[coin]: this.getAmountWithDAOFee({ amount }),
				}),
				{}
			)
		);

		if (calcedLpRatio >= Casting.Fixed.fixedOneB)
			throw new Error("lpRatio >= 1");

		const lpRatio = Casting.bigIntToFixedNumber(calcedLpRatio);
		const lpAmountOut = BigInt(
			Math.floor(Number(this.pool.lpCoinSupply) * (1 / lpRatio - 1))
		);

		return {
			lpAmountOut,
			lpRatio,
		};
	};

	/**
	 * Calculates how many coins a user will receive when withdrawing a specific ratio or LP amount.
	 * This method is used in multi-coin withdrawals where you specify how much of each coin you want.
	 *
	 * @param inputs - The LP ratio and an object specifying direction amounts for each coin.
	 * @returns A `CoinsToBalance` object with final amounts out, factoring in DAO fees.
	 *
	 * @example
	 * ```typescript
	 * const outAmounts = pool.getWithdrawAmountsOut({
	 *   lpRatio: 0.1,
	 *   amountsOutDirection: { "0x<coinA>": BigInt(500000) },
	 * });
	 * console.log(outAmounts);
	 * ```
	 */
	public getWithdrawAmountsOut = (inputs: {
		lpRatio: number;
		amountsOutDirection: CoinsToBalance;
		referral?: boolean;
	}): CoinsToBalance => {
		const amountsOut = CmmmCalculations.calcWithdrawFlpAmountsOut(
			this.pool,
			inputs.amountsOutDirection,
			inputs.lpRatio
		);

		for (const coin of Object.keys(amountsOut)) {
			if (
				!(coin in inputs.amountsOutDirection) ||
				inputs.amountsOutDirection[coin] <= BigInt(0)
			)
				continue;

			const amountOut = amountsOut[coin];
			if (amountOut <= 0) {
				throw new Error(`amountsOut[${coin}] <= 0`);
			}

			if (
				Number(amountOut) / Number(this.pool.coins[coin].balance) >=
				Pools.constants.bounds.maxWithdrawPercentageOfPoolBalance
			) {
				throw new Error(
					"coinOutAmount / coinOutPoolBalance >= maxWithdrawPercentageOfPoolBalance"
				);
			}

			amountsOut[coin] = this.getAmountWithDAOFee({ amount: amountOut });
		}

		return amountsOut;
	};

	/**
	 * A simplified multi-coin withdraw approach: calculates all outputs by proportion of the
	 * user's LP share among selected coin types. Useful for approximate or "blind" all-coin out logic.
	 *
	 * @param inputs - Contains the `lpCoinAmountIn` to burn, and which coin types to receive.
	 * @returns A record mapping coin type => final amounts out.
	 */
	public getWithdrawAmountsOutSimple = (inputs: {
		lpCoinAmountIn: Balance;
		coinTypesOut: CoinType[];
		referral?: boolean;
	}): CoinsToBalance => {
		const { lpCoinAmountIn, coinTypesOut, referral } = inputs;

		const lpCoinSupply = this.pool.lpCoinSupply;

		let withdrawAmountsEstimates: CoinsToBalance = {};
		coinTypesOut.forEach((poolCoin) => {
			const poolCoinAmountInPool =
				this.pool.coins[Helpers.addLeadingZeroesToType(poolCoin)]
					.balance;

			const poolCoinAmount =
				Number(poolCoinAmountInPool) *
				(Number(lpCoinAmountIn) / Number(lpCoinSupply));

			withdrawAmountsEstimates[Helpers.addLeadingZeroesToType(poolCoin)] =
				BigInt(Math.floor(poolCoinAmount));
		});

		const lpRatio = this.getMultiCoinWithdrawLpRatio({
			lpCoinAmountIn,
		});
		const amountsOut = this.getWithdrawAmountsOut({
			lpRatio,
			amountsOutDirection: withdrawAmountsEstimates,
			referral,
		});

		for (const coin of Object.keys(amountsOut)) {
			if (
				!coinTypesOut
					.map((coinOut) => Helpers.addLeadingZeroesToType(coinOut))
					.includes(coin)
			)
				continue;

			const amountOut = amountsOut[coin];
			if (amountOut <= BigInt(0))
				throw new Error(`amountsOut[${coin}] <= 0 `);

			if (
				amountOut / this.pool.coins[coin].balance >=
				Pools.constants.bounds.maxWithdrawPercentageOfPoolBalance
			)
				throw new Error(
					"coinOutAmount / coinOutPoolBalance >= maxWithdrawPercentageOfPoolBalance"
				);

			amountsOut[coin] = this.getAmountWithDAOFee({
				amount: amountOut,
			});
		}

		return amountsOut;
	};

	/**
	 * Calculates how many coins you get when withdrawing **all** coin types from the pool,
	 * given a ratio. This is typically used for proportionate withdrawal.
	 *
	 * @param inputs - Includes `lpRatio`, the portion of your LP to burn (0 < ratio < 1).
	 * @returns A record of coin type => amounts out, after factoring in any fees.
	 *
	 * @example
	 * ```typescript
	 * const allOut = pool.getAllCoinWithdrawAmountsOut({ lpRatio: 0.1 });
	 * console.log(allOut); // amounts for each coin
	 * ```
	 */
	public getAllCoinWithdrawAmountsOut = (inputs: {
		lpRatio: number;
		referral?: boolean;
	}): CoinsToBalance => {
		if (inputs.lpRatio >= 1) throw new Error("lpRatio >= 1");

		const amountsOut: CoinsToBalance = Object.entries(
			this.pool.coins
		).reduce((acc, [coin, info]) => {
			return {
				...acc,
				[coin]: this.getAmountWithDAOFee({
					amount: BigInt(
						Math.floor(Number(info.balance) * inputs.lpRatio)
					),
				}),
			};
		}, {});

		return amountsOut;
	};

	/**
	 * For multi-coin withdraw, calculates the ratio of how much LP you are burning
	 * relative to the total supply. e.g. if user burns 100 of 1000 supply => ratio 0.1.
	 *
	 * @param inputs - Contains the `lpCoinAmountIn` to burn.
	 * @returns A float ratio (0 < ratio < 1).
	 */
	public getMultiCoinWithdrawLpRatio = (inputs: {
		lpCoinAmountIn: bigint;
	}): number =>
		Number(this.pool.lpCoinSupply - inputs.lpCoinAmountIn) /
		Number(this.pool.lpCoinSupply);

	/**
	 * For an all-coin withdraw, calculates the ratio of how much LP is burned
	 * relative to total supply. e.g. if user burns 50 of 200 supply => ratio 0.25.
	 *
	 * @param inputs - Contains the `lpCoinAmountIn`.
	 * @returns A float ratio, typically 0 < ratio < 1.
	 */
	public getAllCoinWithdrawLpRatio = (inputs: {
		lpCoinAmountIn: bigint;
	}): number =>
		Number(inputs.lpCoinAmountIn) / Number(this.pool.lpCoinSupply);

	// =========================================================================
	//  Getters
	// =========================================================================

<<<<<<< HEAD
=======
	/**
	 * Returns an array of coin types in ascending lexicographic order
	 * for the coins contained in this pool.
	 *
	 * @returns An array of coin type strings.
	 */
>>>>>>> e9bf38c6
	public coins = (): CoinType[] => {
		return Object.keys(this.pool.coins).sort((a, b) => a.localeCompare(b));
	};

<<<<<<< HEAD
=======
	/**
	 * Returns an array of `PoolCoin` objects, one for each coin in this pool,
	 * sorted lexicographically by coin type.
	 *
	 * @returns An array of `PoolCoin`.
	 */
>>>>>>> e9bf38c6
	public poolCoins = (): PoolCoin[] => {
		return Object.entries(this.pool.coins)
			.sort((a, b) => a[0].localeCompare(b[0]))
			.map((data) => data[1]);
	};

<<<<<<< HEAD
=======
	/**
	 * Returns an array of `[CoinType, PoolCoin]` pairs, sorted by coin type.
	 *
	 * @returns An array of coin-type => `PoolCoin` pairs.
	 */
>>>>>>> e9bf38c6
	public poolCoinEntries = (): [CoinType, PoolCoin][] => {
		return Object.entries(this.pool.coins).sort((a, b) =>
			a[0].localeCompare(b[0])
		);
	};

<<<<<<< HEAD
=======
	/**
	 * Returns the current DAO fee percentage, if configured (0 < fee <= 100%).
	 *
	 * @returns A decimal fraction representing the fee (e.g., 0.01 = 1%) or `undefined`.
	 */
>>>>>>> e9bf38c6
	public daoFeePercentage = (): Percentage | undefined => {
		return this.pool.daoFeePoolObject
			? Casting.bpsToPercentage(this.pool.daoFeePoolObject.feeBps)
			: undefined;
	};

	/**
	 * Returns the Sui address that currently receives the DAO fee portion of
	 * pool trades, or `undefined` if no DAO fee is configured.
	 *
	 * @returns The DAO fee recipient address.
	 */
	public daoFeeRecipient = (): SuiAddress | undefined => {
		return this.pool.daoFeePoolObject?.feeRecipient;
	};

	// =========================================================================
	//  Private Helpers
	// =========================================================================

	/**
	 * Applies the DAO fee (if present) to a given `amount`, effectively reducing
	 * that amount by the fee fraction. e.g. if fee is 2%, it returns 98% of the input.
	 *
	 * @param inputs - Contains `amount` as a bigint.
	 * @returns The post-fee amount as a bigint.
	 */
	private getAmountWithDAOFee = (inputs: { amount: Balance }) => {
		const daoFeePercentage = this.daoFeePercentage();
		if (!daoFeePercentage) return inputs.amount;

		return BigInt(
			Math.floor(Number(inputs.amount) * (1 - daoFeePercentage))
		);
	};

	/**
	 * The inverse operation of `getAmountWithDAOFee`, used in internal calculations
	 * when we need to back out how much input was needed prior to the fee cut.
	 *
	 * @param inputs - Contains `amount` as a bigint.
	 * @returns The pre-fee amount as a bigint.
	 */
	private getAmountWithoutDAOFee = (inputs: { amount: Balance }) => {
		const daoFeePercentage = this.daoFeePercentage();
		if (!daoFeePercentage) return inputs.amount;

		return BigInt(
			Math.floor(Number(inputs.amount) * (1 / (1 - daoFeePercentage)))
		);
	};

	/**
	 * Provides an instance of the Pools provider from `AftermathApi`.
	 * Throws an error if not defined.
	 */
	private useProvider = () => {
		const provider = this.Provider?.Pools();
		if (!provider) throw new Error("missing AftermathApi Provider");
		return provider;
	};
}<|MERGE_RESOLUTION|>--- conflicted
+++ resolved
@@ -71,18 +71,11 @@
 	public stats: PoolStats | undefined;
 
 	/**
-<<<<<<< HEAD
-	 * Creates a new instance of the Pool class.
-	 * @constructor
-	 * @param {PoolObject} pool - The pool object.
-	 * @param {SuiNetwork} [config] - The config to use.
-=======
 	 * Creates a new instance of the `Pool` class for on-chain interaction.
 	 *
 	 * @param pool - The fetched `PoolObject` from Aftermath API or on-chain query.
 	 * @param config - Optional caller configuration (e.g., network, access token).
 	 * @param Provider - An optional `AftermathApi` instance for advanced transaction usage.
->>>>>>> e9bf38c6
 	 */
 	constructor(
 		public readonly pool: PoolObject,
@@ -356,8 +349,6 @@
 	//  Events
 	// =========================================================================
 
-<<<<<<< HEAD
-=======
 	/**
 	 * Fetches user interaction events (deposit/withdraw) with this pool, optionally paginated.
 	 *
@@ -370,7 +361,6 @@
 	 * console.log(events.events, events.nextCursor);
 	 * ```
 	 */
->>>>>>> e9bf38c6
 	public async getInteractionEvents(
 		inputs: ApiIndexerEventsBody & {
 			walletAddress: SuiAddress;
@@ -784,56 +774,44 @@
 	//  Getters
 	// =========================================================================
 
-<<<<<<< HEAD
-=======
 	/**
 	 * Returns an array of coin types in ascending lexicographic order
 	 * for the coins contained in this pool.
 	 *
 	 * @returns An array of coin type strings.
 	 */
->>>>>>> e9bf38c6
 	public coins = (): CoinType[] => {
 		return Object.keys(this.pool.coins).sort((a, b) => a.localeCompare(b));
 	};
 
-<<<<<<< HEAD
-=======
 	/**
 	 * Returns an array of `PoolCoin` objects, one for each coin in this pool,
 	 * sorted lexicographically by coin type.
 	 *
 	 * @returns An array of `PoolCoin`.
 	 */
->>>>>>> e9bf38c6
 	public poolCoins = (): PoolCoin[] => {
 		return Object.entries(this.pool.coins)
 			.sort((a, b) => a[0].localeCompare(b[0]))
 			.map((data) => data[1]);
 	};
 
-<<<<<<< HEAD
-=======
 	/**
 	 * Returns an array of `[CoinType, PoolCoin]` pairs, sorted by coin type.
 	 *
 	 * @returns An array of coin-type => `PoolCoin` pairs.
 	 */
->>>>>>> e9bf38c6
 	public poolCoinEntries = (): [CoinType, PoolCoin][] => {
 		return Object.entries(this.pool.coins).sort((a, b) =>
 			a[0].localeCompare(b[0])
 		);
 	};
 
-<<<<<<< HEAD
-=======
 	/**
 	 * Returns the current DAO fee percentage, if configured (0 < fee <= 100%).
 	 *
 	 * @returns A decimal fraction representing the fee (e.g., 0.01 = 1%) or `undefined`.
 	 */
->>>>>>> e9bf38c6
 	public daoFeePercentage = (): Percentage | undefined => {
 		return this.pool.daoFeePoolObject
 			? Casting.bpsToPercentage(this.pool.daoFeePoolObject.feeBps)
