import {
	ApiPoolDepositBody,
	ApiPoolTradeBody,
	ApiPoolWithdrawBody,
	Balance,
	CoinType,
	CoinsToBalance,
	PoolDataPoint,
	PoolGraphDataTimeframeKey,
	PoolObject,
	PoolStats,
	SuiNetwork,
	PoolDepositEvent,
	PoolWithdrawEvent,
	PoolTradeEvent,
	Url,
	ApiPoolAllCoinWithdrawBody,
	ApiIndexerEventsBody,
	IndexerEventsWithCursor,
	Percentage,
	SuiAddress,
	ObjectId,
	PoolCoin,
	CallerConfig,
} from "../../types";
import { CmmmCalculations } from "./utils/cmmmCalculations";
import { Caller } from "../../general/utils/caller";
import { Pools } from ".";
import { Casting, Helpers } from "../../general/utils";
import { Transaction } from "@mysten/sui/transactions";
import { Coin } from "..";
import { AftermathApi } from "../../general/providers";

/**
 * Represents a pool object and provides methods for interacting with the pool.
 * @class
 */
export class Pool extends Caller {
	/**
	 * Private constants used in the class.
	 */
	private static readonly constants = {
		percentageBoundsMarginOfError: 0.001, // 0.1%
	};

	/**
	 * The pool statistics.
	 */
	public stats: PoolStats | undefined;

	/**
	 * Creates a new instance of the Pool class.
	 * @constructor
	 * @param {PoolObject} pool - The pool object.
	 * @param {SuiNetwork} [network] - The network to use.
	 */
	constructor(
		public readonly pool: PoolObject,
<<<<<<< HEAD
		public readonly network?: SuiNetwork,
		public readonly Provider?: AftermathApi
=======
		config?: CallerConfig,
		private readonly Provider?: AftermathApi
>>>>>>> cb5d32d7
	) {
		super(config, `pools/${pool.objectId}`);
		this.pool = pool;
	}

	// =========================================================================
	//  Transactions
	// =========================================================================

	/**
	 * Fetches the deposit transaction for the pool.
	 * @async
	 * @param {ApiPoolDepositBody} inputs - The inputs for the method.
	 * @returns {Promise<Transaction>} The deposit transaction for the pool.
	 */
	public async getDepositTransaction(
		inputs: ApiPoolDepositBody
	): Promise<Transaction> {
		return this.useProvider().fetchBuildDepositTx({
			...inputs,
			pool: this,
		});
	}

	/**
	 * Fetches the withdraw transaction for the pool.
	 * @async
	 * @param {ApiPoolWithdrawBody} inputs - The inputs for the method.
	 * @returns {Promise<Transaction>} The withdraw transaction for the pool.
	 */
	public async getWithdrawTransaction(
		inputs: ApiPoolWithdrawBody
	): Promise<Transaction> {
		return this.useProvider().fetchBuildWithdrawTx({
			...inputs,
			pool: this,
		});
	}

	/**
	 * Fetches the all coin withdraw transaction for the pool.
	 * @async
	 * @param {ApiPoolAllCoinWithdrawBody} inputs - The inputs for the method.
	 * @returns {Promise<Transaction>} The all coin withdraw transaction for the pool.
	 */
	public async getAllCoinWithdrawTransaction(
		inputs: ApiPoolAllCoinWithdrawBody
	): Promise<Transaction> {
		return this.useProvider().fetchBuildAllCoinWithdrawTx({
			...inputs,
			pool: this,
		});
	}

	/**
	 * Fetches the trade transaction for the pool.
	 * @async
	 * @param {ApiPoolTradeBody} inputs - The inputs for the method.
	 * @returns {Promise<Transaction>} The trade transaction for the pool.
	 */
	public async getTradeTransaction(
		inputs: ApiPoolTradeBody
	): Promise<Transaction> {
		return this.useProvider().fetchBuildTradeTx({
			...inputs,
			pool: this,
		});
	}

	public async getUpdateDaoFeeTransaction(inputs: {
		walletAddress: SuiAddress;
		daoFeePoolOwnerCapId: ObjectId;
		newFeePercentage: Percentage;
	}): Promise<Transaction> {
		const daoFeePoolId = this.pool.daoFeePoolObject?.objectId;
		if (!daoFeePoolId) throw new Error("this pool has no DAO fee");

		return this.useProvider().buildDaoFeePoolUpdateFeeBpsTx({
			...inputs,
			daoFeePoolId,
			lpCoinType: this.pool.lpCoinType,
			newFeeBps: Casting.percentageToBps(inputs.newFeePercentage),
		});
	}

	public async getUpdateDaoFeeRecipientTransaction(inputs: {
		walletAddress: SuiAddress;
		daoFeePoolOwnerCapId: ObjectId;
		newFeeRecipient: SuiAddress;
	}): Promise<Transaction> {
		const daoFeePoolId = this.pool.daoFeePoolObject?.objectId;
		if (!daoFeePoolId) throw new Error("this pool has no DAO fee");

		return this.useProvider().buildDaoFeePoolUpdateFeeRecipientTx({
			...inputs,
			daoFeePoolId,
			lpCoinType: this.pool.lpCoinType,
			newFeeRecipient: Helpers.addLeadingZeroesToType(
				inputs.newFeeRecipient
			),
		});
	}

	// =========================================================================
	//  Inspections
	// =========================================================================

	/**
	 * Fetches the pool statistics.
	 * @async
	 * @returns {Promise<PoolStats>} The pool statistics.
	 */
	public async getStats(): Promise<PoolStats> {
		const stats = await this.fetchApi<PoolStats>("stats");
		this.setStats(stats);
		return stats;
	}

	/**
	 * Sets the pool statistics.
	 * @param {PoolStats} stats - The pool statistics.
	 */
	public setStats(stats: PoolStats): void {
		this.stats = stats;
	}

	/**
	 * Fetches the volume data for the pool.
	 * @async
	 * @param {Object} inputs - The inputs for the method.
	 * @param {PoolGraphDataTimeframeKey} inputs.timeframe - The timeframe for the data.
	 * @returns {Promise<PoolDataPoint[]>} The volume data for the pool.
	 */
	public async getVolumeData(inputs: {
		timeframe: PoolGraphDataTimeframeKey;
	}): Promise<PoolDataPoint[]> {
		return this.fetchApi(`volume/${inputs.timeframe}`);
	}

	/**
	 * Fetches the fee data for the pool.
	 * @async
	 * @param {Object} inputs - The inputs for the method.
	 * @param {PoolGraphDataTimeframeKey} inputs.timeframe - The timeframe for the data.
	 * @returns {Promise<PoolDataPoint[]>} The fee data for the pool.
	 */
	public async getFeeData(inputs: {
		timeframe: PoolGraphDataTimeframeKey;
	}): Promise<PoolDataPoint[]> {
		return this.fetchApi(`fees/${inputs.timeframe}`);
	}

	/**
	 * Retrieves the volume in the last 24 hours for the pool.
	 * @returns A promise that resolves to the volume in the last 24 hours.
	 */
	public getVolume24hrs = async (): Promise<number> => {
		return this.fetchApi("volume-24hrs");
	};

	// =========================================================================
	//  Events
	// =========================================================================

	public async getInteractionEvents(
		inputs: ApiIndexerEventsBody & {
			walletAddress: SuiAddress;
		}
	) {
		return this.fetchApiIndexerEvents<
			PoolDepositEvent | PoolWithdrawEvent,
			ApiIndexerEventsBody
		>("interaction-events-by-user", inputs);
	}

	// =========================================================================
	//  Calculations
	// =========================================================================

	/**
	 * Calculates the spot price for the pool.
	 * @param {Object} inputs - The inputs for the method.
	 * @param {CoinType} inputs.coinInType - The input coin type.
	 * @param {CoinType} inputs.coinOutType - The output coin type.
	 * @param {boolean} [inputs.withFees] - Whether to include fees in the calculation.
	 * @returns {number} The spot price for the pool.
	 */
	public getSpotPrice = (inputs: {
		coinInType: CoinType;
		coinOutType: CoinType;
		withFees?: boolean;
	}) => {
		const spotPriceWithDecimals = CmmmCalculations.calcSpotPriceWithFees(
			Helpers.deepCopy(this.pool),
			inputs.coinInType,
			inputs.coinOutType,
			!inputs.withFees
		);

		return (
			(spotPriceWithDecimals *
				Number(this.pool.coins[inputs.coinOutType].decimalsScalar)) /
			Number(this.pool.coins[inputs.coinInType].decimalsScalar)
		);
	};

	// TODO: account for referral discount for all calculations

	/**
	 * Calculates the output amount for a trade.
	 * @param {Object} inputs - The inputs for the method.
	 * @param {CoinType} inputs.coinInType - The input coin type.
	 * @param {Balance} inputs.coinInAmount - The input coin amount.
	 * @param {CoinType} inputs.coinOutType - The output coin type.
	 * @param {boolean} [inputs.referral] - Whether the trade includes a referral.
	 * @returns {Balance} The output amount for the trade.
	 */
	public getTradeAmountOut = (inputs: {
		coinInType: CoinType;
		coinInAmount: Balance;
		coinOutType: CoinType;
		referral?: boolean;
	}): Balance => {
		const pool = Helpers.deepCopy(this.pool);
		const coinInPoolBalance = pool.coins[inputs.coinInType].balance;
		const coinOutPoolBalance = pool.coins[inputs.coinOutType].balance;

		const coinInAmountWithFees = this.getAmountWithDAOFee({
			amount: Pools.getAmountWithProtocolFees({
				amount: inputs.coinInAmount,
			}),
		});

		if (
			Number(coinInAmountWithFees) / Number(coinInPoolBalance) >=
			Pools.constants.bounds.maxTradePercentageOfPoolBalance -
				Pool.constants.percentageBoundsMarginOfError
		)
			throw new Error(
				"coinInAmountWithFees / coinInPoolBalance >= maxTradePercentageOfPoolBalance"
			);

		const coinOutAmount = CmmmCalculations.calcOutGivenIn(
			pool,
			inputs.coinInType,
			inputs.coinOutType,
			coinInAmountWithFees
		);

		if (coinOutAmount <= 0) throw new Error("coinOutAmount <= 0");

		if (
			Number(coinOutAmount) / Number(coinOutPoolBalance) >=
			Pools.constants.bounds.maxTradePercentageOfPoolBalance -
				Pool.constants.percentageBoundsMarginOfError
		)
			throw new Error(
				"coinOutAmount / coinOutPoolBalance >= maxTradePercentageOfPoolBalance"
			);

		return coinOutAmount;
	};

	/**
	 * Calculates the input amount for a trade.
	 * @param {Object} inputs - The inputs for the method.
	 * @param {CoinType} inputs.coinInType - The input coin type.
	 * @param {Balance} inputs.coinOutAmount - The output coin amount.
	 * @param {CoinType} inputs.coinOutType - The output coin type.
	 * @param {boolean} [inputs.referral] - Whether the trade includes a referral.
	 * @returns {Balance} The input amount for the trade.
	 */
	public getTradeAmountIn = (inputs: {
		coinInType: CoinType;
		coinOutAmount: Balance;
		coinOutType: CoinType;
		referral?: boolean;
	}): Balance => {
		const pool = Helpers.deepCopy(this.pool);
		const coinInPoolBalance = pool.coins[inputs.coinInType].balance;
		const coinOutPoolBalance = pool.coins[inputs.coinOutType].balance;

		if (
			Number(inputs.coinOutAmount) / Number(coinOutPoolBalance) >=
			Pools.constants.bounds.maxTradePercentageOfPoolBalance -
				Pool.constants.percentageBoundsMarginOfError
		)
			throw new Error(
				"coinOutAmount / coinOutPoolBalance >= maxTradePercentageOfPoolBalance"
			);

		const coinInAmount = CmmmCalculations.calcInGivenOut(
			pool,
			inputs.coinInType,
			inputs.coinOutType,
			inputs.coinOutAmount
		);

		if (coinInAmount <= 0) throw new Error("coinInAmount <= 0");

		if (
			Number(coinInAmount) / Number(coinInPoolBalance) >=
			Pools.constants.bounds.maxTradePercentageOfPoolBalance -
				Pool.constants.percentageBoundsMarginOfError
		)
			throw new Error(
				"coinInAmount / coinInPoolBalance >= maxTradePercentageOfPoolBalance"
			);

		const coinInAmountWithoutFees = this.getAmountWithoutDAOFee({
			amount: Pools.getAmountWithoutProtocolFees({
				amount: coinInAmount,
			}),
		});

		return coinInAmountWithoutFees;
	};

	/**
	 * Calculates the LP amount and ratio for a deposit.
	 * @param {Object} inputs - The inputs for the method.
	 * @param {CoinsToBalance} inputs.amountsIn - The input amounts.
	 * @param {boolean} [inputs.referral] - Whether the deposit includes a referral.
	 * @returns {Object} The LP amount and ratio for the deposit.
	 */
	public getDepositLpAmountOut = (inputs: {
		amountsIn: CoinsToBalance;
		referral?: boolean;
	}): {
		lpAmountOut: Balance;
		lpRatio: number;
	} => {
		const calcedLpRatio = CmmmCalculations.calcDepositFixedAmounts(
			this.pool,
			Object.entries(inputs.amountsIn).reduce(
				(acc, [coin, amount]) => ({
					...acc,
					[coin]: this.getAmountWithDAOFee({ amount }),
				}),
				{}
			)
		);

		if (calcedLpRatio >= Casting.Fixed.fixedOneB)
			throw new Error("lpRatio >= 1");

		const lpRatio = Casting.bigIntToFixedNumber(calcedLpRatio);
		const lpAmountOut = BigInt(
			Math.floor(Number(this.pool.lpCoinSupply) * (1 / lpRatio - 1))
		);

		return {
			lpAmountOut,
			lpRatio,
		};
	};

	/**
	 * Calculates the output amounts for a withdraw.
	 * @param {Object} inputs - The inputs for the method.
	 * @param {number} inputs.lpRatio - The LP ratio.
	 * @param {CoinsToBalance} inputs.amountsOutDirection - The output amounts.
	 * @param {boolean} [inputs.referral] - Whether the withdraw includes a referral.
	 * @returns {CoinsToBalance} The output amounts for the withdraw.
	 */
	public getWithdrawAmountsOut = (inputs: {
		lpRatio: number;
		amountsOutDirection: CoinsToBalance;
		referral?: boolean;
	}): CoinsToBalance => {
		const amountsOut = CmmmCalculations.calcWithdrawFlpAmountsOut(
			this.pool,
			inputs.amountsOutDirection,
			inputs.lpRatio
		);

		for (const coin of Object.keys(amountsOut)) {
			if (
				!(coin in inputs.amountsOutDirection) ||
				inputs.amountsOutDirection[coin] <= BigInt(0)
			)
				continue;

			const amountOut = amountsOut[coin];

			if (amountOut <= BigInt(0))
				throw new Error(`amountsOut[${coin}] <= 0 `);

			if (
				amountOut / this.pool.coins[coin].balance >=
				Pools.constants.bounds.maxWithdrawPercentageOfPoolBalance
			)
				throw new Error(
					"coinOutAmount / coinOutPoolBalance >= maxWithdrawPercentageOfPoolBalance"
				);

			amountsOut[coin] = this.getAmountWithDAOFee({
				amount: amountOut,
			});
		}

		return amountsOut;
	};

	public getWithdrawAmountsOutSimple = (inputs: {
		lpCoinAmountIn: Balance;
		coinTypesOut: CoinType[];
		referral?: boolean;
	}): CoinsToBalance => {
		const { lpCoinAmountIn, coinTypesOut, referral } = inputs;

		const lpCoinSupply = this.pool.lpCoinSupply;

		let withdrawAmountsEstimates: CoinsToBalance = {};
		coinTypesOut.forEach((poolCoin) => {
			const poolCoinAmountInPool =
				this.pool.coins[Helpers.addLeadingZeroesToType(poolCoin)]
					.balance;

			const poolCoinAmount =
				Number(poolCoinAmountInPool) *
				(Number(lpCoinAmountIn) / Number(lpCoinSupply));

			withdrawAmountsEstimates[Helpers.addLeadingZeroesToType(poolCoin)] =
				BigInt(Math.floor(poolCoinAmount));
		});

		const lpRatio = this.getMultiCoinWithdrawLpRatio({
			lpCoinAmountIn,
		});
		const amountsOut = this.getWithdrawAmountsOut({
			lpRatio,
			amountsOutDirection: withdrawAmountsEstimates,
			referral,
		});

		for (const coin of Object.keys(amountsOut)) {
			if (
				!coinTypesOut
					.map((coinOut) => Helpers.addLeadingZeroesToType(coinOut))
					.includes(coin)
			)
				continue;

			const amountOut = amountsOut[coin];

			if (amountOut <= BigInt(0))
				throw new Error(`amountsOut[${coin}] <= 0 `);

			if (
				amountOut / this.pool.coins[coin].balance >=
				Pools.constants.bounds.maxWithdrawPercentageOfPoolBalance
			)
				throw new Error(
					"coinOutAmount / coinOutPoolBalance >= maxWithdrawPercentageOfPoolBalance"
				);

			amountsOut[coin] = this.getAmountWithDAOFee({
				amount: amountOut,
			});
		}

		return amountsOut;
	};

	/**
	 * Calculates the output amounts for an all coin withdraw.
	 * @param {Object} inputs - The inputs for the method.
	 * @param {number} inputs.lpRatio - The LP ratio.
	 * @param {boolean} [inputs.referral] - Whether the withdraw includes a referral.
	 * @returns {CoinsToBalance} The output amounts for the all coin withdraw.
	 */
	public getAllCoinWithdrawAmountsOut = (inputs: {
		lpRatio: number;
		referral?: boolean;
	}): CoinsToBalance => {
		if (inputs.lpRatio >= 1) throw new Error("lpRatio >= 1");

		const amountsOut: CoinsToBalance = Object.entries(
			this.pool.coins
		).reduce((acc, [coin, info]) => {
			return {
				...acc,
				[coin]: this.getAmountWithDAOFee({
					amount: BigInt(
						Math.floor(Number(info.balance) * inputs.lpRatio)
					),
				}),
			};
		}, {});

		return amountsOut;
	};

	/**
	 * Calculates the LP ratio for a multi-coin withdraw.
	 * @param {Object} inputs - The inputs for the method.
	 * @param {bigint} inputs.lpCoinAmountIn - The LP coin amount out.
	 * @returns {number} The LP ratio for the multi-coin withdraw.
	 */
	public getMultiCoinWithdrawLpRatio = (inputs: {
		lpCoinAmountIn: bigint;
	}): number =>
		Number(this.pool.lpCoinSupply - inputs.lpCoinAmountIn) /
		Number(this.pool.lpCoinSupply);

	/**
	 * Calculates the LP ratio for an all coin withdraw.
	 * @param {Object} inputs - The inputs for the method.
	 * @param {bigint} inputs.lpCoinAmountIn - The LP coin amount out.
	 * @returns {number} The LP ratio for the all coin withdraw.
	 */
	public getAllCoinWithdrawLpRatio = (inputs: {
		lpCoinAmountIn: bigint;
	}): number =>
		Number(inputs.lpCoinAmountIn) / Number(this.pool.lpCoinSupply);

	// =========================================================================
	//  Getters
	// =========================================================================

	public coins = (): CoinType[] => {
		return Object.keys(this.pool.coins).sort((a, b) => a.localeCompare(b));
	};

	public poolCoins = (): PoolCoin[] => {
		return Object.entries(this.pool.coins)
			.sort((a, b) => a[0].localeCompare(b[0]))
			.map((data) => data[1]);
	};

	public poolCoinEntries = (): [CoinType, PoolCoin][] => {
		return Object.entries(this.pool.coins).sort((a, b) =>
			a[0].localeCompare(b[0])
		);
	};

	public daoFeePercentage = (): Percentage | undefined => {
		return this.pool.daoFeePoolObject
			? Casting.bpsToPercentage(this.pool.daoFeePoolObject.feeBps)
			: undefined;
	};

	public daoFeeRecipient = (): SuiAddress | undefined => {
		return this.pool.daoFeePoolObject?.feeRecipient;
	};

	// =========================================================================
	//  Private Helpers
	// =========================================================================

	private getAmountWithDAOFee = (inputs: { amount: Balance }) => {
		const daoFeePercentage = this.daoFeePercentage();
		if (!daoFeePercentage) return inputs.amount;

		return BigInt(
			Math.floor(Number(inputs.amount) * (1 - daoFeePercentage))
		);
	};

	private getAmountWithoutDAOFee = (inputs: { amount: Balance }) => {
		const daoFeePercentage = this.daoFeePercentage();
		if (!daoFeePercentage) return inputs.amount;

		return BigInt(
			Math.floor(Number(inputs.amount) * (1 / (1 - daoFeePercentage)))
		);
	};

	private useProvider = () => {
		const provider = this.Provider?.Pools();
		if (!provider) throw new Error("missing AftermathApi Provider");
		return provider;
	};
}<|MERGE_RESOLUTION|>--- conflicted
+++ resolved
@@ -52,17 +52,12 @@
 	 * Creates a new instance of the Pool class.
 	 * @constructor
 	 * @param {PoolObject} pool - The pool object.
-	 * @param {SuiNetwork} [network] - The network to use.
+	 * @param {SuiNetwork} [config] - The config to use.
 	 */
 	constructor(
 		public readonly pool: PoolObject,
-<<<<<<< HEAD
-		public readonly network?: SuiNetwork,
+		config?: CallerConfig,
 		public readonly Provider?: AftermathApi
-=======
-		config?: CallerConfig,
-		private readonly Provider?: AftermathApi
->>>>>>> cb5d32d7
 	) {
 		super(config, `pools/${pool.objectId}`);
 		this.pool = pool;
