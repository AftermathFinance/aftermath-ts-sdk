--- conflicted
+++ resolved
@@ -63,16 +63,11 @@
 import { RouterPoolTradeTxInputs } from "../../router";
 import { RouterSynchronousApiInterface } from "../../router/utils/synchronous/interfaces/routerSynchronousApiInterface";
 import duration, { DurationUnitType } from "dayjs/plugin/duration";
-<<<<<<< HEAD
 import {
 	IndexerEventOnChain,
 	IndexerSwapVolumeResponse,
 } from "../../../general/types/castingTypes";
-import { Fixed } from "../../../general/utils/fixed";
-=======
-import { IndexerEventOnChain } from "../../../general/types/castingTypes";
 import { FixedUtils } from "../../../general/utils/fixedUtils";
->>>>>>> 36456418
 
 /**
  * This file contains the implementation of the PoolsApi class, which provides methods for interacting with the Aftermath protocol's pools.
