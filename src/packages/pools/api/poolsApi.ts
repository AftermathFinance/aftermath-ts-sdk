--- conflicted
+++ resolved
@@ -1357,14 +1357,8 @@
 			});
 			if (!poolId) return false;
 
-<<<<<<< HEAD
 		return Casting.addressFromBcsBytes(bytes);
 	};
-=======
-			return true;
-		},
-	});
->>>>>>> 5e88ef84
 
 	/**
 	 * Fetches the list of unique supported coins across all pools.
