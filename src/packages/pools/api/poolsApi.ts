import {
	TransactionObjectArgument,
	Transaction,
} from "@mysten/sui/transactions";
import { fromB64, normalizeSuiObjectId } from "@mysten/sui/utils";
import { AftermathApi } from "../../../general/providers/aftermathApi";
import {
	CoinDecimal,
	CoinType,
	CoinsToBalance,
	CoinsToDecimals,
	CoinsToPrice,
} from "../../coin/coinTypes";
import {
	Balance,
	PoolDepositEvent,
	PoolStats,
	PoolTradeEvent,
	PoolWithdrawEvent,
	Slippage,
	PoolCreationLpCoinMetadata,
	PoolName,
	PoolDataPoint,
	PoolTradeFee,
	PoolGraphDataTimeframeKey,
	Percentage,
	AnyObjectType,
	ReferralVaultAddresses,
	PoolsAddresses,
	PoolGraphDataTimeframe,
	PoolCreationCoinInfo,
	PoolFlatness,
	PoolWeight,
	PoolWithdrawFee,
	PoolDepositFee,
	PoolCoins,
	EventsInputs,
	Url,
	IndexerDataWithCursorQueryParams,
	ApiIndexerEventsBody,
	ObjectId,
	SuiAddress,
	ApiPublishLpCoinBody,
	PoolLpInfo,
	CoinGeckoTickerData,
	CoinGeckoHistoricalTradeData,
	Timestamp,
	UniqueId,
	PoolObject,
	DaoFeePoolsAddresses,
	ApiCreatePoolBody,
	ApiPoolsOwnedDaoFeePoolOwnerCapsBody,
	DaoFeePoolOwnerCapObject,
} from "../../../types";
import {
	DaoFeePoolFieldsOnChain,
	PoolDepositEventOnChain,
	PoolFieldsOnChain,
	PoolsIndexerResponse,
	PoolTradeEventOnChain,
	PoolTradeEventOnChainFields,
	PoolWithdrawEventOnChain,
} from "./poolsApiCastingTypes";
import { Casting } from "../../../general/utils/casting";
import { Pool } from "../pool";
import { Pools } from "../pools";
import { Aftermath } from "../../../general/providers";
import { Helpers } from "../../../general/utils";
import { Coin } from "../../coin";
import dayjs, { ManipulateType } from "dayjs";
import { PoolsApiCasting } from "./poolsApiCasting";
import duration, { DurationUnitType } from "dayjs/plugin/duration";
import {
	IndexerEventOnChain,
	IndexerSwapVolumeResponse,
} from "../../../general/types/castingTypes";
import { FixedUtils } from "../../../general/utils/fixedUtils";
import { EventsApiHelpers } from "../../../general/apiHelpers/eventsApiHelpers";
import { bcs } from "@mysten/sui/bcs";
import {
	MoveErrors,
	MoveErrorsInterface,
} from "../../../general/types/moveErrorsInterface";

/**
 * This file contains the implementation of the PoolsApi class, which provides methods for interacting with the Aftermath protocol's pools.
 * @packageDocumentation
 */
/**
 * Provides methods to interact with the Pools API.
 */
export class PoolsApi implements MoveErrorsInterface {
	// =========================================================================
	//  Constants
	// =========================================================================

	/**
	 * Constants used in the pools API.
	 */
	private static readonly constants = {
		moduleNames: {
			interface: "amm_interface",
			pool: "pool",
			swap: "swap",
			deposit: "deposit",
			withdraw: "withdraw",
			events: "events",
			poolRegistry: "pool_registry",
			routerWrapper: "router",
			poolFactory: "pool_factory",
			math: "math",
			geometricMeanCalculations: "geometric_mean_calculations",
			stableCalculations: "stable_calculations",
			price: "price",
		},
		eventNames: {
			swap: "SwapEvent",
			deposit: "DepositEvent",
			withdraw: "WithdrawEvent",
			swapV2: "SwapEventV2",
			depositV2: "DepositEventV2",
			withdrawV2: "WithdrawEventV2",
		},
		defaultLpCoinIconImageUrl:
			"https://aftermath.finance/coins/lp/af_lp.svg",
	};

	// =========================================================================
	//  Class Members
	// =========================================================================

	/**
	 * Object containing the addresses of various contracts.
	 */
	public readonly addresses: {
		pools: PoolsAddresses;
		referralVault: ReferralVaultAddresses;
		daoFeePools?: DaoFeePoolsAddresses;
	};
	public readonly objectTypes: {
		pool: AnyObjectType;
		daoFeePool?: AnyObjectType;
		daoFeePoolOwnerCap?: AnyObjectType;
	};
	public readonly eventTypes: {
		trade: AnyObjectType;
		deposit: AnyObjectType;
		withdraw: AnyObjectType;
		tradeV2: AnyObjectType;
		depositV2: AnyObjectType;
		withdrawV2: AnyObjectType;
	};
	public readonly moveErrors: MoveErrors;

	public static readonly poolVolumeDataTimeframes: Record<
		PoolGraphDataTimeframeKey,
		PoolGraphDataTimeframe
	> = {
		"1D": {
			time: 24,
			timeUnit: "hour",
		},
		// "1W": {
		// 	time: 7,
		// 	timeUnit: "day",
		// },
		// "1M": {
		// 	time: 30,
		// 	timeUnit: "day",
		// },
		// "3M": {
		// 	time: 90,
		// 	timeUnit: "day",
		// },
	};

	// =========================================================================
	//  Constructor
	// =========================================================================

	/**
	 * Creates an instance of PoolsApi.
	 * @param {AftermathApi} Provider - An instance of AftermathApi.
	 * @throws {Error} Throws an error if not all required addresses have been set in AfSdk
	 */
	constructor(private readonly Provider: AftermathApi) {
		const pools = Provider.addresses.pools;
		const referralVault = Provider.addresses.referralVault;
		const daoFeePools = Provider.addresses.daoFeePools;

		if (!pools || !referralVault)
			throw new Error(
				"not all required addresses have been set in provider"
			);

		this.addresses = {
			pools,
			referralVault,
			daoFeePools,
		};
		this.objectTypes = {
			pool: `${pools.packages.events}::pool::Pool`,
			daoFeePool: daoFeePools
				? `${daoFeePools.packages.amm}::pool::DaoFeePool`
				: undefined,
			daoFeePoolOwnerCap: daoFeePools
				? `${daoFeePools.packages.amm}::pool::OwnerCap`
				: undefined,
		};
		this.eventTypes = {
			trade: this.tradeEventType(),
			deposit: this.depositEventType(),
			withdraw: this.withdrawEventType(),
			tradeV2: this.tradeV2EventType(),
			depositV2: this.depositV2EventType(),
			withdrawV2: this.withdrawV2EventType(),
		};
		this.moveErrors = {
			[this.addresses.pools.packages.amm]: {
				[PoolsApi.constants.moduleNames.pool]: {
					/// A user provides a input that should be between 0 and `FIXED_ONE` but isn't.
					0: "Flatness Not Normalized",
					/// A user attempts to create a Pool with a `flatness` parameter we do not support yet.
					1: "Flatness Not Supported",
					/// A user attempts to create a pool with weights that don't sum to `FIXED_ONE`.
					2: "Weights Not Normalized",
					/// A user attempts to create a Pool with an individual weight outside of the
					///  range [MIN_WEIGHT, MAX_WEIGHT].
					3: "Invalid Weight",
					/// A user attempts to create a Pool with an individual fee outside of the
					///  range [MIN_FEE, MAX_FEE].
					4: "Invalid Fee",
					/// A user provides an input vector (with length m != n) for a pool of size n.
					5: "Bad Vector Length",
					/// A user tries to create a Pool but provides an initial deposit that equates to less than
					///  `MIN_LP_SUPPLY` worth of LP Coins.
					6: "Not Enough Initial Liquidity",
					/// A user attempts to create a Pool with an LP `TreasuryCap` that has already minted Coins.
					7: "Non Zero Total Supply",
					/// A user attempts to interact with the Pool and specifies a type that isn't in the Pool.
					8: "Bad Type",
					/// A user attempts to create a pool with invalid decimal scalars
					9: "Bad Decimals",
					/// A user attempts to create a pool with type names which are not sorted
					10: "Not Sorted",
				},
				[PoolsApi.constants.moduleNames.poolRegistry]: {
					/// A user tries to create a Pool and the generic parameters of `create_pool_n_coins` were
					///  provided in nonlexicographical order.
					60: "Not Sorted",
					/// A user tries to create a Pool with exact parameters as an already active Pool.
					61: "Duplicate Pool",
					/// A user tries to upgrade the `PoolRegistry` to a value
					62: "Invalid Upgrade",
				},
				[PoolsApi.constants.moduleNames.deposit]: {
					/// A user attempts to perform a `deposit` with an older contract.
					20: "Invalid Protocol Version",
					/// A user attempts to perform `deposit-n-coins` on a Pool with a size `m` < `n`.
					21: "Invalid Pool Size",
					/// A user attempts to perform a deposit and provides a coin with a value of zero.
					22: "Zero Value",
					// A user calls `deposit_n_coins` or `all_coin_deposit_n_coins` and provides the same generic
					//  at least twice.
					23: "Duplicate Types",
				},
				[PoolsApi.constants.moduleNames.poolFactory]: {
					/// A user attempts to create a pool on an older contract.
					10: "Invalid Protocol Version",
					/// A user attempts to create a Pool and provides a coin with a value of zero.
					11: "Zero Value",
				},
				[PoolsApi.constants.moduleNames.price]: {
					/// A user attempts to query spot/oracle price using an old contract.
					10: "Invalid Protocol Version",
				},
				[PoolsApi.constants.moduleNames.swap]: {
					/// A user attempts to perform a `swap` with an older contract.
					40: "Invalid Protocol Version",
					/// A user attempts to perform `multi-swap-exact-in/out-n-to-m` on a Pool with a size
					///  `s` < `n` + `m`.
					41: "Invalid Pool Size",
					/// A user attempts to perform swap and providing provides a coin with a
					///  value of zero.
					42: "Zero Value",
					/// A user attempts to perform a multi-coin withdraw and provides an `amounts_out`
					///  vector whose length does
					43: "Bad Vector Length",
					/// A user attempts to swap attempts to swap `Coin<CI>` for `amount_out` of `Coin<CO>`
					///  but its value is insufficient.
					44: "Insufficient Coin In",
					// A user calls `multi_swap_exact_in_1_to_n` or `multi_swap_exact_out_1_to_n` and provides the same
					//  generic at least twice.
					45: "Duplicate Types",
					/// Something went wrong with the internal calculations
					46: "Internal Error",
					/// An external app is trying to call authorized functions without permission.
					47: "Not Authorized",
				},
				[PoolsApi.constants.moduleNames.withdraw]: {
					/// A user attempts to perform a `withdraw` with an older contract.
					30: "Invalid Protocol Version",
					/// A user attempts to perform `withdraw-n-coins` on a Pool with a size `m` < `n`.
					31: "Invalid PoolSize",
					/// A user attempts to perform a withdraw and provides an LP coin with a value of zero.
					32: "Zero Value",
					/// A user attempts to perform a multi-coin withdraw and provides an `amounts_out`
					///  vector whose length does
					33: "Bad Vector Length",
					// A user calls `withdraw_n_coins` or `all_coin_withdraw_n_coins` and provides the same generic
					//  at least twice.
					34: "Duplicate Types",
				},
				[PoolsApi.constants.moduleNames.math]: {
					// TODO: change error code in move

					/// A user tries to create a Pool that would result in the Pool's invariant equalling zero.
					// 51: "ZeroInvariant",

					/// A user tries to perform an action with the Pool that results in too much slippage.
					51: "Slippage",
					/// A user tries to perform a swap that would result in more than `MAX_SWAP_AMOUNT_IN` worth of
					///  one of the Pool's coins entering the Pool.
					52: "Invalid Swap Amount In",
					/// A user tries to perform a swap that would result in more than `MAX_SWAP_AMOUNT_OUT` worth of
					///  one of the Pool's coins exiting the Pool.
					53: "Invalid Swap Amount Out",
					/// A user tries to perform a `swap_exact_out` with a value for `amount_out` that equates to
					///  zero amount of `Coin<CI>`.
					54: "Zero Amount In",
					/// A user tries to perform a `swap_exact_in` with an amount of `Coin<CI>` that equates to
					///  zero amount of `Coin<CO>`.
					55: "Zero Amount Out",
					/// A user tries to deposit into a Pool with a deposit that is worth zero LP coins.
					56: "Zero Lp Out",
					/// A user tries to invest with an lp ratio of 0
					57: "Zero Lp Ratio",
				},
				[PoolsApi.constants.moduleNames.geometricMeanCalculations]: {},
				[PoolsApi.constants.moduleNames.stableCalculations]: {},
			},
			...(this.addresses.daoFeePools
				? {
						[this.addresses.daoFeePools.packages.amm]: {
							version: {
								/// A user tried to interact with an old contract.
								0: "Invalid Version",
								/// `init_package_version` has been called outside of this packages `init` function.
								1: "Version Object Already Created",
							},
						},
				  }
				: {}),
		};
	}

	// =========================================================================
	//  Public Methods
	// =========================================================================

	// =========================================================================
	//  Objects
	// =========================================================================

	// TODO: make caches shared across pool object fetching funcs

	/**
	 * Fetches a pool object by its object ID.
	 * @async
	 * @param {ObjectId} inputs.objectId - The object ID of the pool to fetch.
	 * @returns {Promise<PoolObject>} A promise that resolves to the fetched pool object.
	 */
	public fetchPool = async (inputs: {
		objectId: ObjectId;
	}): Promise<PoolObject> => {
		return (await this.fetchPools({ objectIds: [inputs.objectId] }))[0];
	};

	public fetchPools = async (inputs: {
		objectIds: ObjectId[];
	}): Promise<PoolObject[]> => {
<<<<<<< HEAD
		return this.Provider.indexerCaller.fetchIndexer<PoolObject[]>(
			"pools",
			undefined,
			{
				pool_ids: inputs.objectIds,
			}
=======
		const poolIds = inputs.objectIds.map((objectId) =>
			Helpers.addLeadingZeroesToType(objectId)
		);
		const response = await this.Provider.indexerCaller.fetchIndexer<
			PoolsIndexerResponse,
			{
				pool_ids: ObjectId[];
			}
		>("pools", {
			pool_ids: poolIds,
		});
		const pools = PoolsApiCasting.poolObjectsFromIndexerResponse(response);
		return poolIds.map(
			(objectId) =>
				pools.find(
					(pool) =>
						pool.objectId ===
						Helpers.addLeadingZeroesToType(objectId)
					// TODO: handle this error case better
				)!
>>>>>>> 9b8fbd83
		);
	};

	/**
	 * Fetches all pool objects.
	 * @async
	 * @returns {Promise<PoolObject[]>} A promise that resolves to an array of all fetched pool objects.
	 */
	public fetchAllPools = async (): Promise<PoolObject[]> => {
<<<<<<< HEAD
		return this.Provider.indexerCaller.fetchIndexer<PoolObject[]>("pools");
=======
		const response = await this.Provider.indexerCaller.fetchIndexer<
			PoolsIndexerResponse,
			{}
		>("pools", {});
		return PoolsApiCasting.poolObjectsFromIndexerResponse(response);
>>>>>>> 9b8fbd83
	};

	public fetchOwnedDaoFeePoolOwnerCaps = async (
		inputs: ApiPoolsOwnedDaoFeePoolOwnerCapsBody
	): Promise<DaoFeePoolOwnerCapObject[]> => {
		const { walletAddress } = inputs;

		if (!this.objectTypes.daoFeePoolOwnerCap)
			throw new Error(
				"dao fee pool addresses have not been set in provider"
			);

		return this.Provider.Objects().fetchCastObjectsOwnedByAddressOfType({
			walletAddress,
			objectType: this.objectTypes.daoFeePoolOwnerCap,
			objectFromSuiObjectResponse:
				Casting.pools.daoFeePoolOwnerCapObjectFromSuiObjectResponse,
		});
	};

	// =========================================================================
	//  Events
	// =========================================================================

	/**
	 * Fetches trade events for a pool.
	 * @async
	 * @param {ApiIndexerEventsBody & { poolId: ObjectId }} inputs - An object containing the pool ID, cursor, and limit.
	 * @returns {Promise<PoolTradeEvent[]>} A promise that resolves to an array of fetched trade events.
	 */
	public async fetchTradeEvents(
		inputs: ApiIndexerEventsBody & {
			poolId: ObjectId;
		}
	) {
		const { poolId, cursor, limit } = inputs;
		return this.Provider.indexerCaller.fetchIndexerEvents(
			`pools/${poolId}/events/swap`,
			{
				cursor,
				limit,
			}
			// Casting.pools.poolTradeEventFromIndexerOnChain
		);
	}

	/**
	 * Fetches withdraw events for a pool.
	 * @async
	 * @param {ApiIndexerEventsBody & { poolId: ObjectId }} inputs - An object containing the pool ID, cursor, and limit.
	 * @returns {Promise<PoolWithdrawEvent[]>} A promise that resolves to an array of fetched withdraw events.
	 */
	public async fetchWithdrawEvents(
		inputs: ApiIndexerEventsBody & {
			poolId: ObjectId;
		}
	) {
		const { poolId, cursor, limit } = inputs;
		return this.Provider.indexerCaller.fetchIndexerEvents(
			`pools/${poolId}/events/withdraw`,
			{
				cursor,
				limit,
			}
			// Casting.pools.poolWithdrawEventFromIndexerOnChain
		);
	}

	/**
	 * Fetches deposit events for a pool.
	 * @async
	 * @param {ApiIndexerEventsBody & { poolId: ObjectId }} inputs - An object containing the pool ID, cursor, and limit.
	 * @returns {Promise<PoolDepositEvent[]>} A promise that resolves to an array of fetched deposit events.
	 */
	public async fetchDepositEvents(
		inputs: ApiIndexerEventsBody & {
			poolId: ObjectId;
		}
	) {
		const { poolId, cursor, limit } = inputs;
		return this.Provider.indexerCaller.fetchIndexerEvents(
			`pools/${poolId}/events/deposit`,
			{
				cursor,
				limit,
			}
			// Casting.pools.poolDepositEventFromIndexerOnChain
		);
	}

	/**
	 * Fetches trade events for a pool within a specified time frame.
	 * @async
	 * @param {ObjectId} inputs.poolId - The object ID of the pool to fetch trade events for.
	 * @param {DurationUnitType} inputs.timeUnit - The time unit of the time frame.
	 * @param {number} inputs.time - The duration of the time frame.
	 * @returns {Promise<PoolTradeEvent[]>} A promise that resolves to an array of fetched trade events.
	 */
	public async fetchTradeEventsWithinTime(inputs: {
		poolId: ObjectId;
		timeUnit: DurationUnitType;
		time: number;
	}): Promise<PoolTradeEvent[]> {
		try {
			const { poolId, timeUnit, time } = inputs;

			dayjs.extend(duration);
			const durationMs = dayjs.duration(time, timeUnit).asMilliseconds();

			return this.Provider.indexerCaller.fetchIndexer<
				PoolTradeEvent[],
				undefined,
				IndexerDataWithCursorQueryParams
			>(
				`pools/${poolId}/swap-events-within-time/${durationMs}`,
				undefined,
				{
					skip: 0,
					limit: 10000, // max from mongo ?
				}
			);

			// return tradeEventsOnChain.map(
			// 	Casting.pools.poolTradeEventFromIndexerOnChain
			// );
		} catch (e) {
			return [];
		}
	}

	// =========================================================================
	//  Transaction Commands
	// =========================================================================

	/**
	 * Executes a trade transaction on the specified pool.
	 * @param inputs An object containing the necessary inputs for the trade transaction.
	 * @returns A `TransactionObjectArgument` representing the trade transaction.
	 */
	public tradeTx = (inputs: {
		tx: Transaction;
		poolId: ObjectId;
		coinInId: ObjectId | TransactionObjectArgument;
		coinInType: CoinType;
		expectedCoinOutAmount: Balance;
		coinOutType: CoinType;
		lpCoinType: CoinType;
		slippage: Slippage;
		withTransfer?: boolean;
	}): TransactionObjectArgument => {
		const {
			tx,
			poolId,
			coinInId,
			coinInType,
			expectedCoinOutAmount,
			coinOutType,
			lpCoinType,
			slippage,
			withTransfer,
		} = inputs;

		return tx.moveCall({
			target: Helpers.transactions.createTxTarget(
				withTransfer
					? this.addresses.pools.packages.ammInterface
					: this.addresses.pools.packages.amm,
				withTransfer
					? PoolsApi.constants.moduleNames.interface
					: PoolsApi.constants.moduleNames.swap,
				"swap_exact_in"
			),
			typeArguments: [lpCoinType, coinInType, coinOutType],
			arguments: [
				tx.object(poolId),
				tx.object(this.addresses.pools.objects.poolRegistry),
				tx.object(this.addresses.pools.objects.protocolFeeVault),
				tx.object(this.addresses.pools.objects.treasury),
				tx.object(this.addresses.pools.objects.insuranceFund),
				tx.object(this.addresses.referralVault.objects.referralVault),
				typeof coinInId === "string" ? tx.object(coinInId) : coinInId,
				tx.pure.u64(expectedCoinOutAmount.toString()),
				tx.pure.u64(Pools.normalizeInvertSlippage(slippage)),
			],
		});
	};

	/**
	 * Creates a transaction object argument for depositing multiple coins into a pool.
	 *
	 * @param inputs - An object containing the necessary parameters for the deposit transaction.
	 * @returns A transaction object argument representing the deposit transaction.
	 */
	public multiCoinDepositTx = (inputs: {
		tx: Transaction;
		poolId: ObjectId;
		coinIds: ObjectId[] | TransactionObjectArgument[];
		coinTypes: CoinType[];
		expectedLpRatio: bigint;
		lpCoinType: CoinType;
		slippage: Slippage;
		withTransfer?: boolean;
	}): TransactionObjectArgument => {
		const {
			tx,
			poolId,
			coinIds,
			coinTypes,
			expectedLpRatio,
			lpCoinType,
			slippage,
			withTransfer,
		} = inputs;

		const poolSize = coinTypes.length;

		return tx.moveCall({
			target: Helpers.transactions.createTxTarget(
				withTransfer
					? this.addresses.pools.packages.ammInterface
					: this.addresses.pools.packages.amm,
				withTransfer
					? PoolsApi.constants.moduleNames.interface
					: PoolsApi.constants.moduleNames.deposit,
				`deposit_${poolSize}_coins`
			),
			typeArguments: [lpCoinType, ...coinTypes],
			arguments: [
				tx.object(poolId),
				tx.object(this.addresses.pools.objects.poolRegistry),
				tx.object(this.addresses.pools.objects.protocolFeeVault),
				tx.object(this.addresses.pools.objects.treasury),
				tx.object(this.addresses.pools.objects.insuranceFund),
				tx.object(this.addresses.referralVault.objects.referralVault),
				...coinIds.map((coinId) =>
					typeof coinId === "string" ? tx.object(coinId) : coinId
				),
				tx.pure.u128(expectedLpRatio.toString()),
				tx.pure.u64(Pools.normalizeInvertSlippage(slippage)),
			],
		});
	};

	/**
	 * Withdraws multiple coins from a pool.
	 * @param inputs An object containing the necessary parameters for the transaction.
	 * @returns A TransactionObjectArgument representing the transaction.
	 */
	public multiCoinWithdrawTx = (inputs: {
		tx: Transaction;
		poolId: ObjectId;
		lpCoinId: ObjectId | TransactionObjectArgument;
		lpCoinType: CoinType;
		expectedAmountsOut: Balance[];
		coinTypes: CoinType[];
		slippage: Slippage;
		withTransfer?: boolean;
	}): TransactionObjectArgument => {
		const {
			tx,
			poolId,
			lpCoinId,
			expectedAmountsOut,
			coinTypes,
			lpCoinType,
			slippage,
			withTransfer,
		} = inputs;

		const poolSize = coinTypes.length;

		return tx.moveCall({
			target: Helpers.transactions.createTxTarget(
				withTransfer
					? this.addresses.pools.packages.ammInterface
					: this.addresses.pools.packages.amm,
				withTransfer
					? PoolsApi.constants.moduleNames.interface
					: PoolsApi.constants.moduleNames.withdraw,
				`withdraw_${poolSize}_coins`
			),

			typeArguments: [lpCoinType, ...coinTypes],
			arguments: [
				tx.object(poolId),
				tx.object(this.addresses.pools.objects.poolRegistry),
				tx.object(this.addresses.pools.objects.protocolFeeVault),
				tx.object(this.addresses.pools.objects.treasury),
				tx.object(this.addresses.pools.objects.insuranceFund),
				tx.object(this.addresses.referralVault.objects.referralVault),
				typeof lpCoinId === "string" ? tx.object(lpCoinId) : lpCoinId,
				tx.pure(
					bcs
						.vector(bcs.u64())
						.serialize(
							expectedAmountsOut.map((amount) =>
								amount.toString()
							)
						)
				),
				tx.pure.u64(Pools.normalizeInvertSlippage(slippage)),
			],
		});
	};

	/**
	 * Withdraws all coins from a liquidity pool.
	 * @param inputs - The inputs required for the transaction.
	 * @param inputs.tx - The transaction block.
	 * @param inputs.poolId - The ID of the liquidity pool.
	 * @param inputs.lpCoinId - The ID of the LP coin.
	 * @param inputs.lpCoinType - The type of the LP coin.
	 * @param inputs.coinTypes - An array of coin types.
	 * @param inputs.withTransfer - Whether or not to include a transfer.
	 * @returns An array of transaction objects.
	 */
	public allCoinWithdrawTx = (inputs: {
		tx: Transaction;
		poolId: ObjectId;
		lpCoinId: ObjectId | TransactionObjectArgument;
		lpCoinType: CoinType;
		coinTypes: CoinType[];
		withTransfer?: boolean;
	}): TransactionObjectArgument[] => {
		const { tx, poolId, lpCoinId, coinTypes, lpCoinType, withTransfer } =
			inputs;

		const poolSize = coinTypes.length;

		return tx.moveCall({
			target: Helpers.transactions.createTxTarget(
				withTransfer
					? this.addresses.pools.packages.ammInterface
					: this.addresses.pools.packages.amm,
				withTransfer
					? PoolsApi.constants.moduleNames.interface
					: PoolsApi.constants.moduleNames.withdraw,
				`all_coin_withdraw_${poolSize}_coins`
			),
			typeArguments: [lpCoinType, ...coinTypes],
			arguments: [
				tx.object(poolId),
				tx.object(this.addresses.pools.objects.poolRegistry),
				tx.object(this.addresses.pools.objects.protocolFeeVault),
				tx.object(this.addresses.pools.objects.treasury),
				tx.object(this.addresses.pools.objects.insuranceFund),
				tx.object(this.addresses.referralVault.objects.referralVault),
				typeof lpCoinId === "string" ? tx.object(lpCoinId) : lpCoinId,
			],
		});
	};

	/**
	 * Publishes a transaction block for creating a liquidity pool coin.
	 * @param inputs An object containing the transaction block and the decimal value of the liquidity pool coin.
	 * @returns A promise that resolves to the result of the transaction publishing.
	 */
	public publishLpCoinTx = (inputs: {
		tx: Transaction;
		lpCoinDecimals: CoinDecimal;
	}) => {
		const compilations =
			this.addresses.pools.other?.createLpCoinPackageCompilations;
		if (!compilations)
			throw new Error(
				"not all required addresses have been set in provider for lp coin publishing (requires package compilations)"
			);

		const { tx, lpCoinDecimals } = inputs;
		const compiledModulesAndDeps = JSON.parse(compilations[lpCoinDecimals]);

		return tx.publish({
			modules: compiledModulesAndDeps.modules.map((m: any) =>
				Array.from(fromB64(m))
			),
			dependencies: compiledModulesAndDeps.dependencies.map(
				(addr: string) => normalizeSuiObjectId(addr)
			),
		});
	};

	// TODO: handle bounds checks here instead of just on-chain ?
	/**
	 * Creates a transaction to create a new pool.
	 * @param inputs - An object containing the necessary inputs to create the pool.
	 * @returns A transaction block to create the pool.
	 */
	public createPoolTx = (inputs: {
		tx: Transaction;
		lpCoinType: CoinType;
		coinsInfo: {
			coinId: ObjectId | TransactionObjectArgument;
			coinType: CoinType;
			weight: PoolWeight;
			decimals?: CoinDecimal;
			tradeFeeIn: PoolTradeFee;
			tradeFeeOut: PoolTradeFee;
			depositFee: PoolDepositFee;
			withdrawFee: PoolWithdrawFee;
		}[];
		lpCoinMetadata: PoolCreationLpCoinMetadata;
		lpCoinIconUrl: Url;
		createPoolCapId: ObjectId | TransactionObjectArgument;
		poolName: PoolName;
		poolFlatness: PoolFlatness;
		lpCoinDescription: string;
		respectDecimals: boolean;
		forceLpDecimals?: CoinDecimal;
		withTransfer?: boolean;
	}): TransactionObjectArgument[] /* (Pool<L>, Coin<L>) */ => {
		const {
			tx,
			lpCoinType,
			createPoolCapId,
			coinsInfo,
			lpCoinMetadata,
			lpCoinDescription,
			lpCoinIconUrl,
			withTransfer,
		} = inputs;

		const poolSize = coinsInfo.length;
		const coinTypes = coinsInfo.map((coin) => coin.coinType);
		const decimals = coinsInfo.map((coin) => coin.decimals);

		return tx.moveCall({
			target: Helpers.transactions.createTxTarget(
				withTransfer
					? this.addresses.pools.packages.ammInterface
					: this.addresses.pools.packages.amm,
				withTransfer
					? PoolsApi.constants.moduleNames.interface
					: PoolsApi.constants.moduleNames.poolFactory,
				`create_pool_${poolSize}_coins`
			),
			typeArguments: [lpCoinType, ...coinTypes],
			arguments: [
				typeof createPoolCapId === "string"
					? tx.object(createPoolCapId)
					: createPoolCapId,
				tx.object(this.addresses.pools.objects.poolRegistry),
				tx.pure(
					bcs
						.vector(bcs.u8())
						.serialize(Casting.u8VectorFromString(inputs.poolName))
				),
				tx.pure(
					bcs
						.vector(bcs.u8())
						.serialize(
							Casting.u8VectorFromString(
								lpCoinMetadata.name.toString()
							)
						)
				),
				tx.pure(
					bcs
						.vector(bcs.u8())
						.serialize(
							Casting.u8VectorFromString(
								lpCoinMetadata.symbol.toString().toUpperCase()
							)
						)
				),
				tx.pure(
					bcs
						.vector(bcs.u8())
						.serialize(
							Casting.u8VectorFromString(lpCoinDescription)
						)
				),
				tx.pure(
					bcs
						.vector(bcs.u8())
						.serialize(Casting.u8VectorFromString(lpCoinIconUrl))
				), // lp_icon_url
				tx.pure(
					bcs
						.vector(bcs.u64())
						.serialize(coinsInfo.map((coin) => coin.weight))
				),
				tx.pure.u64(inputs.poolFlatness),
				tx.pure(
					bcs
						.vector(bcs.u64())
						.serialize(coinsInfo.map((coin) => coin.tradeFeeIn))
				),
				tx.pure(
					bcs
						.vector(bcs.u64())
						.serialize(coinsInfo.map((coin) => coin.tradeFeeOut))
				),
				tx.pure(
					bcs
						.vector(bcs.u64())
						.serialize(coinsInfo.map((coin) => coin.depositFee))
				),
				tx.pure(
					bcs
						.vector(bcs.u64())
						.serialize(coinsInfo.map((coin) => coin.withdrawFee))
				),
				...coinsInfo.map((coin) =>
					typeof coin.coinId === "string"
						? tx.object(coin.coinId)
						: coin.coinId
				),
				tx.pure(
					bcs
						.option(bcs.vector(bcs.u8()))
						.serialize(
							decimals.includes(undefined)
								? undefined
								: (decimals as number[])
						)
				), // decimals
				tx.pure.bool(inputs.respectDecimals), // respect_decimals
				tx.pure(bcs.option(bcs.u8()).serialize(inputs.forceLpDecimals)), // force_lp_decimals
			],
		});
	};

	/**
	 * Returns the pool object ID for a given LP coin type transaction.
	 * @param inputs - An object containing the transaction block and LP coin type.
	 * @returns The pool object ID.
	 */
	public poolObjectIdForLpCoinTypeTx = (inputs: {
		tx: Transaction;
		lpCoinType: CoinType;
	}) => {
		const { tx, lpCoinType } = inputs;

		return tx.moveCall({
			target: Helpers.transactions.createTxTarget(
				this.addresses.pools.packages.amm,
				PoolsApi.constants.moduleNames.poolRegistry,
				"lp_type_to_pool_id"
			),
			typeArguments: [lpCoinType],
			arguments: [tx.object(this.addresses.pools.objects.poolRegistry)],
		});
	};

	public daoFeePoolNewTx = (inputs: {
		tx: Transaction;
		poolId: ObjectId | TransactionObjectArgument;
		feeBps: bigint;
		feeRecipient: SuiAddress;
		lpCoinType: CoinType;
	}) /* (DaoFeePool, OwnerCap) */ => {
		const { tx, poolId } = inputs;
		if (!this.addresses.daoFeePools)
			throw new Error(
				"dao fee pool addresses have not been set in provider"
			);

		return tx.moveCall({
			target: Helpers.transactions.createTxTarget(
				this.addresses.daoFeePools.packages.amm,
				PoolsApi.constants.moduleNames.pool,
				"new"
			),
			typeArguments: [inputs.lpCoinType],
			arguments: [
				typeof poolId === "string" ? tx.object(poolId) : poolId, // Pool
				tx.object(this.addresses.daoFeePools.objects.version),
				tx.pure.u16(Number(inputs.feeBps)),
				tx.pure.address(inputs.feeRecipient),
			],
		});
	};

	public daoFeePoolUpdateFeeBpsTx = (inputs: {
		tx: Transaction;
		daoFeePoolOwnerCapId: ObjectId;
		daoFeePoolId: ObjectId;
		newFeeBps: bigint;
		lpCoinType: CoinType;
	}) => {
		const { tx } = inputs;
		if (!this.addresses.daoFeePools)
			throw new Error(
				"dao fee pool addresses have not been set in provider"
			);

		return tx.moveCall({
			target: Helpers.transactions.createTxTarget(
				this.addresses.daoFeePools.packages.amm,
				PoolsApi.constants.moduleNames.pool,
				"update_fee_bps"
			),
			typeArguments: [inputs.lpCoinType],
			arguments: [
				tx.object(inputs.daoFeePoolOwnerCapId), // OwnerCap
				tx.object(inputs.daoFeePoolId), // DaoFeePool
				tx.object(this.addresses.daoFeePools.objects.version),
				tx.pure.u16(Number(inputs.newFeeBps)),
			],
		});
	};

	public daoFeePoolUpdateFeeRecipientTx = (inputs: {
		tx: Transaction;
		daoFeePoolOwnerCapId: ObjectId;
		daoFeePoolId: ObjectId;
		newFeeRecipient: SuiAddress;
		lpCoinType: CoinType;
	}) => {
		const { tx } = inputs;
		if (!this.addresses.daoFeePools)
			throw new Error(
				"dao fee pool addresses have not been set in provider"
			);

		return tx.moveCall({
			target: Helpers.transactions.createTxTarget(
				this.addresses.daoFeePools.packages.amm,
				PoolsApi.constants.moduleNames.pool,
				"update_fee_recipient"
			),
			typeArguments: [inputs.lpCoinType],
			arguments: [
				tx.object(inputs.daoFeePoolOwnerCapId), // OwnerCap
				tx.object(inputs.daoFeePoolId), // DaoFeePool
				tx.object(this.addresses.daoFeePools.objects.version),
				tx.pure.address(inputs.newFeeRecipient),
			],
		});
	};

	/**
	 * Executes a trade transaction on the specified pool.
	 * @param inputs An object containing the necessary inputs for the trade transaction.
	 * @returns A `TransactionObjectArgument` representing the trade transaction.
	 */
	public daoFeePoolTradeTx = (inputs: {
		tx: Transaction;
		daoFeePoolId: ObjectId;
		coinInId: ObjectId | TransactionObjectArgument;
		coinInType: CoinType;
		expectedCoinOutAmount: Balance;
		coinOutType: CoinType;
		lpCoinType: CoinType;
		slippage: Slippage;
	}): TransactionObjectArgument => {
		const {
			tx,
			daoFeePoolId,
			coinInId,
			coinInType,
			expectedCoinOutAmount,
			coinOutType,
			lpCoinType,
			slippage,
		} = inputs;

		if (!this.addresses.daoFeePools)
			throw new Error(
				"dao fee pool addresses have not been set in provider"
			);

		return tx.moveCall({
			target: Helpers.transactions.createTxTarget(
				this.addresses.daoFeePools.packages.amm,
				PoolsApi.constants.moduleNames.swap,
				"swap_exact_in"
			),
			typeArguments: [lpCoinType, coinInType, coinOutType],
			arguments: [
				tx.object(daoFeePoolId),
				tx.object(this.addresses.daoFeePools.objects.version),
				tx.object(this.addresses.pools.objects.poolRegistry),
				tx.object(this.addresses.pools.objects.protocolFeeVault),
				tx.object(this.addresses.pools.objects.treasury),
				tx.object(this.addresses.pools.objects.insuranceFund),
				tx.object(this.addresses.referralVault.objects.referralVault),
				typeof coinInId === "string" ? tx.object(coinInId) : coinInId,
				tx.pure.u64(expectedCoinOutAmount.toString()),
				tx.pure.u64(Pools.normalizeInvertSlippage(slippage)),
			],
		});
	};

	/**
	 * Creates a transaction object argument for depositing multiple coins into a pool.
	 *
	 * @param inputs - An object containing the necessary parameters for the deposit transaction.
	 * @returns A transaction object argument representing the deposit transaction.
	 */
	public daoFeePoolMultiCoinDepositTx = (inputs: {
		tx: Transaction;
		daoFeePoolId: ObjectId;
		coinIds: ObjectId[] | TransactionObjectArgument[];
		coinTypes: CoinType[];
		expectedLpRatio: bigint;
		lpCoinType: CoinType;
		slippage: Slippage;
	}): TransactionObjectArgument => {
		const {
			tx,
			daoFeePoolId,
			coinIds,
			coinTypes,
			expectedLpRatio,
			lpCoinType,
			slippage,
		} = inputs;

		if (!this.addresses.daoFeePools)
			throw new Error(
				"dao fee pool addresses have not been set in provider"
			);

		const poolSize = coinTypes.length;

		return tx.moveCall({
			target: Helpers.transactions.createTxTarget(
				this.addresses.daoFeePools.packages.amm,
				PoolsApi.constants.moduleNames.deposit,
				`deposit_${poolSize}_coins`
			),
			typeArguments: [lpCoinType, ...coinTypes],
			arguments: [
				tx.object(daoFeePoolId),
				tx.object(this.addresses.daoFeePools.objects.version),
				tx.object(this.addresses.pools.objects.poolRegistry),
				tx.object(this.addresses.pools.objects.protocolFeeVault),
				tx.object(this.addresses.pools.objects.treasury),
				tx.object(this.addresses.pools.objects.insuranceFund),
				tx.object(this.addresses.referralVault.objects.referralVault),
				...coinIds.map((coinId) =>
					typeof coinId === "string" ? tx.object(coinId) : coinId
				),
				tx.pure.u128(expectedLpRatio.toString()),
				tx.pure.u64(Pools.normalizeInvertSlippage(slippage)),
			],
		});
	};

	/**
	 * Withdraws all coins from a liquidity pool.
	 * @param inputs - The inputs required for the transaction.
	 * @param inputs.tx - The transaction block.
	 * @param inputs.poolId - The ID of the liquidity pool.
	 * @param inputs.lpCoinId - The ID of the LP coin.
	 * @param inputs.lpCoinType - The type of the LP coin.
	 * @param inputs.coinTypes - An array of coin types.
	 * @returns An array of transaction objects.
	 */
	public daoFeePoolAllCoinWithdrawTx = (inputs: {
		tx: Transaction;
		daoFeePoolId: ObjectId;
		lpCoinId: ObjectId | TransactionObjectArgument;
		lpCoinType: CoinType;
		coinTypes: CoinType[];
	}): TransactionObjectArgument[] => {
		const { tx, daoFeePoolId, lpCoinId, coinTypes, lpCoinType } = inputs;

		if (!this.addresses.daoFeePools)
			throw new Error(
				"dao fee pool addresses have not been set in provider"
			);

		const poolSize = coinTypes.length;

		return tx.moveCall({
			target: Helpers.transactions.createTxTarget(
				this.addresses.daoFeePools.packages.amm,
				PoolsApi.constants.moduleNames.withdraw,
				`all_coin_withdraw_${poolSize}_coins`
			),
			typeArguments: [lpCoinType, ...coinTypes],
			arguments: [
				tx.object(daoFeePoolId),
				tx.object(this.addresses.daoFeePools.objects.version),
				tx.object(this.addresses.pools.objects.poolRegistry),
				tx.object(this.addresses.pools.objects.protocolFeeVault),
				tx.object(this.addresses.pools.objects.treasury),
				tx.object(this.addresses.pools.objects.insuranceFund),
				tx.object(this.addresses.referralVault.objects.referralVault),
				typeof lpCoinId === "string" ? tx.object(lpCoinId) : lpCoinId,
			],
		});
	};

	// =========================================================================
	//  Transaction Builders
	// =========================================================================

	/**
	 * Fetches a transaction block for creating a new pool.
	 * @async
	 * @param {SuiAddress} inputs.walletAddress - The wallet address of the user creating the pool.
	 * @param {CoinType} inputs.lpCoinType - The coin type of the LP token.
	 * @param {PoolCreationLpCoinMetadata} inputs.lpCoinMetadata - The metadata of the LP token.
	 * @param {{ coinType: CoinType; weight: Percentage; decimals?: CoinDecimal; tradeFeeIn: Percentage; initialDeposit: Balance; }[]} inputs.coinsInfo - An array of objects containing information about the coins in the pool.
	 * @param {PoolName} inputs.poolName - The name of the pool.
	 * @param {0 | 1} inputs.poolFlatness - The flatness of the pool.
	 * @param {ObjectId} inputs.createPoolCapId - The object ID of the create pool cap.
	 * @param {boolean} inputs.respectDecimals - Whether to respect decimals.
	 * @param {CoinDecimal} [inputs.forceLpDecimals] - The decimal places to force for the LP token.
	 * @param {boolean} [inputs.isSponsoredTx] - Whether the transaction is sponsored.
	 * @returns {Promise<Transaction>} A promise that resolves to the fetched transaction block.
	 */
	public fetchCreatePoolTx = async (
		inputs: ApiCreatePoolBody
	): Promise<Transaction> => {
		// NOTE: these are temp defaults down below since some selections are currently disabled in contracts
		return this.fetchBuildCreatePoolTx({
			...inputs,
			lpCoinIconUrl: inputs.lpCoinMetadata.iconUrl ?? "",
			poolFlatness:
				inputs.poolFlatness === 1 ? Casting.Fixed.fixedOneB : BigInt(0),
			coinsInfo: inputs.coinsInfo.map((info, index) => {
				let weight = Casting.numberToFixedBigInt(info.weight);

				if (index === 0) {
					const otherWeightsSum = Helpers.sumBigInt(
						inputs.coinsInfo
							.slice(1)
							.map((info) =>
								Casting.numberToFixedBigInt(info.weight)
							)
					);

					weight = Casting.Fixed.fixedOneB - otherWeightsSum;
				}

				return {
					...info,
					weight,
					tradeFeeIn: Casting.numberToFixedBigInt(info.tradeFeeIn),
					depositFee: BigInt(0),
					withdrawFee: BigInt(0),
					tradeFeeOut: BigInt(0),
				};
			}),
		});
	};

	/**
	 * Fetches a transaction block for trading in a pool.
	 * @async
	 * @param {SuiAddress} inputs.walletAddress - The wallet address of the user trading in the pool.
	 * @param {Pool} inputs.pool - The pool to trade in.
	 * @param {CoinType} inputs.coinInType - The coin type of the coin being traded in.
	 * @param {Balance} inputs.coinInAmount - The amount of the coin being traded in.
	 * @param {CoinType} inputs.coinOutType - The coin type of the coin being traded out.
	 * @param {Slippage} inputs.slippage - The slippage of the trade.
	 * @param {SuiAddress} [inputs.referrer] - The referrer of the trade.
	 * @param {boolean} [inputs.isSponsoredTx] - Whether the transaction is sponsored.
	 * @returns {Promise<Transaction>} A promise that resolves to the fetched transaction block.
	 */
	public fetchBuildTradeTx = async (inputs: {
		walletAddress: SuiAddress;
		pool: Pool;
		coinInType: CoinType;
		coinInAmount: Balance;
		coinOutType: CoinType;
		slippage: Slippage;
		referrer?: SuiAddress;
		isSponsoredTx?: boolean;
	}): Promise<Transaction> => {
		const {
			walletAddress,
			pool,
			coinInAmount,
			coinInType,
			coinOutType,
			slippage,
			referrer,
			isSponsoredTx,
		} = inputs;

		const tx = new Transaction();
		tx.setSender(walletAddress);

		if (referrer)
			this.Provider.ReferralVault().updateReferrerTx({
				tx,
				referrer,
			});

		const amountOut = pool.getTradeAmountOut({
			coinInAmount,
			coinInType,
			coinOutType,
			referral: referrer !== undefined,
		});

		const coinInId = await this.Provider.Coin().fetchCoinWithAmountTx({
			tx,
			walletAddress,
			coinType: coinInType,
			coinAmount: coinInAmount,
			isSponsoredTx,
		});

		if (pool.pool.daoFeePoolObject) {
			const coinOutId = this.daoFeePoolTradeTx({
				tx,
				coinInId,
				daoFeePoolId: pool.pool.daoFeePoolObject.objectId,
				expectedCoinOutAmount: amountOut,
				lpCoinType: pool.pool.lpCoinType,
				coinInType,
				coinOutType,
				slippage,
			});
			tx.transferObjects([coinOutId], walletAddress);
		} else {
			this.tradeTx({
				tx,
				coinInId,
				poolId: pool.pool.objectId,
				expectedCoinOutAmount: amountOut,
				lpCoinType: pool.pool.lpCoinType,
				coinInType,
				coinOutType,
				slippage,
				withTransfer: true,
			});
		}

		return tx;
	};

	public fetchAddTradeTx = async (inputs: {
		tx: Transaction;
		coinInId: ObjectId | TransactionObjectArgument;
		coinInType: CoinType;
		coinInAmount: Balance;
		coinOutType: CoinType;
		slippage: Slippage;
		pool: Pool;
		referrer?: SuiAddress;
	}): Promise<TransactionObjectArgument> /* Coin */ => {
		const {
			tx,
			coinInId,
			coinInAmount,
			coinInType,
			coinOutType,
			slippage,
			pool,
			referrer,
		} = inputs;

		const amountOut = pool.getTradeAmountOut({
			coinInAmount,
			coinInType,
			coinOutType,
			referral: referrer !== undefined,
		});

		return this.tradeTx({
			tx,
			coinInId,
			poolId: pool.pool.objectId,
			expectedCoinOutAmount: amountOut,
			lpCoinType: pool.pool.lpCoinType,
			coinInType,
			coinOutType,
			slippage,
		});
	};

	/**
	 * Fetches a transaction block for depositing in a pool.
	 * @async
	 * @param {SuiAddress} inputs.walletAddress - The wallet address of the user depositing in the pool.
	 * @param {Pool} inputs.pool - The pool to deposit in.
	 * @param {CoinsToBalance} inputs.amountsIn - The amounts of coins being deposited.
	 * @param {Slippage} inputs.slippage - The slippage of the deposit.
	 * @param {SuiAddress} [inputs.referrer] - The referrer of the deposit.
	 * @param {boolean} [inputs.isSponsoredTx] - Whether the transaction is sponsored.
	 * @returns {Promise<Transaction>} A promise that resolves to the fetched transaction block.
	 */
	public fetchBuildDepositTx = async (inputs: {
		walletAddress: SuiAddress;
		pool: Pool;
		amountsIn: CoinsToBalance;
		slippage: Slippage;
		referrer?: SuiAddress;
		isSponsoredTx?: boolean;
	}): Promise<Transaction> => {
		const {
			walletAddress,
			pool,
			amountsIn,
			slippage,
			referrer,
			isSponsoredTx,
		} = inputs;

		const tx = new Transaction();
		tx.setSender(walletAddress);

		if (referrer)
			this.Provider.ReferralVault().updateReferrerTx({
				tx,
				referrer,
			});

		const { coins: coinTypes, balances: coinAmounts } =
			Coin.coinsAndBalancesOverZero(amountsIn);

		const { lpRatio } = pool.getDepositLpAmountOut({
			amountsIn,
			referral: referrer !== undefined,
		});

		// TODO: move this somewhere else and into its own func
		const expectedLpRatio = Casting.numberToFixedBigInt(lpRatio);

		const coinIds = await this.Provider.Coin().fetchCoinsWithAmountTx({
			...inputs,
			tx,
			coinTypes,
			coinAmounts,
			isSponsoredTx,
		});

		if (pool.pool.daoFeePoolObject) {
			const lpCoinId = this.daoFeePoolMultiCoinDepositTx({
				tx,
				daoFeePoolId: pool.pool.daoFeePoolObject.objectId,
				lpCoinType: pool.pool.lpCoinType,
				coinIds,
				coinTypes,
				expectedLpRatio,
				slippage,
			});
			tx.transferObjects([lpCoinId], walletAddress);
		} else {
			this.multiCoinDepositTx({
				tx,
				poolId: pool.pool.objectId,
				lpCoinType: pool.pool.lpCoinType,
				coinIds,
				coinTypes,
				expectedLpRatio,
				slippage,
				withTransfer: true,
			});
		}

		return tx;
	};

	/**
	 * Fetches a transaction block for withdrawing from a pool.
	 * @async
	 * @param {SuiAddress} inputs.walletAddress - The wallet address of the user withdrawing from the pool.
	 * @param {Pool} inputs.pool - The pool to withdraw from.
	 * @param {CoinsToBalance} inputs.amountsOutDirection - The amounts of coins being withdrawn.
	 * @param {Balance} inputs.lpCoinAmount - The amount of LP tokens being withdrawn.
	 * @param {Slippage} inputs.slippage - The slippage of the withdrawal.
	 * @param {SuiAddress} [inputs.referrer] - The referrer of the withdrawal.
	 * @returns {Promise<Transaction>} A promise that resolves to the fetched transaction block.
	 */
	public fetchBuildWithdrawTx = async (inputs: {
		walletAddress: SuiAddress;
		pool: Pool;
		amountsOutDirection: CoinsToBalance;
		lpCoinAmount: Balance;
		slippage: Slippage;
		referrer?: SuiAddress;
	}): Promise<Transaction> => {
		const {
			walletAddress,
			pool,
			amountsOutDirection,
			lpCoinAmount,
			slippage,
			referrer,
		} = inputs;

		const tx = new Transaction();
		tx.setSender(walletAddress);

		if (referrer)
			this.Provider.ReferralVault().updateReferrerTx({
				tx,
				referrer,
			});

		const lpRatio = pool.getMultiCoinWithdrawLpRatio({
			lpCoinAmountIn: lpCoinAmount,
		});

		const amountsOut = pool.getWithdrawAmountsOut({
			lpRatio,
			amountsOutDirection,
			referral: referrer !== undefined,
		});

		const { coins: coinTypes, balances: coinAmounts } =
			Coin.coinsAndBalancesOverZero(amountsOut);

		const lpCoinId = await this.Provider.Coin().fetchCoinWithAmountTx({
			tx,
			walletAddress,
			coinType: pool.pool.lpCoinType,
			coinAmount: lpCoinAmount,
		});

		if (pool.pool.daoFeePoolObject) {
			// TODO: handle dao fee pool
			// TODO: handle transfer
		} else {
			this.multiCoinWithdrawTx({
				tx,
				poolId: pool.pool.objectId,
				lpCoinType: pool.pool.lpCoinType,
				expectedAmountsOut: coinAmounts,
				coinTypes: coinTypes,
				lpCoinId,
				slippage,
				withTransfer: true,
			});
		}

		return tx;
	};

	/**
	 * Fetches a transaction block that withdraws all coins from a pool in exchange for the corresponding LP tokens.
	 * @param inputs An object containing the wallet address, pool, LP coin amount, and optional referrer.
	 * @returns A promise that resolves to a Transaction object.
	 */
	public fetchBuildAllCoinWithdrawTx = async (inputs: {
		walletAddress: SuiAddress;
		pool: Pool;
		lpCoinAmount: Balance;
		referrer?: SuiAddress;
	}): Promise<Transaction> => {
		const { walletAddress, pool, lpCoinAmount, referrer } = inputs;

		const tx = new Transaction();
		tx.setSender(walletAddress);

		if (referrer)
			this.Provider.ReferralVault().updateReferrerTx({
				tx,
				referrer,
			});

		const lpCoinId = await this.Provider.Coin().fetchCoinWithAmountTx({
			tx,
			walletAddress,
			coinType: pool.pool.lpCoinType,
			coinAmount: lpCoinAmount,
		});

		const coinTypes = Object.keys(pool.pool.coins);

		if (pool.pool.daoFeePoolObject) {
			const withdrawnCoinIds = this.daoFeePoolAllCoinWithdrawTx({
				tx,
				daoFeePoolId: pool.pool.daoFeePoolObject.objectId,
				lpCoinType: pool.pool.lpCoinType,
				coinTypes,
				lpCoinId,
			});
			tx.transferObjects(
				coinTypes.map((_, index) => withdrawnCoinIds[index]),
				walletAddress
			);
		} else {
			this.allCoinWithdrawTx({
				tx,
				poolId: pool.pool.objectId,
				lpCoinType: pool.pool.lpCoinType,
				coinTypes,
				lpCoinId,
				withTransfer: true,
			});
		}

		return tx;
	};

	/**
	 * Builds a transaction block for publishing an LP coin.
	 * @param inputs - The input parameters for the transaction.
	 * @returns The built transaction block.
	 */
	public buildPublishLpCoinTx = (
		inputs: ApiPublishLpCoinBody
	): Transaction => {
		const { lpCoinDecimals } = inputs;

		const tx = new Transaction();
		tx.setSender(inputs.walletAddress);

		const upgradeCap = this.publishLpCoinTx({ tx, lpCoinDecimals });
		tx.transferObjects([upgradeCap], inputs.walletAddress);

		return tx;
	};

	/**
	 * Fetches and builds a transaction for creating a new liquidity pool.
	 * @param inputs An object containing the necessary inputs for creating the pool.
	 * @returns A Promise that resolves to a Transaction object representing the built transaction.
	 */
	private fetchBuildCreatePoolTx = async (inputs: {
		walletAddress: SuiAddress;
		lpCoinType: CoinType;
		lpCoinMetadata: PoolCreationLpCoinMetadata;
		coinsInfo: PoolCreationCoinInfo[];
		poolName: PoolName;
		poolFlatness: PoolFlatness;
		createPoolCapId: ObjectId;
		respectDecimals: boolean;
		forceLpDecimals?: CoinDecimal;
		lpCoinIconUrl: Url;
		isSponsoredTx?: boolean;
		burnLpCoin?: boolean;
		daoFeeInfo?: {
			feePercentage: Percentage;
			feeRecipient: SuiAddress;
		};
	}): Promise<Transaction> => {
		const { coinsInfo, isSponsoredTx, burnLpCoin, lpCoinType, daoFeeInfo } =
			inputs;

		const tx = new Transaction();
		tx.setSender(inputs.walletAddress);

		// TODO: make this fetching work

		// const createPoolCapId =
		// 	inputs.createPoolCapId !== undefined
		// 		? inputs.createPoolCapId
		// 		: (
		// 				await this.Provider.Objects().fetchObjectsOfTypeOwnedByAddress(
		// 					inputs.walletAddress,
		// 					`${this.addresses.pools.packages.cmmm}::${PoolsApi.constants.moduleNames.pool}::CreatePoolCap<${inputs.lpCoinType}>`
		// 				)
		// 		  )[0].data?.objectId;

		// if (createPoolCapId === undefined)
		// 	throw new Error(
		// 		"no CreatePoolCap for LP Coin Type found owned by address"
		// 	);

		coinsInfo.sort((a, b) => {
			const coinA = a.coinType.toUpperCase();
			const coinB = b.coinType.toUpperCase();
			return coinA < coinB ? -1 : coinA > coinB ? 1 : 0;
		});

		const coinTypes = coinsInfo.map((coin) => coin.coinType);
		const lpCoinDescription = await this.createLpCoinMetadataDescription({
			...inputs,
			coinTypes,
		});

		const coinArgs = await this.Provider.Coin().fetchCoinsWithAmountTx({
			tx,
			...inputs,
			coinTypes,
			coinAmounts: coinsInfo.map((info) => info.initialDeposit),
			isSponsoredTx,
		});

		const createPoolTxArgs = {
			tx,
			...inputs,
			// createPoolCapId,
			coinsInfo: coinsInfo.map((info, index) => {
				return {
					...info,
					coinId: coinArgs[index],
				};
			}),
			lpCoinDescription,
		};

		if (daoFeeInfo) {
			if (!this.objectTypes.daoFeePool)
				throw new Error(
					"dao fee pool addresses have not been set in provider"
				);

			const [poolId, lpCoinId] = this.createPoolTx(createPoolTxArgs);

			const [daoFeePoolId, daoFeePoolOwnerCapId] = this.daoFeePoolNewTx({
				tx,
				poolId,
				lpCoinType,
				feeRecipient: daoFeeInfo.feeRecipient,
				feeBps: Casting.percentageToBps(daoFeeInfo.feePercentage),
			});
			this.Provider.Objects().publicShareObjectTx({
				tx,
				object: daoFeePoolId,
				objectType: `${this.objectTypes.daoFeePool}<${lpCoinType}>`,
			});

			if (burnLpCoin) {
				this.Provider.Objects().burnObjectTx({
					tx,
					object: lpCoinId,
				});
				tx.transferObjects(
					[daoFeePoolOwnerCapId],
					inputs.walletAddress
				);
			} else {
				tx.transferObjects(
					[lpCoinId, daoFeePoolOwnerCapId],
					inputs.walletAddress
				);
			}
		} else {
			if (burnLpCoin) {
				const [poolId, lpCoinId] = this.createPoolTx(createPoolTxArgs);
				this.Provider.Objects().publicShareObjectTx({
					tx,
					object: poolId,
					objectType: `${this.objectTypes.pool}<${lpCoinType}>`,
				});
				this.Provider.Objects().burnObjectTx({
					tx,
					object: lpCoinId,
				});
			} else {
				this.createPoolTx({
					...createPoolTxArgs,
					withTransfer: true,
				});
			}
		}

		return tx;
	};

	public buildDaoFeePoolUpdateFeeBpsTx =
		Helpers.transactions.createBuildTxFunc(this.daoFeePoolUpdateFeeBpsTx);

	public buildDaoFeePoolUpdateFeeRecipientTx =
		Helpers.transactions.createBuildTxFunc(
			this.daoFeePoolUpdateFeeRecipientTx
		);

	// =========================================================================
	//  Inspections
	// =========================================================================

	/**
	 * Fetches the pool object ID for a given LP coin type.
	 * @param inputs - An object containing the LP coin type.
	 * @returns A Promise that resolves to the pool object ID.
	 */
	public fetchPoolObjectIdForLpCoinType = this.Provider.withCache({
		key: "fetchPoolObjectIdForLpCoinType",
		expirationSeconds: -1,
		callback: async (inputs: {
			lpCoinType: CoinType;
		}): Promise<ObjectId | undefined> => {
			if (!Pools.isPossibleLpCoinType(inputs)) return "";

			const tx = new Transaction();

			this.poolObjectIdForLpCoinTypeTx({ tx, ...inputs });

			const bytes =
				await this.Provider.Inspections().fetchFirstBytesFromTxOutput({
					tx,
				});

			return Casting.addressFromBytes(bytes);
		},
	});

	// TODO: add cache and generalize logic
	// public fetchPoolObjectIdForLpCoinTypes = this.Provider.withCache({
	// 	key: "fetchPoolObjectIdForLpCoinTypes",
	// 	expirationSeconds: -1,
	// 	callback: async (inputs: {
	// 		lpCoinType: CoinType;
	// 	}): Promise<ObjectId | undefined> => {
	// 		if (!Pools.isPossibleLpCoinType(inputs)) return "";

	// 		const tx = new Transaction();

	// 		this.poolObjectIdForLpCoinTypeTx({ tx, ...inputs });

	// 		const bytes =
	// 			await this.Provider.Inspections().fetchFirstBytesFromTxOutput({
	// 				tx,
	// 			});

	// 		return Casting.addressFromBytes(bytes);
	// 	},
	// });

	public fetchIsLpCoinType = this.Provider.withCache({
		key: "fetchIsLpCoinType",
		expirationSeconds: -1,
		callback: async (inputs: {
			lpCoinType: CoinType;
		}): Promise<boolean> => {
			const { lpCoinType } = inputs;

			const poolId = await this.fetchPoolObjectIdForLpCoinType({
				lpCoinType,
			});
			if (!poolId) return false;

			return true;
		},
	});

	/**
	 * Fetches the list of unique supported coins across all pools.
	 * @returns {Promise<CoinType[]>} A promise that resolves to an array of unique supported coins.
	 */
	public fetchSupportedCoins = async () => {
		const pools = await this.Provider.Pools().fetchAllPools();
		const allCoins: CoinType[] = pools
			.map((pool) => Object.keys(pool.coins))
			.reduce((prev, cur) => [...prev, ...cur], []);

		const uniqueCoins = Helpers.uniqueArray(allCoins);
		return uniqueCoins;
	};

	/**
	 * Fetches the owned LP coin positions for a given wallet address.
	 * @param inputs An object containing the wallet address.
	 * @returns A Promise that resolves to an array of PoolLpInfo objects.
	 */
	public fetchOwnedLpCoinPositions = async (inputs: {
		walletAddress: SuiAddress;
	}): Promise<PoolLpInfo[]> => {
		const { walletAddress } = inputs;

		const [coinsToBalance, pools] = await Promise.all([
			this.Provider.Wallet().fetchAllCoinBalances({
				walletAddress,
			}),
			this.fetchAllPools(),
		]);

		let lpInfo: PoolLpInfo[] = [];
		for (const pool of pools) {
			const lpCoinType = Helpers.addLeadingZeroesToType(pool.lpCoinType);
			if (!(lpCoinType in coinsToBalance)) continue;

			lpInfo.push({
				lpCoinType,
				poolId: pool.objectId,
				balance: coinsToBalance[lpCoinType],
			});
		}
		return lpInfo;
	};

	// =========================================================================
	//  Stats
	// =========================================================================

	/**
	 * Fetches statistics for a given pool.
	 * @param inputs An object containing the pool, trade events within a certain time frame, coins to price, and coins to decimals.
	 * @returns A Promise that resolves to a PoolStats object containing the volume, TVL, supply per LP token, LP token price, fees, and APY.
	 */
	public fetchPoolStats = this.Provider.withCache({
		key: "fetchPoolStats",
		expirationSeconds: 60 * 5,
		callback: async (inputs: { poolId: ObjectId }): Promise<PoolStats> => {
			const { poolId } = inputs;

			const pool = await this.fetchPool({ objectId: poolId });

			const poolCoins = pool.coins;
			const poolCoinTypes = Object.keys(pool.coins);

			// TODO: move common milliseconds to constants or use dayjs
			const durationMs24hrs = 86400000;

			const [coinsToPrice, coinsToDecimals, volumes] = await Promise.all([
				this.Provider.Prices().fetchCoinsToPrice({
					coins: poolCoinTypes,
				}),
				this.Provider.Coin().fetchCoinsToDecimals({
					coins: poolCoinTypes,
				}),
				this.fetchPoolVolume({
					poolId: pool.objectId,
					durationMs: durationMs24hrs,
				}),
			]);
			const volume = Helpers.calcIndexerVolumeUsd({
				volumes,
				coinsToDecimals,
				coinsToPrice,
			});

			const tvl = this.calcPoolTvl({
				poolCoins: pool.coins,
				coinsToPrice,
				coinsToDecimals,
			});
			const supplyPerLps = this.calcPoolSupplyPerLps(
				poolCoins,
				pool.lpCoinSupply
			);
			const lpPrice = this.calcPoolLpPrice({
				lpCoinDecimals: pool.lpCoinDecimals,
				lpCoinSupply: pool.lpCoinSupply,
				tvl,
			});

			// this is okay since all trade fees are currently the same for every coin
			const firstCoin = Object.values(pool.coins)[0];
			const fees =
				volume *
				FixedUtils.directCast(
					firstCoin.tradeFeeIn + firstCoin.tradeFeeOut
				);

			const apr = this.calcApr({
				fees24Hours: fees,
				tvl,
			});

			return {
				volume,
				tvl,
				supplyPerLps,
				lpPrice,
				fees,
				apr,
			};
		},
	});

	/**
	 * Fetches the pool volume for a given pool and duration.
	 * @param inputs - The inputs for fetching the pool volume.
	 * @returns A Promise that resolves to an array of pool volumes.
	 */
	public fetchPoolVolume = async (inputs: {
		poolId: ObjectId;
		durationMs: number;
	}): Promise<IndexerSwapVolumeResponse> => {
		const { poolId, durationMs } = inputs;
		return this.Provider.indexerCaller.fetchIndexer<IndexerSwapVolumeResponse>(
			`pools/${poolId}/swap-volume/${durationMs}`
		);
	};

	/**
	 * Fetches the total volume of swaps within a specified duration.
	 * @param inputs - The inputs for fetching the total volume.
	 * @returns A Promise that resolves to an array of total volumes.
	 */
	public fetchTotalVolume = async (inputs: { durationMs: number }) => {
		const { durationMs } = inputs;
		return this.Provider.indexerCaller.fetchIndexer<IndexerSwapVolumeResponse>(
			`pools/total-swap-volume/${durationMs}`
		);
	};

	/**
	 * Calculates the total value locked (TVL) for a given pool, based on its current balances and prices.
	 * @param inputs - An object containing the pool's coins, their prices, and their decimal places.
	 * @returns The total value locked (TVL) for the pool.
	 */
	public calcPoolTvl = (inputs: {
		poolCoins: PoolCoins;
		coinsToPrice: CoinsToPrice;
		coinsToDecimals: Record<CoinType, CoinDecimal>;
	}) => {
		const { poolCoins, coinsToPrice, coinsToDecimals } = inputs;

		let tvl = 0;

		for (const [poolCoinType, poolCoin] of Object.entries(poolCoins)) {
			const amountWithDecimals = Coin.balanceWithDecimals(
				poolCoin.balance,
				coinsToDecimals[poolCoinType]
			);
			const price = coinsToPrice[poolCoinType];

			tvl += amountWithDecimals * (price < 0 ? 0 : price);
		}

		return tvl;
	};

	public fetchCalcPoolVolume24hrs = this.Provider.withCache({
		key: "fetchPool",
		expirationSeconds: 300, // 5 minutes
		callback: async (inputs: { poolId: ObjectId }) => {
			const { poolId } = inputs;

			const durationMs = 86400000; // 24hrs
			const volumes = await this.fetchPoolVolume({
				durationMs,
				poolId,
			});

			const coins = Helpers.uniqueArray([
				...volumes.map((vol) => vol.coinTypeIn),
				...volumes.map((vol) => vol.coinTypeOut),
			]);
			const [coinsToPrice, coinsToDecimals] = await Promise.all([
				this.Provider.Prices().fetchCoinsToPrice({ coins }),
				this.Provider.Coin().fetchCoinsToDecimals({ coins }),
			]);
			return Helpers.calcIndexerVolumeUsd({
				volumes,
				coinsToPrice,
				coinsToDecimals,
			});
		},
	});

	/**
	 * Calculates the pool supply per LP token.
	 * @param poolCoins - The pool coins object.
	 * @param lpSupply - The total supply of LP tokens.
	 * @returns An array of supply per LP token for each pool coin.
	 */
	public calcPoolSupplyPerLps = (poolCoins: PoolCoins, lpSupply: Balance) => {
		const supplyPerLps = Object.values(poolCoins).map(
			(poolCoin) => Number(poolCoin.balance) / Number(lpSupply)
		);

		return supplyPerLps;
	};

	/**
	 * Calculates the price of a liquidity pool token.
	 * @param inputs - An object containing the liquidity pool token supply, total value locked, and the number of decimal places for the token.
	 * @returns The price of the liquidity pool token.
	 */
	public calcPoolLpPrice = (inputs: {
		lpCoinSupply: Balance;
		tvl: number;
		lpCoinDecimals: CoinDecimal;
	}) => {
		const { lpCoinSupply, tvl, lpCoinDecimals } = inputs;
		const lpPrice = Number(
			Number(tvl) / Coin.balanceWithDecimals(lpCoinSupply, lpCoinDecimals)
		);
		return lpPrice;
	};

	/**
	 * Calculates the APR (Annual Percentage Rate) based on the fees collected in the last 24 hours and the TVL (Total Value Locked) of a pool.
	 * @param inputs - An object containing the fees collected in the last 24 hours and the TVL of a pool.
	 * @returns The APR (Annual Percentage Rate) of the pool.
	 */
	public calcApr = (inputs: { fees24Hours: number; tvl: number }): number => {
		const { fees24Hours, tvl } = inputs;
		// TODO: use daysjs instead
		const daysInYear = 365;

		return (fees24Hours * daysInYear) / tvl;
	};

	// =========================================================================
	//  Prices
	// =========================================================================

	// TODO: make this faster this is slow as shit when LP balances are involved...
	// (so much fetching!)
	// TODO: rename this function and/or move it ?
	/**
	 * Fetches the prices of the given LP coins.
	 * @param lpCoins The LP coins to fetch prices for.
	 * @returns An object containing the prices of the LP coins.
	 */
	public fetchLpCoinsToPrice = async (inputs: {
		lpCoins: CoinType[];
	}): Promise<CoinsToPrice> => {
		const { lpCoins } = inputs;

		const unsafeLpCoinPoolObjectIds = await Promise.all(
			lpCoins.map(async (lpCoinType) =>
				this.fetchPoolObjectIdForLpCoinType({
					lpCoinType,
				})
			)
		);

		const safeIndexes: number[] = [];
		const lpCoinPoolObjectIds = unsafeLpCoinPoolObjectIds.filter(
			(id, index) => {
				const isValid = id !== undefined;
				if (isValid) safeIndexes.push(index);
				return isValid;
			}
		) as ObjectId[];

		const poolStats = await Promise.all(
			lpCoinPoolObjectIds.map((poolId) => this.fetchPoolStats({ poolId }))
		);

		let lpCoinsToPrice: CoinsToPrice = {};

		for (const [index, safeIndex] of safeIndexes.entries()) {
			const lpCoin = lpCoins[safeIndex];
			const coinPrice = poolStats[index].lpPrice;

			lpCoinsToPrice = {
				...lpCoinsToPrice,
				[lpCoin]: coinPrice,
			};
		}

		for (const [index, lpCoin] of lpCoins.entries()) {
			if (safeIndexes.includes(index)) continue;

			lpCoinsToPrice = {
				...lpCoinsToPrice,
				[lpCoin]: -1,
			};
		}

		return lpCoinsToPrice;
	};

	// =========================================================================
	//  Graph Data
	// =========================================================================

	/**
	 * Calculates the pool fee data from the given volume data and pool trade fee.
	 * @param inputs - The inputs required to calculate the pool fee data.
	 * @param inputs.volumeData - The volume data to calculate the pool fee data from.
	 * @param inputs.poolTradeFee - The pool trade fee to use for the calculation.
	 * @returns The pool fee data calculated from the given volume data and pool trade fee.
	 */
	public calcPoolFeeDataFromVolume = (inputs: {
		volumeData: PoolDataPoint[];
		poolTradeFee: PoolTradeFee;
	}): PoolDataPoint[] => {
		const feeData = inputs.volumeData.map((data) => ({
			time: data.time,
			value: data.value * FixedUtils.directCast(inputs.poolTradeFee),
		}));

		return feeData;
	};

	/**
	 * Calculates the pool volume data based on the provided inputs.
	 * @param inputs An object containing the necessary inputs for the calculation.
	 * @param inputs.tradeEvents An array of pool trade events.
	 * @param inputs.timeUnit The time unit to use for the calculation.
	 * @param inputs.time The time duration to use for the calculation.
	 * @returns An array of pool data points.
	 */
	public fetchCalcPoolVolumeData = async (inputs: {
		poolId: ObjectId;
		timeframe: PoolGraphDataTimeframeKey;
	}) => {
		const { poolId, timeframe } = inputs;

		const pool = await this.fetchPool({ objectId: poolId });
		const coins = Object.keys(pool.coins);

		const [coinsToPrice, coinsToDecimals] = await Promise.all([
			this.Provider.Prices().fetchCoinsToPrice({
				coins,
			}),
			this.Provider.Coin().fetchCoinsToDecimals({ coins }),
		]);

		const { time, timeUnit } = PoolsApi.poolVolumeDataTimeframes[timeframe];
		const tradeEvents = await this.fetchTradeEventsWithinTime({
			time,
			timeUnit,
			poolId,
		});

		const buckets = time;

		const now = Date.now();
		const maxTimeAgo = dayjs(now).subtract(time, timeUnit);
		const timeGap = dayjs(now).diff(maxTimeAgo);

		const bucketTimestampSize = timeGap / buckets;
		const emptyDataPoints: PoolDataPoint[] = Array(buckets)
			.fill({
				time: 0,
				value: 0,
			})
			.map((dataPoint, index) => {
				return {
					...dataPoint,
					time: maxTimeAgo.valueOf() + index * bucketTimestampSize,
				};
			});

		const dataPoints = tradeEvents.reduce((acc, trade) => {
			if (trade.timestamp === undefined) return acc;

			const tradeDate = dayjs.unix(trade.timestamp / 1000);
			const bucketIndex =
				acc.length -
				Math.floor(dayjs(now).diff(tradeDate) / bucketTimestampSize) -
				1;

			const amountUsd = trade.typesIn.reduce((acc, cur, index) => {
				const price = coinsToPrice[cur];
				const amountInUsd =
					price < 0
						? 0
						: Coin.balanceWithDecimalsUsd(
								trade.amountsIn[index],
								coinsToDecimals[cur],
								price
						  );
				return acc + (amountInUsd < 0 ? 0 : amountInUsd);
			}, 0);

			acc[bucketIndex].value += amountUsd;

			return acc;
		}, emptyDataPoints);

		return dataPoints;
	};

	// =========================================================================
	//  LP Coin Metadata
	// =========================================================================

	/**
	 * Creates a description for the Aftermath LP coin for a given pool.
	 * @param inputs - An object containing the pool name and an array of coin types.
	 * @returns A string describing the Aftermath LP coin for the given pool.
	 */
	public createLpCoinMetadataDescription = async (inputs: {
		poolName: PoolName;
		coinTypes: CoinType[];
	}) => {
		// TODO: do all of this a little bit cleaner
		// TODO: should metadata be passed into pool creation func ?
		const coinSymbols = (
			await Promise.all(
				inputs.coinTypes.map((coin) =>
					this.Provider.Coin().fetchCoinMetadata({ coin })
				)
			)
		).map((metadata) => metadata.symbol);
		return `Aftermath LP coin for ${
			inputs.poolName
		} Pool (${coinSymbols.reduce(
			(acc, symbol, index) =>
				acc + symbol + (index >= coinSymbols.length - 1 ? "" : ", "),
			""
		)})`;
	};

	// =========================================================================
	//  CoinGecko Integration
	// =========================================================================

	public fetchCoinGeckoTickerData = async (inputs: {
		pools: Pool[];
		coinsToDecimals: CoinsToDecimals;
	}): Promise<CoinGeckoTickerData[]> => {
		const { pools, coinsToDecimals } = inputs;

		return (
			await Promise.all(
				pools.map(async (pool) => {
					const durationMs24hrs = 86400000;
					const volumes = await this.fetchPoolVolume({
						poolId: pool.pool.objectId,
						durationMs: durationMs24hrs,
					});

					return Object.keys(pool.pool.coins)
						.slice(0, -1)
						.map((baseCoinType, index) => {
							return Object.keys(pool.pool.coins)
								.slice(index + 1)
								.map((targetCoinType) => {
									if (!pool.stats)
										throw new Error(
											"pool is missing stats"
										);

									if (baseCoinType === targetCoinType)
										return undefined;

									const volumeData = (() => {
										const volumeDataIn = volumes.find(
											(volume) =>
												volume.coinTypeIn ===
												baseCoinType
										) ?? {
											totalAmountIn: 0,
											totalAmountOut: 0,
										};
										const volumeDataOut = volumes.find(
											(volume) =>
												volume.coinTypeOut ===
												baseCoinType
										) ?? {
											totalAmountIn: 0,
											totalAmountOut: 0,
										};

										return {
											baseVolume:
												volumeDataIn.totalAmountIn +
												volumeDataOut.totalAmountOut,
											targetVolume:
												volumeDataIn.totalAmountOut +
												volumeDataOut.totalAmountIn,
										};
									})();

									const baseDecimals =
										coinsToDecimals[baseCoinType];
									const targetDecimals =
										coinsToDecimals[targetCoinType];
									if (
										baseDecimals === undefined ||
										targetDecimals === undefined
									)
										throw new Error(
											"coin decimals not found"
										);

									const baseVolume = Coin.balanceWithDecimals(
										BigInt(volumeData.baseVolume),
										baseDecimals
									);
									const targetVolume =
										Coin.balanceWithDecimals(
											BigInt(volumeData.targetVolume),
											targetDecimals
										);

									const unscaledPrice = pool.getSpotPrice({
										coinInType: baseCoinType,
										coinOutType: targetCoinType,
									});
									const denominator =
										Coin.balanceWithDecimals(
											unscaledPrice,
											baseDecimals - targetDecimals
										);
									const price = denominator
										? 1 / denominator
										: 0;

									const data: CoinGeckoTickerData = {
										pool_id: pool.pool.objectId,
										base_currency: baseCoinType,
										target_currency: targetCoinType,
										ticker_id: `${baseCoinType}_${targetCoinType}`,
										liquidity_in_usd: pool.stats.tvl,
										base_volume: baseVolume,
										target_volume: targetVolume,
										last_price: price,
									};
									return data;
								})
								.reduce(
									(prev, curr) => [
										...prev,
										...(curr ? [curr] : []),
									],
									[] as CoinGeckoTickerData[]
								);
						})
						.reduce(
							(prev, curr) => [...prev, ...curr],
							[] as CoinGeckoTickerData[]
						);
				})
			)
		).reduce(
			(prev, curr) => [...prev, ...curr],
			[] as CoinGeckoTickerData[]
		);
	};

	// public fetchCoinGeckoHistoricalTradeData = async (inputs: {
	// 	limit: number;
	// 	baseCoinType: CoinType;
	// 	targetCoinType: CoinType;
	// 	coinsToDecimals: CoinsToDecimals;
	// }): Promise<CoinGeckoHistoricalTradeData[]> => {
	// 	const { coinsToDecimals } = inputs;
	// 	const trades = await this.fetchCoinGeckoHistoricalTrades(inputs);

	// 	return trades.map((trade) => {
	// 		const amountInWithDecimals = Coin.balanceWithDecimals(
	// 			BigInt(trade.amountIn),
	// 			coinsToDecimals[trade.coinTypeIn]
	// 		);
	// 		const amountOutWithDecimals = Coin.balanceWithDecimals(
	// 			BigInt(trade.amountOut),
	// 			coinsToDecimals[trade.coinTypeOut]
	// 		);

	// 		const [baseAmount, targetAmount, type]: [
	// 			number,
	// 			number,
	// 			"buy" | "sell"
	// 		] =
	// 			trade.coinTypeIn === inputs.baseCoinType
	// 				? [amountInWithDecimals, amountOutWithDecimals, "sell"]
	// 				: [amountOutWithDecimals, amountInWithDecimals, "buy"];
	// 		const price = baseAmount / targetAmount;
	// 		return {
	// 			price,
	// 			type,
	// 			trade_id: trade._id.$oid,
	// 			base_volume: baseAmount,
	// 			target_volume: targetAmount,
	// 			trade_timestamp: trade.timestampMs,
	// 		};
	// 	});
	// };

	// =========================================================================
	//  Private Methods
	// =========================================================================

	// =========================================================================
	//  Helpers
	// =========================================================================

	// private async fetchCoinGeckoHistoricalTrades(inputs: {
	// 	limit: number;
	// 	baseCoinType: CoinType;
	// 	targetCoinType: CoinType;
	// }): Promise<
	// 	{
	// 		_id: {
	// 			$oid: UniqueId;
	// 		};
	// 		amountIn: number;
	// 		amountOut: number;
	// 		timestampMs: Timestamp;
	// 		coinTypeIn: CoinType;
	// 		coinTypeOut: CoinType;
	// 	}[]
	// > {
	// 	const { limit, baseCoinType, targetCoinType } = inputs;
	// 	return this.Provider.indexerCaller.fetchIndexer(
	// 		`pools/coingecko/historical-trades/${Helpers.addLeadingZeroesToType(
	// 			baseCoinType
	// 		)}/${Helpers.addLeadingZeroesToType(targetCoinType)}`,
	// 		{
	// 			limit,
	// 		}
	// 	);
	// }

	// =========================================================================
	//  Event Types
	// =========================================================================

	private tradeEventType = () =>
		EventsApiHelpers.createEventType(
			this.addresses.pools.packages.events,
			PoolsApi.constants.moduleNames.events,
			PoolsApi.constants.eventNames.swap
		);

	private depositEventType = () =>
		EventsApiHelpers.createEventType(
			this.addresses.pools.packages.events,
			PoolsApi.constants.moduleNames.events,
			PoolsApi.constants.eventNames.deposit
		);

	private withdrawEventType = () =>
		EventsApiHelpers.createEventType(
			this.addresses.pools.packages.events,
			PoolsApi.constants.moduleNames.events,
			PoolsApi.constants.eventNames.withdraw
		);

	private tradeV2EventType = () =>
		EventsApiHelpers.createEventType(
			this.addresses.pools.packages.eventsV2,
			PoolsApi.constants.moduleNames.events,
			PoolsApi.constants.eventNames.swapV2
		);

	private depositV2EventType = () =>
		EventsApiHelpers.createEventType(
			this.addresses.pools.packages.eventsV2,
			PoolsApi.constants.moduleNames.events,
			PoolsApi.constants.eventNames.depositV2
		);

	private withdrawV2EventType = () =>
		EventsApiHelpers.createEventType(
			this.addresses.pools.packages.eventsV2,
			PoolsApi.constants.moduleNames.events,
			PoolsApi.constants.eventNames.withdrawV2
		);
}<|MERGE_RESOLUTION|>--- conflicted
+++ resolved
@@ -379,36 +379,14 @@
 	public fetchPools = async (inputs: {
 		objectIds: ObjectId[];
 	}): Promise<PoolObject[]> => {
-<<<<<<< HEAD
-		return this.Provider.indexerCaller.fetchIndexer<PoolObject[]>(
-			"pools",
-			undefined,
-			{
-				pool_ids: inputs.objectIds,
-			}
-=======
-		const poolIds = inputs.objectIds.map((objectId) =>
-			Helpers.addLeadingZeroesToType(objectId)
-		);
-		const response = await this.Provider.indexerCaller.fetchIndexer<
-			PoolsIndexerResponse,
+		return this.Provider.indexerCaller.fetchIndexer<
+			PoolObject[],
 			{
 				pool_ids: ObjectId[];
 			}
 		>("pools", {
-			pool_ids: poolIds,
-		});
-		const pools = PoolsApiCasting.poolObjectsFromIndexerResponse(response);
-		return poolIds.map(
-			(objectId) =>
-				pools.find(
-					(pool) =>
-						pool.objectId ===
-						Helpers.addLeadingZeroesToType(objectId)
-					// TODO: handle this error case better
-				)!
->>>>>>> 9b8fbd83
-		);
+			pool_ids: inputs.objectIds,
+		});
 	};
 
 	/**
@@ -417,15 +395,10 @@
 	 * @returns {Promise<PoolObject[]>} A promise that resolves to an array of all fetched pool objects.
 	 */
 	public fetchAllPools = async (): Promise<PoolObject[]> => {
-<<<<<<< HEAD
-		return this.Provider.indexerCaller.fetchIndexer<PoolObject[]>("pools");
-=======
-		const response = await this.Provider.indexerCaller.fetchIndexer<
-			PoolsIndexerResponse,
+		return this.Provider.indexerCaller.fetchIndexer<PoolObject[], {}>(
+			"pools",
 			{}
-		>("pools", {});
-		return PoolsApiCasting.poolObjectsFromIndexerResponse(response);
->>>>>>> 9b8fbd83
+		);
 	};
 
 	public fetchOwnedDaoFeePoolOwnerCaps = async (
