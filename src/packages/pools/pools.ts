--- conflicted
+++ resolved
@@ -92,13 +92,8 @@
 	 */
 
 	constructor(
-<<<<<<< HEAD
-		public readonly network?: SuiNetwork,
+		config?: CallerConfig,
 		public readonly Provider?: AftermathApi
-=======
-		config?: CallerConfig,
-		private readonly Provider?: AftermathApi
->>>>>>> cb5d32d7
 	) {
 		super(config, "pools");
 	}
