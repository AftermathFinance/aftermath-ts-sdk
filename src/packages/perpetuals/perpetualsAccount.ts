import { SuiAddress } from "@mysten/sui.js";
import { Caller } from "../../general/utils/caller";
import {
	ApiPerpetualsCancelOrderBody,
	ApiPerpetualsDepositCollateralBody,
	ApiPerpetualsLimitOrderBody,
	ApiPerpetualsMarketOrderBody,
	ApiPerpetualsWithdrawCollateralBody,
	Balance,
	PerpetualsAccountCap,
	PerpetualsAccountObject,
	PerpetualsMarketId,
	PerpetualsOrderId,
	PerpetualsPosition,
	SuiNetwork,
	Url,
} from "../../types";
import { PerpetualsMarket } from "./perpetualsMarket";
import { IFixedUtils } from "../../general/utils/iFixedUtils";
import { Helpers } from "../../general/utils";

export class PerpetualsAccount extends Caller {
	// =========================================================================
	//  Constants
	// =========================================================================

	public static readonly constants = {};

	// =========================================================================
	//  Constructor
	// =========================================================================

	constructor(
		public readonly account: PerpetualsAccountObject,
		public readonly accountCap: PerpetualsAccountCap,
		public readonly network?: SuiNetwork | Url
	) {
		super(network);
	}

	// =========================================================================
	//  Transactions
	// =========================================================================

	// =========================================================================
	//  Collateral Txs
	// =========================================================================

	public async getDepositCollateralTx(inputs: {
		walletAddress: SuiAddress;
		amount: Balance;
	}) {
		return this.fetchApiTransaction<ApiPerpetualsDepositCollateralBody>(
			"transactions/deposit-collateral",
			{
				...inputs,
				coinType: this.accountCap.coinType,
				accountCapId: this.accountCap.objectId,
			}
		);
	}

	public async getWithdrawCollateralTx(inputs: {
		walletAddress: SuiAddress;
		amount: Balance;
	}) {
		return this.fetchApiTransaction<ApiPerpetualsWithdrawCollateralBody>(
			"transactions/withdraw-collateral",
			{
				...inputs,
				coinType: this.accountCap.coinType,
				accountCapId: this.accountCap.objectId,
			}
		);
	}

	// =========================================================================
	//  Order Txs
	// =========================================================================

	public async getPlaceMarketOrderTx(inputs: {
		walletAddress: SuiAddress;
		marketId: PerpetualsMarketId;
		side: boolean;
		size: bigint;
	}) {
		return this.fetchApiTransaction<ApiPerpetualsMarketOrderBody>(
			"transactions/market-order",
			{
				...inputs,
				coinType: this.accountCap.coinType,
				accountCapId: this.accountCap.objectId,
			}
		);
	}

	public async getPlaceLimitOrderTx(inputs: {
		walletAddress: SuiAddress;
		marketId: PerpetualsMarketId;
		side: boolean;
		size: bigint;
		price: bigint;
		orderType: bigint;
	}) {
		return this.fetchApiTransaction<ApiPerpetualsLimitOrderBody>(
			"transactions/limit-order",
			{
				...inputs,
				coinType: this.accountCap.coinType,
				accountCapId: this.accountCap.objectId,
			}
		);
	}

	public async getCancelOrderTx(inputs: {
		walletAddress: SuiAddress;
		marketId: PerpetualsMarketId;
		side: boolean;
		orderId: PerpetualsOrderId;
	}) {
		return this.fetchApiTransaction<ApiPerpetualsCancelOrderBody>(
			"transactions/cancel-order",
			{
				...inputs,
				coinType: this.accountCap.coinType,
				accountCapId: this.accountCap.objectId,
			}
		);
	}

	// =========================================================================
	//  Position Txs
	// =========================================================================

	// TODO
	// public async getClosePositionTx(inputs: {
	// 	walletAddress: SuiAddress;
	// 	marketId: PerpetualsMarketId;
	// }) {
	// 	const position = this.positionForMarketId({ ...inputs });

	// 	return this.getPlaceMarketOrderTx({
	// 		...inputs,
	// 		side: if (position.baseAssetAmount,
	// 		size: position.baseAssetAmount,
	// 	});
	// }

	// TODO: place order + stop loss / take profits
	// =========================================================================
	//  Calculations
	// =========================================================================

	public calcFreeCollateral = (inputs: {
		markets: PerpetualsMarket[];
		indexPrices: number[];
		collateralPrice: number;
	}): number => {
		const totalFunding = this.calcUnrealizedFundingsForAccount({
			...inputs,
		});

<<<<<<< HEAD
		const [
			totalPnL,
			totalMinMargin,
			_totalMinMaintenanceMargin,
			_totalNetAbsBaseValue,
		] = this.computePnLAndMarginForAccount({
			...inputs,
		});
=======
		const { totalPnL, totalMinInitialMargin } =
			this.calcPnLAndMarginForAccount({
				...inputs,
			});
>>>>>>> b242d931

		let collateral = IFixedUtils.numberFromIFixed(this.account.collateral);

		collateral -= totalFunding;

		let cappedMargin;
		if (totalPnL < 0) {
			cappedMargin = collateral * inputs.collateralPrice + totalPnL;
		} else {
			cappedMargin = collateral * inputs.collateralPrice;
		}

		if (cappedMargin >= totalMinInitialMargin) {
			return (
				(cappedMargin - totalMinInitialMargin) / inputs.collateralPrice
			);
		} else return 0;
	};

<<<<<<< HEAD
	computeMarginRatio = (inputs: {
		markets: PerpetualsMarket[];
		indexPrices: number[];
		collateralPrice: number;
	}): number => {
		const totalFunding = this.computeUnrealizedFundingsForAccount({
			...inputs,
		});
=======
	// TODO
	// public calcMarginRatio = (inputs: {
	// 	markets: PerpetualsMarket[];
	// 	indexPrices: number[];
	// 	collateralPrice: number;
	// }): number => {
	// 	const totalFunding = this.calcUnrealizedFundingsForAccount({
	// 		...inputs,
	// 	});

	// 	let collateral = IFixedUtils.numberFromIFixed(this.account.collateral);
>>>>>>> b242d931

		let collateral = IFixedUtils.numberFromIFixed(this.account.collateral);

		collateral -= totalFunding;
		const [
			totalPnL,
			_totalMinMargin,
			_totalMinMaintenanceMargin,
			totalNetAbsBaseValue,
		] = this.computePnLAndMarginForAccount({
			...inputs,
		});

		// If totalNetAbsBaseValue is 0 (no positions opened), MR would be +inf,
		// which can be displayed as N/A.
		// If also the collateral is 0 (no positions and nothing deposited yet),
		// then MR would be NaN, which can be displayed as N/A as well.
		return (
			(collateral * inputs.collateralPrice + totalPnL) /
			totalNetAbsBaseValue
		);
	};

	public calcUnrealizedFundingsForAccount = (inputs: {
		markets: PerpetualsMarket[];
	}): number => {
		let totalFunding = 0;

		inputs.markets.forEach((market) => {
			totalFunding += this.calcUnrealizedFundingsForPosition({
				market,
			});
		});

		return totalFunding;
	};

	public calcUnrealizedFundingsForPosition = (inputs: {
		market: PerpetualsMarket;
	}): number => {
		const marketId = inputs.market.marketId;

		const position = this.positionForMarketId({ marketId });

		if (!position) return 0;

		const baseAmount = IFixedUtils.numberFromIFixed(
			position.baseAssetAmount
		);
		const isLong = Math.sign(baseAmount);

		if (isLong > 0) {
			const fundingShort = IFixedUtils.numberFromIFixed(
				position.cumFundingRateShort
			);
			const marketFundingShort = IFixedUtils.numberFromIFixed(
				inputs.market.marketState.cumFundingRateShort
			);
			return -baseAmount * (marketFundingShort - fundingShort);
		} else {
			const fundingLong = IFixedUtils.numberFromIFixed(
				position.cumFundingRateLong
			);
			const marketFundingLong = IFixedUtils.numberFromIFixed(
				inputs.market.marketState.cumFundingRateLong
			);
			return -baseAmount * (marketFundingLong - fundingLong);
		}
	};

	public calcPnLAndMarginForAccount = (inputs: {
		markets: PerpetualsMarket[];
		indexPrices: number[];
		collateralPrice: number;
<<<<<<< HEAD
	}): [number, number, number, number] => {
		const zipped = zip(inputs.markets, inputs.indexPrices);
=======
	}): {
		totalPnL: number;
		totalMinInitialMargin: number;
		totalMinMaintenanceMargin: number;
	} => {
		const zipped = Helpers.zip(inputs.markets, inputs.indexPrices);
>>>>>>> b242d931
		let totalPnL = 0;
		let totalMinInitialMargin = 0;
		let totalMinMaintenanceMargin = 0;
		let totalNetAbsBaseValue = 0;

		zipped.forEach(([market, indexPrice]) => {
<<<<<<< HEAD
			const [
				pnl,
				minInitialMargin,
				minMaintenanceMargin,
				netAbsBaseValue,
			] = this.computePnLAndMarginForPosition({
				market,
				indexPrice,
			});
=======
			const { pnl, minInitialMargin, minMaintenanceMargin } =
				this.calcPnLAndMarginForPosition({
					market,
					indexPrice,
				});
>>>>>>> b242d931

			totalPnL += pnl;
			totalMinInitialMargin += minInitialMargin;
			totalMinMaintenanceMargin += minMaintenanceMargin;
			totalNetAbsBaseValue += netAbsBaseValue;
		});
<<<<<<< HEAD
		return [
			totalPnL,
			totalMinInitialMargin,
			totalMinMaintenanceMargin,
			totalNetAbsBaseValue,
		];
=======
		return {
			totalPnL,
			totalMinInitialMargin,
			totalMinMaintenanceMargin,
		};
>>>>>>> b242d931
	};

	public calcPnLAndMarginForPosition = (inputs: {
		market: PerpetualsMarket;
		indexPrice: number;
<<<<<<< HEAD
	}): [number, number, number, number] => {
=======
	}): {
		pnl: number;
		minInitialMargin: number;
		minMaintenanceMargin: number;
	} => {
>>>>>>> b242d931
		const marketId = inputs.market.marketId;
		const position = this.positionForMarketId({ marketId });

		if (!position) return [0, 0, 0, 0];

		const marginRatioInitial = IFixedUtils.numberFromIFixed(
			inputs.market.marketParams.marginRatioInitial
		);
		const marginRatioMaintenance = IFixedUtils.numberFromIFixed(
			inputs.market.marketParams.marginRatioMaintenance
		);
		const baseAssetAmount = IFixedUtils.numberFromIFixed(
			position.baseAssetAmount
		);
		const quoteAssetAmount = IFixedUtils.numberFromIFixed(
			position.quoteAssetNotionalAmount
		);
		const bidsQuantity = IFixedUtils.numberFromIFixed(
			position.bidsQuantity
		);
		const asksQuantity = IFixedUtils.numberFromIFixed(
			position.asksQuantity
		);
		const pnl = baseAssetAmount * inputs.indexPrice - quoteAssetAmount;

		const netAbs = Math.max(
			Math.abs(baseAssetAmount + bidsQuantity),
			Math.abs(baseAssetAmount - asksQuantity)
		);

		const netAbsBaseValue = netAbs * inputs.indexPrice;
		const minInitialMargin = netAbsBaseValue * marginRatioInitial;
		const minMaintenanceMargin = netAbsBaseValue * marginRatioMaintenance;

<<<<<<< HEAD
		return [pnl, minInitialMargin, minMaintenanceMargin, netAbsBaseValue];
=======
		return { pnl, minInitialMargin, minMaintenanceMargin };
>>>>>>> b242d931
	};

	// =========================================================================
	//  Helpers
	// =========================================================================

	public accountMarketIds(): PerpetualsMarketId[] {
		let res: PerpetualsMarketId[] = [];
		this.account.positions.forEach((position) => {
			res.push(position.marketId);
		});

		return res;
	}

	public positionForMarketId(inputs: {
		marketId: PerpetualsMarketId;
	}): PerpetualsPosition {
		try {
			return this.account.positions.find(
				(pos) => pos.marketId === inputs.marketId
			)!;
		} catch (e) {
			throw new Error("no position found for market");
		}
	}
}<|MERGE_RESOLUTION|>--- conflicted
+++ resolved
@@ -160,21 +160,14 @@
 			...inputs,
 		});
 
-<<<<<<< HEAD
-		const [
+		const {
 			totalPnL,
-			totalMinMargin,
-			_totalMinMaintenanceMargin,
-			_totalNetAbsBaseValue,
-		] = this.computePnLAndMarginForAccount({
+			totalMinInitialMargin,
+			totalMinMaintenanceMargin,
+			totalNetAbsBaseValue,
+		} = this.calcPnLAndMarginForAccount({
 			...inputs,
 		});
-=======
-		const { totalPnL, totalMinInitialMargin } =
-			this.calcPnLAndMarginForAccount({
-				...inputs,
-			});
->>>>>>> b242d931
 
 		let collateral = IFixedUtils.numberFromIFixed(this.account.collateral);
 
@@ -194,38 +187,24 @@
 		} else return 0;
 	};
 
-<<<<<<< HEAD
-	computeMarginRatio = (inputs: {
+	calcMarginRatio = (inputs: {
 		markets: PerpetualsMarket[];
 		indexPrices: number[];
 		collateralPrice: number;
 	}): number => {
-		const totalFunding = this.computeUnrealizedFundingsForAccount({
+		const totalFunding = this.calcUnrealizedFundingsForAccount({
 			...inputs,
 		});
-=======
-	// TODO
-	// public calcMarginRatio = (inputs: {
-	// 	markets: PerpetualsMarket[];
-	// 	indexPrices: number[];
-	// 	collateralPrice: number;
-	// }): number => {
-	// 	const totalFunding = this.calcUnrealizedFundingsForAccount({
-	// 		...inputs,
-	// 	});
-
-	// 	let collateral = IFixedUtils.numberFromIFixed(this.account.collateral);
->>>>>>> b242d931
 
 		let collateral = IFixedUtils.numberFromIFixed(this.account.collateral);
 
 		collateral -= totalFunding;
-		const [
+		const {
 			totalPnL,
-			_totalMinMargin,
-			_totalMinMaintenanceMargin,
+			totalMinInitialMargin,
+			totalMinMaintenanceMargin,
 			totalNetAbsBaseValue,
-		] = this.computePnLAndMarginForAccount({
+		} = this.calcPnLAndMarginForAccount({
 			...inputs,
 		});
 
@@ -290,78 +269,61 @@
 		markets: PerpetualsMarket[];
 		indexPrices: number[];
 		collateralPrice: number;
-<<<<<<< HEAD
-	}): [number, number, number, number] => {
-		const zipped = zip(inputs.markets, inputs.indexPrices);
-=======
 	}): {
 		totalPnL: number;
 		totalMinInitialMargin: number;
 		totalMinMaintenanceMargin: number;
+		totalNetAbsBaseValue: number;
 	} => {
 		const zipped = Helpers.zip(inputs.markets, inputs.indexPrices);
->>>>>>> b242d931
 		let totalPnL = 0;
 		let totalMinInitialMargin = 0;
 		let totalMinMaintenanceMargin = 0;
 		let totalNetAbsBaseValue = 0;
 
 		zipped.forEach(([market, indexPrice]) => {
-<<<<<<< HEAD
-			const [
+			const {
 				pnl,
 				minInitialMargin,
 				minMaintenanceMargin,
 				netAbsBaseValue,
-			] = this.computePnLAndMarginForPosition({
+			} = this.calcPnLAndMarginForPosition({
 				market,
 				indexPrice,
 			});
-=======
-			const { pnl, minInitialMargin, minMaintenanceMargin } =
-				this.calcPnLAndMarginForPosition({
-					market,
-					indexPrice,
-				});
->>>>>>> b242d931
 
 			totalPnL += pnl;
 			totalMinInitialMargin += minInitialMargin;
 			totalMinMaintenanceMargin += minMaintenanceMargin;
 			totalNetAbsBaseValue += netAbsBaseValue;
 		});
-<<<<<<< HEAD
-		return [
+		return {
 			totalPnL,
 			totalMinInitialMargin,
 			totalMinMaintenanceMargin,
 			totalNetAbsBaseValue,
-		];
-=======
-		return {
-			totalPnL,
-			totalMinInitialMargin,
-			totalMinMaintenanceMargin,
 		};
->>>>>>> b242d931
 	};
 
 	public calcPnLAndMarginForPosition = (inputs: {
 		market: PerpetualsMarket;
 		indexPrice: number;
-<<<<<<< HEAD
-	}): [number, number, number, number] => {
-=======
 	}): {
 		pnl: number;
 		minInitialMargin: number;
 		minMaintenanceMargin: number;
+		netAbsBaseValue: number;
 	} => {
->>>>>>> b242d931
 		const marketId = inputs.market.marketId;
 		const position = this.positionForMarketId({ marketId });
 
-		if (!position) return [0, 0, 0, 0];
+		if (!position)
+			return {
+				pnl: 0,
+				minInitialMargin: 0,
+				minMaintenanceMargin: 0,
+				netAbsBaseValue: 0,
+			};
 
 		const marginRatioInitial = IFixedUtils.numberFromIFixed(
 			inputs.market.marketParams.marginRatioInitial
@@ -392,11 +354,7 @@
 		const minInitialMargin = netAbsBaseValue * marginRatioInitial;
 		const minMaintenanceMargin = netAbsBaseValue * marginRatioMaintenance;
 
-<<<<<<< HEAD
-		return [pnl, minInitialMargin, minMaintenanceMargin, netAbsBaseValue];
-=======
-		return { pnl, minInitialMargin, minMaintenanceMargin };
->>>>>>> b242d931
+		return { pnl, minInitialMargin, minMaintenanceMargin, netAbsBaseValue };
 	};
 
 	// =========================================================================
