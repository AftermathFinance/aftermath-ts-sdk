--- conflicted
+++ resolved
@@ -476,11 +476,8 @@
 			throw new Error("no position found for market");
 		}
 	}
-<<<<<<< HEAD
 
 	public collateral(): number {
 		return Casting.IFixed.numberFromIFixed(this.account.collateral);
 	}
-=======
->>>>>>> 3e07f0d5
 }