--- conflicted
+++ resolved
@@ -46,7 +46,7 @@
 	constructor(
 		public readonly account: PerpetualsAccountObject,
 		public readonly accountCap: PerpetualsAccountCap,
-		public readonly network?: SuiNetwork | Url
+		public readonly network?: SuiNetwork
 	) {
 		super(network, "perpetuals");
 	}
@@ -55,7 +55,6 @@
 	//  Transactions
 	// =========================================================================
 
-<<<<<<< HEAD
 	// =========================================================================
 	//  Collateral Txs
 	// =========================================================================
@@ -196,13 +195,6 @@
 			"accountId" | "collateralCoinType" | "accountCapId"
 		>,
 		abortSignal?: AbortSignal
-=======
-	constructor(
-		public readonly walletAddress: SuiAddress,
-		public readonly accountId: bigint,
-		public account: PerpetualsAccountStruct,
-		public readonly network?: SuiNetwork
->>>>>>> 86afc4bd
 	) {
 		return this.fetchApi<
 			ApiPerpetualsPreviewOrderResponse,
