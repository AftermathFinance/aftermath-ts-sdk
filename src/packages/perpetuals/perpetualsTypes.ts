import { BCS, getSuiMoveConfig } from "@mysten/bcs";
import { ObjectId, SuiAddress } from "@mysten/sui.js";
import {
	AnyObjectType,
	Balance,
	IFixed,
	Object,
	Timestamp,
} from "../../general/types/generalTypes";
import { CoinType } from "../coin/coinTypes";

// =========================================================================
//  Name Only
// =========================================================================

export type PerpetualsMarketId = bigint;
export type PerpetualsAccountId = bigint;
export type PerpetualsOrderId = bigint;
export type PerpetualsOrderPrice = bigint;

// =========================================================================
//  Enums
// =========================================================================

export enum PerpetualsOrderSide {
	Ask = 1, // true
	Bid = 0, // false
}

export enum PerpetualsOrderType {
<<<<<<< HEAD
	standardOrder = 0,
	fillOrKill = 1,
	PostOnly = 2,
	immediateOrCancel = 3,
=======
	Standard = 0,
	FillOrKill = 1,
	PostOnly = 2,
	ImmediateOrCancel = 3,
>>>>>>> 5fd61cb5
}

// =========================================================================
//  BCS - Binary Canonical Serialization
// =========================================================================

export const bcs = new BCS(getSuiMoveConfig());

bcs.registerStructType(["Field", "N", "V"], {
	id: "UID",
	name: "N",
	value: "V",
});

bcs.registerAlias("UID", BCS.ADDRESS);

// =========================================================================
//  Clearing House
// =========================================================================

export interface PerpetualsAdminCapability extends Object {}

bcs.registerStructType("AdminCapability", {
	id: "UID",
});

export interface PerpetualsRegistry extends Object {
	activeCollaterals: CoinType[];
}

bcs.registerStructType("Registry", {
	id: "UID",
	activeCollaterals: ["vector", BCS.STRING],
});

export interface PerpetualsVault extends Object {
	balance: Balance;
	scalingFactor: bigint;
}

bcs.registerStructType(["Vault", "T"], {
	id: "UID",
	balance: ["Balance", "T"],
	scalingFactor: BCS.U64,
});

// export interface InsuranceFunds extends Object {
// 	balances: Balance[];
// 	scaling_factor: bigint;
// }

// TODO: how to register vector<Balance<T>>?
// bcs.registerStructType(["InsuranceFunds", "T"], {
// 	id: "UID",
// 	balances: ["vector", "Balance", "T"],
// 	scalingFactor: BCS.U64,
// });

// =========================================================================
//  Account Manager
// =========================================================================

export interface PerpetualsAccountData {
	accountCap: PerpetualsAccountCap;
	account: PerpetualsAccountObject;
}

export interface PerpetualsAccountManager extends Object {
	maxPositionsPerAccount: bigint;
	maxPendingOrdersPerPosition: bigint;
	nextAccountId: PerpetualsAccountId;
}

bcs.registerStructType("AccountManager", {
	id: "UID",
	maxPositionsPerAccount: BCS.U64,
	maxPendingOrdersPerPosition: BCS.U64,
	nextAccountId: BCS.U64,
});

export interface PerpetualsAccountCap extends Object {
	accountId: PerpetualsAccountId;
	coinType: CoinType;
}

bcs.registerStructType("AccountCap", {
	id: "UID",
	accountId: BCS.U64,
});

export interface PerpetualsAccountObject {
	collateral: IFixed;
	positions: PerpetualsPosition[];
}

bcs.registerStructType("Account", {
	collateral: BCS.U256,
	marketIds: ["vector", BCS.U64],
	positions: ["vector", "Position"],
});

export interface PerpetualsPosition {
	marketId: PerpetualsMarketId;
	baseAssetAmount: IFixed;
	quoteAssetNotionalAmount: IFixed;
	cumFundingRateLong: IFixed;
	cumFundingRateShort: IFixed;
	asks: PerpetualsOrderedVecSet;
	bids: PerpetualsOrderedVecSet;
	asksQuantity: IFixed;
	bidsQuantity: IFixed;
}

bcs.registerStructType("Position", {
	baseAssetAmount: BCS.U256,
	quoteAssetNotionalAmount: BCS.U256,
	cumFundingRateLong: BCS.U256,
	cumFundingRateShort: BCS.U256,
	asks: "OrderedVecSet",
	bids: "OrderedVecSet",
	asksQuantity: BCS.U256,
	bidsQuantity: BCS.U256,
});

export interface PerpetualsOrderedVecSet extends Object {}

bcs.registerStructType("OrderedVecSet", {
	id: "UID",
});

bcs.registerStructType("Contents", {
	dummy_field: BCS.BOOL,
});

bcs.registerStructType("AccountKey", {
	accountId: BCS.U64,
});

// =========================================================================
//  Market Manager
// =========================================================================

export interface PerpetualsMarketData {
	marketId: PerpetualsMarketId;
	marketParams: PerpetualsMarketParams;
}

export interface PerpetualsMarketManager extends Object {
	feesAccrued: IFixed;
	minOrderUsdValue: IFixed;
	liquidationTolerance: bigint;
}

bcs.registerStructType("MarketManager", {
	id: "UID",
	feesAccrued: BCS.U256,
	minOrderUsdValue: BCS.U256,
	liquidationTolerance: BCS.U64,
});

export interface PerpetualsMarketParams {
	marginRatioInitial: IFixed;
	marginRatioMaintenance: IFixed;
	baseAssetSymbol: string;
	fundingFrequencyMs: bigint;
	fundingPeriodMs: bigint;
	premiumTwapFrequencyMs: bigint;
	premiumTwapPeriodMs: bigint;
	spreadTwapFrequencyMs: bigint;
	spreadTwapPeriodMs: bigint;
	makerFee: IFixed;
	takerFee: IFixed;
	liquidationFee: IFixed;
	forceCancelFee: IFixed;
	insuranceFundFee: IFixed;
	insuranceFundId: bigint;
}

bcs.registerStructType("MarketParams", {
	marginRatioInitial: BCS.U256,
	marginRatioMaintenance: BCS.U256,
	baseAssetSymbol: BCS.STRING,
	fundingFrequencyMs: BCS.U64,
	fundingPeriodMs: BCS.U64,
	premiumTwapFrequencyMs: BCS.U64,
	premiumTwapPeriodMs: BCS.U64,
	spreadTwapFrequencyMs: BCS.U64,
	spreadTwapPeriodMs: BCS.U64,
	makerFee: BCS.U256,
	takerFee: BCS.U256,
	liquidationFee: BCS.U256,
	forceCancelFee: BCS.U256,
	insuranceFundFee: BCS.U256,
	insuranceFundId: BCS.U64,
});

export interface PerpetualsMarketState {
	cumFundingRateLong: IFixed;
	cumFundingRateShort: IFixed;
	fundingLastUpdMs: Timestamp;
	premiumTwap: IFixed;
	premiumTwapLastUpdMs: Timestamp;
	spreadTwap: IFixed;
	spreadTwapLastUpdMs: Timestamp;
	openInterest: IFixed;
}

bcs.registerStructType("MarketState", {
	cumFundingRateLong: BCS.U256,
	cumFundingRateShort: BCS.U256,
	fundingLastUpdMs: BCS.U64,
	premiumTwap: BCS.U256,
	premiumTwapLastUpdMs: BCS.U64,
	spreadTwap: BCS.U256,
	spreadTwapLastUpdMs: BCS.U64,
	openInterest: BCS.U256,
});

export interface PerpetualsMarginRatioProposal {
	maturity: bigint;
	marginRatioInitial: IFixed;
	marginRatioMaintenance: IFixed;
}

bcs.registerStructType("MarginRatioProposal", {
	maturity: BCS.U64,
	marginRatioInitial: BCS.U256,
	marginRatioMaintenance: BCS.U256,
});

bcs.registerStructType("MarketKey", {
	marketId: BCS.U64,
});

// =========================================================================
//  Orderbook
// =========================================================================

export interface PerpetualsOrderbook extends Object {
	lotSize: bigint;
	tickSize: bigint;
	asks: PerpetualsOrderedMap<Order>;
	bids: PerpetualsOrderedMap<Order>;
	counter: bigint;
}

bcs.registerStructType("Orderbook", {
	id: "UID",
	lotSize: BCS.U64,
	tickSize: BCS.U64,
	asks: ["Map", "Order"],
	bids: ["Map", "Order"],
	counter: BCS.U64,
});

export interface Order {
	accountId: PerpetualsAccountId;
	size: bigint;
}

bcs.registerStructType("Order", {
	accountId: BCS.U64,
	size: BCS.U64,
});

export interface PerpetualsOrderedMap<T> extends Object {
	size: bigint;
	counter: bigint;
	root: bigint;
	first: bigint;
	branchMin: bigint;
	branchMax: bigint;
	leafMin: bigint;
	leafMax: bigint;
	branchesMergeMax: bigint;
	leavesMergeMax: bigint;
}

bcs.registerStructType(["Map", "V"], {
	id: "UID",
	size: BCS.U64,
	counter: BCS.U64,
	root: BCS.U64,
	first: BCS.U64,
	branchMin: BCS.U64,
	branchMax: BCS.U64,
	leafMin: BCS.U64,
	leafMax: BCS.U64,
	branchesMergeMax: BCS.U64,
	leavesMergeMax: BCS.U64,
});

export interface PerpetualsBranch {
	keys: bigint[];
	kids: bigint[];
}

bcs.registerStructType("Branch", {
	keys: ["vector", BCS.U128],
	kids: ["vector", BCS.U64],
});

export interface PerpetualsLeaf<V> {
	keys: bigint[];
	vals: V[];
	next: bigint;
}

bcs.registerStructType(["Leaf", "V"], {
	keys: ["vector", BCS.U128],
	vals: ["vector", "V"],
	next: BCS.U64,
});

bcs.registerStructType("OrderbookKey", {
	marketId: BCS.U64,
});

// =========================================================================
//  API
// =========================================================================

// =========================================================================
//  Objects
// =========================================================================

export interface ApiPerpetualsAccountsBody {
	walletAddress: SuiAddress;
}

// =========================================================================
//  Transactions
// =========================================================================

export interface ApiPerpetualsCreateAccountBody {
	walletAddress: SuiAddress;
	coinType: CoinType;
}

export interface ApiPerpetualsDepositCollateralBody {
	walletAddress: SuiAddress;
	coinType: CoinType;
	accountCapId: ObjectId;
	amount: Balance;
}

export interface ApiPerpetualsWithdrawCollateralBody {
	walletAddress: SuiAddress;
	coinType: CoinType;
	accountCapId: ObjectId;
	amount: Balance;
}

export interface ApiPerpetualsMarketOrderBody {
	walletAddress: SuiAddress;
	coinType: CoinType;
	accountCapId: ObjectId;
	marketId: PerpetualsMarketId;
	side: PerpetualsOrderSide;
	size: bigint;
}

export interface ApiPerpetualsLimitOrderBody {
	walletAddress: SuiAddress;
	coinType: CoinType;
	accountCapId: ObjectId;
	marketId: PerpetualsMarketId;
	side: PerpetualsOrderSide;
	size: bigint;
	price: bigint;
	orderType: PerpetualsOrderType;
}

export interface ApiPerpetualsCancelOrderBody {
	walletAddress: SuiAddress;
	coinType: CoinType;
	accountCapId: ObjectId;
	marketId: PerpetualsMarketId;
	side: PerpetualsOrderSide;
	orderId: PerpetualsOrderId;
}

export interface ApiPerpetualsSLTPOrderBody {
	walletAddress: SuiAddress;
	coinType: CoinType;
	accountCapId: ObjectId;
	marketId: PerpetualsMarketId;
	side: PerpetualsOrderSide;
	size: bigint;
	price: bigint;
	orderType: PerpetualsOrderType;
	slPrice: bigint;
	tpPrice: bigint;
}<|MERGE_RESOLUTION|>--- conflicted
+++ resolved
@@ -28,17 +28,10 @@
 }
 
 export enum PerpetualsOrderType {
-<<<<<<< HEAD
-	standardOrder = 0,
-	fillOrKill = 1,
-	PostOnly = 2,
-	immediateOrCancel = 3,
-=======
 	Standard = 0,
 	FillOrKill = 1,
 	PostOnly = 2,
 	ImmediateOrCancel = 3,
->>>>>>> 5fd61cb5
 }
 
 // =========================================================================
