import { Caller } from "../../general/utils/caller";
import {
	ApiPerpetualsCreateAccountBody,
	SuiNetwork,
	Url,
	PerpetualsMarketState,
	PerpetualsMarketData,
	PerpetualsAccountData,
	PerpetualsMarketId,
	ApiPerpetualsAccountsBody,
	PerpetualsPosition,
	PerpetualsOrderSide,
	PerpetualsOrderbook,
	CoinType,
	PerpetualsOrderId,
	FilledTakerOrderEvent,
	PerpetualsOrderPrice,
	Timestamp,
	PerpetualsMarketCandleDataPoint,
	ApiPerpetualsHistoricalMarketDataResponse,
	PerpetualsAccountCap,
	PerpetualsAccountId,
	PerpetualsAccountObject,
	IFixed,
	MoveErrorCode,
	CallerConfig,
} from "../../types";
import { PerpetualsMarket } from "./perpetualsMarket";
import { PerpetualsAccount } from "./perpetualsAccount";
import { IFixedUtils } from "../../general/utils/iFixedUtils";
import { FixedUtils } from "../../general/utils/fixedUtils";
import { Casting, Helpers } from "../../general/utils";
import { PerpetualsOrderUtils } from "./utils";
import { AftermathApi } from "../../general/providers";
import { Coin } from "../coin";

export class Perpetuals extends Caller {
	// =========================================================================
	//  Constants
	// =========================================================================

	public static readonly OrderUtils = PerpetualsOrderUtils;

	// =========================================================================
	//  Constructor
	// =========================================================================

<<<<<<< HEAD
	constructor(
		public readonly network?: SuiNetwork,
		public readonly Provider?: AftermathApi
	) {
		super(network, "perpetuals");
=======
	constructor(config?: CallerConfig) {
		super(config, "perpetuals");
>>>>>>> cb5d32d7
	}

	// =========================================================================
	//  Class Objects
	// =========================================================================

	public async getAllMarkets(inputs: {
		collateralCoinType: CoinType;
	}): Promise<PerpetualsMarket[]> {
		const marketDatas = await this.fetchApi<
			PerpetualsMarketData[],
			{
				collateralCoinType: CoinType;
			}
		>("all-markets", inputs);
		return marketDatas.map(
			(marketData) => new PerpetualsMarket(marketData, this.config)
		);
	}

	public async getMarket(inputs: {
		marketId: PerpetualsMarketId;
		collateralCoinType: CoinType;
		// withOrderbook: boolean;
	}): Promise<PerpetualsMarket> {
<<<<<<< HEAD
		const markets = await this.getMarkets({
			marketIds: [inputs.marketId],
			collateralCoinType: inputs.collateralCoinType,
		});
		return markets[0];
=======
		const marketData = await this.fetchApi<PerpetualsMarketData>(
			`${inputs.collateralCoinType}/markets/${inputs.marketId}`
		);
		return new PerpetualsMarket(marketData, this.config);
>>>>>>> cb5d32d7
	}

	public async getMarkets(inputs: {
		marketIds: PerpetualsMarketId[];
		collateralCoinType: CoinType;
		// withOrderbook: boolean;
	}): Promise<PerpetualsMarket[]> {
		const marketDatas = await this.fetchApi<
			{
				market: PerpetualsMarketData;
				orderbook: PerpetualsOrderbook;
			}[],
			{
				marketIds: PerpetualsMarketId[];
				collateralCoinType: CoinType;
				withOrderbook: boolean | undefined;
			}
		>("markets", {
			...inputs,
			withOrderbook: false,
		});
		return marketDatas.map(
			(marketData) =>
				// TODO: make orderbook as input
				new PerpetualsMarket(marketData.market, this.network)
		);
	}

	public async getAccount(inputs: {
		accountCap: PerpetualsAccountCap;
		marketIds?: PerpetualsMarketId[];
		// withLeverage?: boolean;
	}): Promise<PerpetualsAccount> {
		const {
			accountCap,
			marketIds,
			// withLeverage
		} = inputs;
		return (
			await this.getAccounts({
				accountCaps: [accountCap],
				marketIds,
				// withLeverage,
			})
		)[0];
	}

	// TODO: make account fetching get positions and account cap data all at once ?
	public async getAccounts(inputs: {
		accountCaps: PerpetualsAccountCap[];
		marketIds?: PerpetualsMarketId[];
		// withLeverage?: boolean;
	}): Promise<PerpetualsAccount[]> {
		const {
			accountCaps,
			marketIds,
			// withLeverage
		} = inputs;
		if (accountCaps.length <= 0) return [];

		// TODO: handle different collateral coin types
		const accountObjects = await this.getAccountObjects({
			accountIds: accountCaps.map((accountCap) => accountCap.accountId),
			collateralCoinType: accountCaps[0].collateralCoinType,
			marketIds,
			// withLeverage,
		});
		return accountObjects.map(
			(account, index) =>
				new PerpetualsAccount(
					account,
					accountCaps[index],
					this.network,
					this.Provider
				)
		);
<<<<<<< HEAD
	}

	// TODO: handle different collateral coin types ?
	public async getAccountObjects(inputs: {
		accountIds: PerpetualsAccountId[];
		collateralCoinType: CoinType;
		marketIds?: PerpetualsMarketId[];
		// withLeverage?: boolean;
	}): Promise<PerpetualsAccountObject[]> {
		const {
			accountIds,
			collateralCoinType,
			marketIds,
			// withLeverage
		} = inputs;
		if (accountIds.length <= 0) return [];

		return this.fetchApi<
			PerpetualsAccountObject[],
			{
				accountIds: PerpetualsAccountId[];
				collateralCoinType: CoinType;
				marketIds: PerpetualsMarketId[] | undefined;
				withLeverage: boolean | undefined;
			}
		>("accounts/positions", {
			accountIds,
			collateralCoinType,
			marketIds,
			// withLeverage: withLeverage ?? true,
			withLeverage: true,
		});
=======
		return new PerpetualsAccount(account, accountCap, this.config);
>>>>>>> cb5d32d7
	}

	public async getUserAccountCaps(
		inputs: ApiPerpetualsAccountsBody & {
			collateralCoinType: CoinType;
		}
	): Promise<PerpetualsAccountCap[]> {
		const { collateralCoinType, walletAddress } = inputs;
		// return this.fetchApi<PerpetualsAccountCap[], ApiPerpetualsAccountsBody>(
		// 	`${collateralCoinType}/accounts`,
		// 	{
		// 		walletAddress,
		// 	}
		// );

		// TODO: move logic into endpoint
		const [rawAccountCaps, collateralMetadata] = await Promise.all([
			this.useProvider().fetchOwnedRawAccountCapsOfType(inputs),
			new Coin(undefined, this.network, this.Provider).getCoinMetadata(
				collateralCoinType
			),
			// { decimals: 9 },
		]);
		return rawAccountCaps.map((accountCap) => ({
			...accountCap,
			walletAddress,
			collateralDecimals: collateralMetadata.decimals,
			collateral: Casting.IFixed.iFixedFromNumber(
				Coin.balanceWithDecimals(
					accountCap.collateral,
					collateralMetadata.decimals
				)
			),
		}));
	}

	// =========================================================================
	//  Data
	// =========================================================================

	public getMarketHistoricalData(inputs: {
		marketId: PerpetualsMarketId;
		fromTimestamp: Timestamp;
		toTimestamp: Timestamp;
		intervalMs: number;
	}): Promise<ApiPerpetualsHistoricalMarketDataResponse> {
		const { marketId, fromTimestamp, toTimestamp, intervalMs } = inputs;
		return this.fetchApi("market/candle-history", {
			marketId,
			fromTimestamp,
			toTimestamp,
			intervalMs,
		});
	}

	// =========================================================================
	//  Transactions
	// =========================================================================

	public async getCreateAccountTx(inputs: ApiPerpetualsCreateAccountBody) {
		// return this.fetchApiTransaction<ApiPerpetualsCreateAccountBody>(
		// 	"transactions/create-account",
		// 	inputs
		// );
		return this.useProvider().buildCreateAccountTx(inputs);
	}

	// =========================================================================
	//  Public Static Functions
	// =========================================================================

	// =========================================================================
	//  Helpers
	// =========================================================================

	public static positionSide(inputs: {
		baseAssetAmount: IFixed;
	}): PerpetualsOrderSide {
		const baseAmount = IFixedUtils.numberFromIFixed(inputs.baseAssetAmount);
		const isLong = Math.sign(baseAmount);
		const side =
			isLong >= 0 ? PerpetualsOrderSide.Bid : PerpetualsOrderSide.Ask;
		return side;
	}

	public static orderPrice(inputs: {
		orderEvent: FilledTakerOrderEvent;
	}): number {
		const { orderEvent } = inputs;
		return (
			IFixedUtils.numberFromIFixed(orderEvent.quoteAssetDelta) /
			IFixedUtils.numberFromIFixed(orderEvent.baseAssetDelta)
		);
	}

	public static priceToOrderPrice = (inputs: {
		price: number;
		lotSize: number | bigint;
		tickSize: number | bigint;
	}): PerpetualsOrderPrice => {
		const { price, lotSize, tickSize } = inputs;

		const priceFixed = FixedUtils.directUncast(price);
		// convert f18 to b9 (assuming the former is positive)
		const price9 = priceFixed / FixedUtils.fixedOneB9;

		const denominator =
			FixedUtils.fixedOneB9 /
			(typeof lotSize === "number"
				? this.lotOrTickSizeToBigInt(lotSize)
				: lotSize);
		if (denominator <= BigInt(0)) return BigInt(0);

		return (
			price9 /
			(typeof tickSize === "number"
				? this.lotOrTickSizeToBigInt(tickSize)
				: tickSize) /
			denominator
		);
	};

	public static orderPriceToPrice = (inputs: {
		orderPrice: PerpetualsOrderPrice;
		lotSize: number | bigint;
		tickSize: number | bigint;
	}): number => {
		const { orderPrice, lotSize, tickSize } = inputs;

		const temp =
			FixedUtils.fixedOneB9 /
			(typeof lotSize === "number"
				? this.lotOrTickSizeToBigInt(lotSize)
				: lotSize);
		return FixedUtils.directCast(
			orderPrice *
				(typeof tickSize === "number"
					? this.lotOrTickSizeToBigInt(tickSize)
					: tickSize) *
				temp *
				FixedUtils.fixedOneB9
		);
	};

	public static lotOrTickSizeToNumber(lotOrTickSize: bigint): number {
		return Number(lotOrTickSize) / FixedUtils.fixedOneN9;
	}

	public static lotOrTickSizeToBigInt(lotOrTickSize: number): bigint {
		return BigInt(Math.round(lotOrTickSize * FixedUtils.fixedOneN9));
	}

	public static orderIdToSide = (
		orderId: PerpetualsOrderId
	): PerpetualsOrderSide => {
		return Perpetuals.OrderUtils.isAsk(orderId)
			? PerpetualsOrderSide.Ask
			: PerpetualsOrderSide.Bid;
	};

	public static eventTypeForCollateral = (inputs: {
		eventType: string;
		collateralCoinType: CoinType;
	}): string => {
		return `${inputs.eventType}<${inputs.collateralCoinType}>`;
	};

	// =========================================================================
	//  Calculations
	// =========================================================================

	public static calcEntryPrice(inputs: {
		baseAssetAmount: IFixed;
		quoteAssetNotionalAmount: IFixed;
	}): number {
		const { baseAssetAmount, quoteAssetNotionalAmount } = inputs;

		const denominator = Casting.IFixed.numberFromIFixed(baseAssetAmount);
		if (!denominator) return 0;

		return Math.abs(
			Casting.IFixed.numberFromIFixed(quoteAssetNotionalAmount) /
				denominator
		);
	}

	// =========================================================================
	//  Private Helpers
	// =========================================================================

	private useProvider = () => {
		const provider = this.Provider?.Perpetuals();
		if (!provider) throw new Error("missing AftermathApi Provider");
		return provider;
	};
}<|MERGE_RESOLUTION|>--- conflicted
+++ resolved
@@ -45,16 +45,11 @@
 	//  Constructor
 	// =========================================================================
 
-<<<<<<< HEAD
 	constructor(
-		public readonly network?: SuiNetwork,
+		config?: CallerConfig,
 		public readonly Provider?: AftermathApi
 	) {
-		super(network, "perpetuals");
-=======
-	constructor(config?: CallerConfig) {
 		super(config, "perpetuals");
->>>>>>> cb5d32d7
 	}
 
 	// =========================================================================
@@ -80,18 +75,11 @@
 		collateralCoinType: CoinType;
 		// withOrderbook: boolean;
 	}): Promise<PerpetualsMarket> {
-<<<<<<< HEAD
 		const markets = await this.getMarkets({
 			marketIds: [inputs.marketId],
 			collateralCoinType: inputs.collateralCoinType,
 		});
 		return markets[0];
-=======
-		const marketData = await this.fetchApi<PerpetualsMarketData>(
-			`${inputs.collateralCoinType}/markets/${inputs.marketId}`
-		);
-		return new PerpetualsMarket(marketData, this.config);
->>>>>>> cb5d32d7
 	}
 
 	public async getMarkets(inputs: {
@@ -116,7 +104,7 @@
 		return marketDatas.map(
 			(marketData) =>
 				// TODO: make orderbook as input
-				new PerpetualsMarket(marketData.market, this.network)
+				new PerpetualsMarket(marketData.market, this.config)
 		);
 	}
 
@@ -164,11 +152,10 @@
 				new PerpetualsAccount(
 					account,
 					accountCaps[index],
-					this.network,
+					this.config,
 					this.Provider
 				)
 		);
-<<<<<<< HEAD
 	}
 
 	// TODO: handle different collateral coin types ?
@@ -201,9 +188,6 @@
 			// withLeverage: withLeverage ?? true,
 			withLeverage: true,
 		});
-=======
-		return new PerpetualsAccount(account, accountCap, this.config);
->>>>>>> cb5d32d7
 	}
 
 	public async getUserAccountCaps(
@@ -222,7 +206,7 @@
 		// TODO: move logic into endpoint
 		const [rawAccountCaps, collateralMetadata] = await Promise.all([
 			this.useProvider().fetchOwnedRawAccountCapsOfType(inputs),
-			new Coin(undefined, this.network, this.Provider).getCoinMetadata(
+			new Coin(undefined, this.config, this.Provider).getCoinMetadata(
 				collateralCoinType
 			),
 			// { decimals: 9 },
