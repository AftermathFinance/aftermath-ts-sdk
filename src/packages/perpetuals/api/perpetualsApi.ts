--- conflicted
+++ resolved
@@ -296,7 +296,6 @@
 	}
 
 	// =========================================================================
-<<<<<<< HEAD
 	//  Objects
 	// =========================================================================
 
@@ -396,8 +395,6 @@
 	// };
 
 	// =========================================================================
-=======
->>>>>>> cb5d32d7
 	//  Transaction Commands
 	// =========================================================================
 
@@ -1058,7 +1055,6 @@
 		return tx;
 	};
 
-<<<<<<< HEAD
 	// public buildCancelOrderTx = (
 	// 	inputs: ApiPerpetualsCancelOrderBody
 	// ): Transaction => {
@@ -1072,37 +1068,6 @@
 	// 		collateralPriceFeedId,
 	// 		...otherInputs
 	// 	} = inputs;
-=======
-	public buildCancelOrderTx = (
-		inputs: ApiPerpetualsCancelOrderBody
-	): Transaction => {
-		const {
-			packageId,
-			orderId,
-			marketId,
-			marketInitialSharedVersion,
-			collateralChange,
-			basePriceFeedId,
-			collateralPriceFeedId,
-			...otherInputs
-		} = inputs;
-
-		return this.buildCancelOrdersTx({
-			...otherInputs,
-			orderDatas: [
-				{
-					packageId,
-					orderId,
-					marketId,
-					marketInitialSharedVersion,
-					collateralChange,
-					basePriceFeedId,
-					collateralPriceFeedId,
-				},
-			],
-		});
-	};
->>>>>>> cb5d32d7
 
 	// 	return this.buildCancelOrdersTx({
 	// 		...otherInputs,
