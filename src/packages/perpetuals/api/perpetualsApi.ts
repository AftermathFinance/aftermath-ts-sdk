--- conflicted
+++ resolved
@@ -68,12 +68,9 @@
 	ApiPerpetualsMaxOrderSizeBody,
 	ApiPerpetualsAccountOrderDatasBody,
 	ApiPerpetualsMarket24hrVolumeResponse,
-<<<<<<< HEAD
 	PerpetualsTradeHistoryWithCursor,
 	PerpetualsAccountOrderEventsWithCursor,
 	PerpetualsAccountCollateralChangesWithCursor,
-=======
->>>>>>> 9a3e5846
 } from "../perpetualsTypes";
 import { PerpetualsApiCasting } from "./perpetualsApiCasting";
 import { Perpetuals } from "../perpetuals";
@@ -546,7 +543,6 @@
 	}): Promise<ApiPerpetualsMarket24hrVolumeResponse> {
 		const { marketId } = inputs;
 
-<<<<<<< HEAD
 		const response = await this.Provider.indexerCaller.fetchIndexer<{
 			market_volume: number; // f64
 			market_volume_usd: number; // f64
@@ -555,21 +551,6 @@
 		return {
 			volumeBaseAssetAmount: response.market_volume,
 			volumeUsd: response.market_volume_usd,
-=======
-		const response: [{ volumeUsd: number; volume: number }] | [] =
-			await this.Provider.indexerCaller.fetchIndexer(
-				`perpetuals/markets/${marketId}/24hr-volume`
-			);
-		if (response.length === 0)
-			return {
-				volumeUsd: 0,
-				volumeBaseAssetAmount: 0,
-			};
-
-		return {
-			volumeUsd: response[0].volumeUsd,
-			volumeBaseAssetAmount: response[0].volume,
->>>>>>> 9a3e5846
 		};
 	}
 
