import {
<<<<<<< HEAD
	ObjectId,
	SuiAddress,
	SuiObjectResponse,
	SuiRawMoveObject,
=======
>>>>>>> 3e07f0d5
	TransactionArgument,
	TransactionBlock,
} from "@mysten/sui.js/transactions";
import { AftermathApi } from "../../../general/providers/aftermathApi";
import {
<<<<<<< HEAD
	CoinType,
	PerpetualsAccountObject,
	PerpetualsAddresses,
	ExchangeAddresses,
} from "../../../types";
import { Casting, Helpers } from "../../../general/utils";
=======
	PerpetualsAccountManagerObject,
	PerpetualsMarketManagerObject,
	PerpetualsOrderbookObject,
	PerpetualsPriceFeedStorageObject,
	ObjectId,
	SuiAddress,
} from "../../../types";
import { PerpetualsApiCasting } from "./perpetualsApiCasting";
import { Helpers } from "../../../general/utils";
>>>>>>> 3e07f0d5
import { Sui } from "../../sui";
import {
	PerpetualsAccountManager,
	bcs,
	PerpetualsMarketManager,
	PerpetualsMarketParams,
	PerpetualsMarketState,
	ApiPerpetualsDepositCollateralBody,
	ApiPerpetualsCreateAccountBody,
	PerpetualsMarketId,
	PerpetualsAccountId,
	PerpetualsOrderId,
	PerpetualsAccountCap,
	PerpetualsAccountData,
	ApiPerpetualsSLTPOrderBody,
	PerpetualsOrderSide,
	PerpetualsOrderType,
	PerpetualsOrderbook,
	ApiPerpetualsLimitOrderBody,
	ApiPerpetualsMarketOrderBody,
	ApiPerpetualsPreviewOrderBody,
	ApiPerpetualsPreviewOrderResponse,
	ApiPerpetualsOrderbookPriceBody,
} from "../perpetualsTypes";
import { PerpetualsApiCasting } from "./perpetualsApiCasting";
import { PerpetualsAccount } from "../perpetualsAccount";
import { Perpetuals } from "../perpetuals";
import { InspectionsApiHelpers } from "../../../general/api/inspectionsApiHelpers";
import { FixedUtils } from "../../../general/utils/fixedUtils";

export class PerpetualsApi {
	// =========================================================================
	//  Class Members
	// =========================================================================

	private static readonly constants = {
		moduleNames: {
			interface: "interface",
			accountManager: "account_manager",
			marketManager: "market_manager",
			orderbook: "orderbook",
		},
	};

	public readonly addresses: PerpetualsAddresses;

	// =========================================================================
	//  Constructor
	// =========================================================================

	constructor(private readonly Provider: AftermathApi) {
		const addresses = this.Provider.addresses.perpetuals;
		if (!addresses)
			throw new Error(
				"not all required addresses have been set in provider"
			);

		this.addresses = addresses;
	}

	// =========================================================================
	//  Objects
	// =========================================================================
<<<<<<< HEAD

	public fetchAccountManager = async (inputs: {
		coinType: CoinType;
	}): Promise<PerpetualsAccountManager> => {
		const exchangeCfg = this.getExchangeConfig(inputs);
		return await this.Provider.Objects().fetchCastObjectGeneral({
			objectId: exchangeCfg.accountManager,
			objectFromSuiObjectResponse:
				PerpetualsApiCasting.accountManagerFromSuiResponse,
			options: {
				showBcs: true,
				showType: true,
			},
		});
	};

	public fetchMarketManager = async (inputs: {
		coinType: CoinType;
	}): Promise<PerpetualsMarketManager> => {
		const exchangeCfg = this.getExchangeConfig(inputs);
		return await this.Provider.Objects().fetchCastObjectGeneral({
			objectId: exchangeCfg.marketManager,
			objectFromSuiObjectResponse:
				PerpetualsApiCasting.marketManagerFromSuiResponse,
			options: {
				showBcs: true,
				showType: true,
			},
		});
	};

	public fetchOwnedAccountCaps = async (inputs: {
		walletAddress: SuiAddress;
	}): Promise<PerpetualsAccountCap[]> => {
		const { walletAddress } = inputs;

		const allAccountCaps = await Promise.all(
			Perpetuals.constants.collateralCoinTypes.map((coinType) => {
				const objectType = this.getAccountCapType({ coinType });
				return this.Provider.Objects().fetchCastObjectsOwnedByAddressOfType(
					{
						objectType,
						walletAddress,
						objectFromSuiObjectResponse:
							PerpetualsApiCasting.accountCapFromSuiResponse,
						options: {
							showBcs: true,
							showType: true,
						},
					}
				);
			})
=======
	public fetchAccountManager = async (
		objectId: ObjectId
	): Promise<PerpetualsAccountManagerObject> => {
		return this.Provider.Objects().fetchCastObject<PerpetualsAccountManagerObject>(
			{
				objectId,
				objectFromSuiObjectResponse:
					PerpetualsApiCasting.accountManagerFromSuiObjectResponse,
			}
>>>>>>> 3e07f0d5
		);
		return allAccountCaps.reduce((acc, caps) => [...acc, ...caps], []);
	};

<<<<<<< HEAD
	public fetchOwnedAccountCapsOfType = async (inputs: {
		walletAddress: SuiAddress;
		coinType: CoinType;
	}): Promise<PerpetualsAccountCap[]> => {
		const { walletAddress, coinType } = inputs;
		const objectType = this.getAccountCapType({ coinType });

		let objectResponse =
			await this.Provider.Objects().fetchObjectsOfTypeOwnedByAddress({
				objectType,
				walletAddress,
				options: {
					showBcs: true,
					showType: true,
				},
			});

		let accCaps: PerpetualsAccountCap[] = objectResponse.map((accCap) => {
			const bcsData = accCap.data?.bcs as SuiRawMoveObject;
			const accCapObj = bcs.de("AccountCap", bcsData.bcsBytes, "base64");
			return PerpetualsApiCasting.accountCapWithTypeFromRaw(
				accCapObj,
				coinType
			);
		});

		return accCaps;
	};

	public fetchAccount = async (inputs: {
		coinType: CoinType;
		accountId: PerpetualsAccountId;
	}): Promise<PerpetualsAccountObject> => {
		const accountDfInfos =
			await this.Provider.DynamicFields().fetchAllDynamicFieldsOfType({
				parentObjectId: this.addresses.objects.exchanges.get(
					inputs.coinType
				)?.accountManager!,
			});

		const accountDfInfo = accountDfInfos.find((info) => {
			return BigInt(info.name.value.account_id) === inputs.accountId;
		})!;

		const objectResponse = await this.Provider.provider.getObject({
			id: accountDfInfo.objectId,
			options: { showBcs: true },
		});
		const bcsData = objectResponse.data?.bcs as SuiRawMoveObject;
		const accountField = bcs.de(
			"Field<u64, Account>",
			bcsData.bcsBytes,
			"base64"
=======
	public fetchMarketManager = async (
		objectId: ObjectId
	): Promise<PerpetualsMarketManagerObject> => {
		return this.Provider.Objects().fetchCastObject<PerpetualsMarketManagerObject>(
			{
				objectId,
				objectFromSuiObjectResponse:
					PerpetualsApiCasting.marketManagerFromSuiObjectResponse,
			}
>>>>>>> 3e07f0d5
		);

		return PerpetualsApiCasting.accountFromRaw(accountField.value);
	};

<<<<<<< HEAD
	public fetchAllAccountDatas = async (inputs: {
		walletAddress: SuiAddress;
	}): Promise<PerpetualsAccountData[]> => {
		const accountCaps = await this.fetchOwnedAccountCaps(inputs);
		const accounts = await Promise.all(
			accountCaps.map((cap) => this.fetchAccount(cap))
=======
	public fetchPriceFeedStorage = async (
		objectId: ObjectId
	): Promise<PerpetualsPriceFeedStorageObject> => {
		return this.Provider.Objects().fetchCastObject<PerpetualsPriceFeedStorageObject>(
			{
				objectId,
				objectFromSuiObjectResponse:
					PerpetualsApiCasting.priceFeedStorageFromSuiObjectResponse,
			}
>>>>>>> 3e07f0d5
		);
		return accounts.map((account, index) => ({
			account,
			accountCap: accountCaps[index],
		}));
	};

	public fetchPositionOrderIds = async (inputs: {
		coinType: CoinType;
		accountId: PerpetualsAccountId;
		marketId: PerpetualsMarketId;
	}): Promise<bigint[][]> => {
		const { coinType, accountId, marketId } = inputs;

		const accountStruct = await this.fetchAccount({ coinType, accountId });
		const account = new PerpetualsAccount(accountStruct, {
			accountId,
			coinType,
			objectId: "0x123",
			objectType: "0x123::account_cap::AccountCap",
		});
		const position = account.positionForMarketId({ marketId });

		const askOrderIds = await this.fetchOrderedVecSet({
			objectId: position.asks.objectId,
		});
		const bidOrderIds = await this.fetchOrderedVecSet({
			objectId: position.bids.objectId,
		});

		return [askOrderIds, bidOrderIds];
	};

	public fetchMarketState = async (inputs: {
		coinType: CoinType;
		marketId: PerpetualsMarketId;
	}): Promise<PerpetualsMarketState> => {
		const pkg = this.addresses.packages.perpetuals;
		const mktMngId = this.getExchangeConfig(inputs).marketManager;
		const resp =
			await this.Provider.DynamicFields().fetchDynamicFieldObject({
				parentId: mktMngId,
				name: {
					type: `${pkg}::keys::Market<${pkg}::keys::State>`,
					value: { market_id: String(inputs.marketId) },
				},
			});
		const objectResp = await this.Provider.provider.getObject({
			id: resp.data?.objectId!,
			options: { showBcs: true },
		});
		const bcsData = objectResp.data?.bcs as SuiRawMoveObject;
		const mktStateField = bcs.de(
			"Field<MarketKey, MarketState>",
			bcsData.bcsBytes,
			"base64"
		);
		return PerpetualsApiCasting.marketStateFromRaw(mktStateField.value);
	};

	public fetchMarketParams = async (inputs: {
		coinType: CoinType;
		marketId: PerpetualsMarketId;
	}): Promise<PerpetualsMarketParams> => {
		const pkg = this.addresses.packages.perpetuals;
		const mktMngId = this.getExchangeConfig(inputs).marketManager;
		const resp =
			await this.Provider.DynamicFields().fetchDynamicFieldObject({
				parentId: mktMngId,
				name: {
					type: `${pkg}::keys::Market<${pkg}::keys::Params>`,
					value: { market_id: String(inputs.marketId) },
				},
			});
		const objectResp = await this.Provider.provider.getObject({
			id: resp.data?.objectId!,
			options: { showBcs: true },
		});
		const bcsData = objectResp.data?.bcs as SuiRawMoveObject;
		const mktParamsField = bcs.de(
			"Field<MarketKey, MarketParams>",
			bcsData.bcsBytes,
			"base64"
		);
		return PerpetualsApiCasting.marketParamsFromRaw(mktParamsField.value);
	};

	public fetchOrderbook = async (inputs: {
		coinType: CoinType;
		marketId: PerpetualsMarketId;
	}): Promise<PerpetualsOrderbook> => {
		const pkg = this.addresses.packages.perpetuals;
		const mktMngId = this.getExchangeConfig(inputs).marketManager;
		const resp =
			await this.Provider.DynamicFields().fetchDynamicFieldObject({
				parentId: mktMngId,
				name: {
					type: `${pkg}::keys::Market<${pkg}::keys::Orderbook>`,
					value: { market_id: String(inputs.marketId) },
				},
			});
		const objectResp = await this.Provider.provider.getObject({
			id: resp.data?.objectId!,
			options: { showBcs: true },
		});
		const bcsData = objectResp.data?.bcs as SuiRawMoveObject;
		const orderbook = bcs.de("Orderbook", bcsData.bcsBytes, "base64");

		return PerpetualsApiCasting.orderbookFromRaw(orderbook);
	};

	public fetchOrderedVecSet = async (inputs: {
		objectId: ObjectId;
	}): Promise<bigint[]> => {
		const keyType = `${this.addresses.packages.perpetuals}::ordered_vec_set::Contents`;
		const resp =
			await this.Provider.DynamicFields().fetchDynamicFieldObject({
				parentId: inputs.objectId,
				name: {
					type: keyType,
					value: { dummy_field: Boolean() },
				},
			});

		const objectResp = await this.Provider.provider.getObject({
			id: resp.data?.objectId!,
			options: { showBcs: true },
		});
		const bcsData = objectResp.data?.bcs as SuiRawMoveObject;

		const orderKeys = bcs.de(
			`Field<Contents, vector<u128>>`,
			bcsData.bcsBytes,
			"base64"
		);

		const res = orderKeys.value.map((value: string) => {
			return BigInt(value);
		});
		return res;
	};

	// =========================================================================
	//  Inspections
	// =========================================================================

	public fetchPreviewOrder = async (
		inputs: ApiPerpetualsPreviewOrderBody
	): Promise<ApiPerpetualsPreviewOrderResponse> => {
		const { orderbookId } = inputs;

		const tx = new TransactionBlock();

		// get orderbook price before order
		this.bookPriceTx({ tx, orderbookId });

		// place order
		if ("slPrice" in inputs) {
			this.placeSLTPOrderTx({ ...inputs, tx });
		} else if ("price" in inputs) {
			this.placeLimitOrderTx({ ...inputs, tx });
		} else {
			this.placeMarketOrderTx({ ...inputs, tx });
		}

		// get account state after order
		this.getAccountTx({ ...inputs, tx });
		// get orderbook price after order
		this.bookPriceTx({ tx, orderbookId });

		// inspect tx
		const bytes =
			await this.Provider.Inspections().fetchAllBytesFromTxOutput({ tx });

		// deserialize account
		const accountAfterOrder = PerpetualsApiCasting.accountFromRaw(
			bcs.de("Account", new Uint8Array(bytes[1]))
		);
		// deserialize orderbook prices
		const orderbookPriceBeforeOrder =
			PerpetualsApiCasting.orderbookPriceFromBytes(bytes[0]);
		const orderbookPriceAfterOrder =
			PerpetualsApiCasting.orderbookPriceFromBytes(bytes[2]);

		return {
			accountAfterOrder,
			orderbookPriceBeforeOrder,
			orderbookPriceAfterOrder,
		};
	};

	public fetchOrderbookPrice = async (
		inputs: ApiPerpetualsOrderbookPriceBody
	): Promise<number> => {
		const { orderbookId } = inputs;

		const tx = new TransactionBlock();

		this.bookPriceTx({ tx, orderbookId });

		const bytes =
			await this.Provider.Inspections().fetchFirstBytesFromTxOutput(tx);

		return PerpetualsApiCasting.orderbookPriceFromBytes(bytes);
	};

	// =========================================================================
	//  Transaction Commands
	// =========================================================================

	public initializeForCollateralTx = (inputs: {
		tx: TransactionBlock;
		coinType: CoinType;
	}) => {
		const { tx, coinType } = inputs;
		return tx.moveCall({
			target: Helpers.transactions.createTxTarget(
				this.addresses.packages.perpetuals,
				PerpetualsApi.constants.moduleNames.interface,
				"initialize_for_collateral"
			),
			typeArguments: [coinType],
			arguments: [
				tx.object(this.addresses.objects.adminCapability),
				tx.object(this.addresses.objects.registry),
			],
		});
	};

	public transferAdminCapTx = (inputs: {
		tx: TransactionBlock;
		targetAddress: SuiAddress;
	}) => {
		const { tx, targetAddress } = inputs;

		return tx.moveCall({
			target: Helpers.transactions.createTxTarget(
				this.addresses.packages.perpetuals,
				PerpetualsApi.constants.moduleNames.interface,
				"transfer_admin_cap"
			),
			typeArguments: [],
			arguments: [
				tx.object(this.addresses.objects.adminCapability),
				tx.pure(targetAddress),
			],
		});
	};

	public addInsuranceFundTx = (inputs: {
		tx: TransactionBlock;
		coinType: CoinType;
	}) => {
		const { tx, coinType } = inputs;
		const exchangeCfg = this.addresses.objects.exchanges.get(coinType)!;
		return tx.moveCall({
			target: Helpers.transactions.createTxTarget(
				this.addresses.packages.perpetuals,
				PerpetualsApi.constants.moduleNames.interface,
				"add_insurance_fund"
			),
			typeArguments: [coinType],
			arguments: [
				tx.object(this.addresses.objects.adminCapability),
				tx.object(exchangeCfg.insuranceFunds),
			],
		});
	};

	public createMarketTx = (inputs: {
		tx: TransactionBlock;
		coinType: CoinType;
		marketId: PerpetualsMarketId;
		marginRatioInitial: bigint;
		marginRatioMaintenance: bigint;
		baseAssetSymbol: string;
		fundingFrequencyMs: bigint;
		fundingPeriodMs: bigint;
		premiumTwapFrequencyMs: bigint;
		premiumTwapPeriodMs: bigint;
		spreadTwapFrequencyMs: bigint;
		spreadTwapPeriodMs: bigint;
		makerFee: bigint;
		takerFee: bigint;
		liquidationFee: bigint;
		forceCancelFee: bigint;
		insuranceFundFee: bigint;
		insuranceFundId: bigint;
		lotSize: bigint;
		tickSize: bigint;
		branchMin: bigint;
		branchMax: bigint;
		leafMin: bigint;
		leafMax: bigint;
		branchesMergeMax: bigint;
		leavesMergeMax: bigint;
	}) => {
		const {
			tx,
			coinType,
			marketId,
			marginRatioInitial,
			marginRatioMaintenance,
			baseAssetSymbol,
			fundingFrequencyMs,
			fundingPeriodMs,
			premiumTwapFrequencyMs,
			premiumTwapPeriodMs,
			spreadTwapFrequencyMs,
			spreadTwapPeriodMs,
			makerFee,
			takerFee,
			liquidationFee,
			forceCancelFee,
			insuranceFundFee,
			insuranceFundId,
			lotSize,
			tickSize,
			branchMin,
			branchMax,
			leafMin,
			leafMax,
			branchesMergeMax,
			leavesMergeMax,
		} = inputs;
		const exchangeCfg = this.addresses.objects.exchanges.get(coinType)!;
		return tx.moveCall({
			target: Helpers.transactions.createTxTarget(
				this.addresses.packages.perpetuals,
				PerpetualsApi.constants.moduleNames.interface,
				"create_market"
			),
			typeArguments: [coinType],
			arguments: [
				tx.object(this.addresses.objects.adminCapability),
				tx.object(exchangeCfg.marketManager),
				tx.object(exchangeCfg.insuranceFunds),
				tx.object(Sui.constants.addresses.suiClockId),
				tx.object(
					this.addresses.objects.oracle.objects.priceFeedStorage
				),
				tx.pure(marketId),
				tx.pure(marginRatioInitial),
				tx.pure(marginRatioMaintenance),
				tx.pure(baseAssetSymbol),
				tx.pure(fundingFrequencyMs),
				tx.pure(fundingPeriodMs),
				tx.pure(premiumTwapFrequencyMs),
				tx.pure(premiumTwapPeriodMs),
				tx.pure(spreadTwapFrequencyMs),
				tx.pure(spreadTwapPeriodMs),
				tx.pure(makerFee),
				tx.pure(takerFee),
				tx.pure(liquidationFee),
				tx.pure(forceCancelFee),
				tx.pure(insuranceFundFee),
				tx.pure(insuranceFundId),
				tx.pure(lotSize),
				tx.pure(tickSize),
				tx.pure(branchMin),
				tx.pure(branchMax),
				tx.pure(leafMin),
				tx.pure(leafMax),
				tx.pure(branchesMergeMax),
				tx.pure(leavesMergeMax),
			],
		});
	};

	public depositCollateralTx = (inputs: {
		tx: TransactionBlock;
		coinType: CoinType;
		accountCapId: ObjectId | TransactionArgument;
		coin: ObjectId | TransactionArgument;
	}) => {
		const { tx, coinType, accountCapId, coin } = inputs;
		const exchangeCfg = this.addresses.objects.exchanges.get(coinType)!;
		return tx.moveCall({
			target: Helpers.transactions.createTxTarget(
				this.addresses.packages.perpetuals,
				PerpetualsApi.constants.moduleNames.interface,
				"deposit_collateral"
			),
			typeArguments: [coinType],
			arguments: [
				typeof accountCapId === "string"
					? tx.object(accountCapId)
					: accountCapId,
				tx.object(exchangeCfg.accountManager),
				tx.object(exchangeCfg.vault),
				typeof coin === "string" ? tx.object(coin) : coin,
			],
		});
	};

	public placeMarketOrderTx = (inputs: {
		tx: TransactionBlock;
		coinType: CoinType;
		accountCapId: ObjectId | TransactionArgument;
		marketId: PerpetualsMarketId;
		side: PerpetualsOrderSide;
		size: bigint;
	}) => {
		const { tx, coinType, accountCapId, marketId, side, size } = inputs;
		const exchangeCfg = this.addresses.objects.exchanges.get(coinType)!;
		return tx.moveCall({
			target: Helpers.transactions.createTxTarget(
				this.addresses.packages.perpetuals,
				PerpetualsApi.constants.moduleNames.interface,
				"place_market_order"
			),
			typeArguments: [coinType],
			arguments: [
				typeof accountCapId === "string"
					? tx.object(accountCapId)
					: accountCapId,
				tx.object(exchangeCfg.accountManager),
				tx.object(exchangeCfg.marketManager),
				tx.object(
					this.addresses.objects.oracle.objects.priceFeedStorage
				),
				tx.object(Sui.constants.addresses.suiClockId),
				tx.pure(marketId),
				tx.pure(Boolean(side)),
				tx.pure(size),
			],
		});
	};

	public placeLimitOrderTx = (inputs: {
		tx: TransactionBlock;
		coinType: CoinType;
		accountCapId: ObjectId | TransactionArgument;
		marketId: PerpetualsMarketId;
		side: PerpetualsOrderSide;
		size: bigint;
		price: bigint;
		orderType: PerpetualsOrderType;
	}) => {
		const {
			tx,
			coinType,
			accountCapId,
			marketId,
			side,
			size,
			price,
			orderType,
		} = inputs;
		const exchangeCfg = this.addresses.objects.exchanges.get(coinType)!;
		return tx.moveCall({
			target: Helpers.transactions.createTxTarget(
				this.addresses.packages.perpetuals,
				PerpetualsApi.constants.moduleNames.interface,
				"place_limit_order"
			),
			typeArguments: [coinType],
			arguments: [
				typeof accountCapId === "string"
					? tx.object(accountCapId)
					: accountCapId,
				tx.object(exchangeCfg.accountManager),
				tx.object(exchangeCfg.marketManager),
				tx.object(
					this.addresses.objects.oracle.objects.priceFeedStorage
				),
				tx.object(Sui.constants.addresses.suiClockId),
				tx.pure(marketId),
				tx.pure(Boolean(side)),
				tx.pure(size),
				tx.pure(price),
				tx.pure(BigInt(orderType)),
			],
		});
	};

	public cancelOrderTx = (inputs: {
		tx: TransactionBlock;
		coinType: CoinType;
		accountCapId: ObjectId | TransactionArgument;
		marketId: PerpetualsMarketId;
		side: PerpetualsOrderSide;
		orderId: PerpetualsOrderId;
	}) => {
		const { tx, coinType, accountCapId, marketId, side, orderId } = inputs;
		const exchangeCfg = this.addresses.objects.exchanges.get(coinType)!;
		return tx.moveCall({
			target: Helpers.transactions.createTxTarget(
				this.addresses.packages.perpetuals,
				PerpetualsApi.constants.moduleNames.interface,
				"cancel_order"
			),
			typeArguments: [coinType],
			arguments: [
				typeof accountCapId === "string"
					? tx.object(accountCapId)
					: accountCapId,
				tx.object(exchangeCfg.accountManager),
				tx.object(exchangeCfg.marketManager),
				tx.pure(marketId),
				tx.pure(Boolean(side)),
				tx.pure(orderId),
			],
		});
	};

	public withdrawCollateralTx = (inputs: {
		tx: TransactionBlock;
		coinType: CoinType;
		accountCapId: ObjectId | TransactionArgument;
		amount: bigint;
	}) => {
		const { tx, coinType, accountCapId, amount } = inputs;
		const exchangeCfg = this.addresses.objects.exchanges.get(coinType)!;
		return tx.moveCall({
			target: Helpers.transactions.createTxTarget(
				this.addresses.packages.perpetuals,
				PerpetualsApi.constants.moduleNames.interface,
				"withdraw_collateral"
			),
			typeArguments: [coinType],
			arguments: [
				typeof accountCapId === "string"
					? tx.object(accountCapId)
					: accountCapId,
				tx.object(exchangeCfg.accountManager),
				tx.object(exchangeCfg.marketManager),
				tx.object(
					this.addresses.objects.oracle.objects.priceFeedStorage
				),
				tx.object(exchangeCfg.vault),
				tx.pure(amount),
			],
		});
	};

	public liquidateTx = (inputs: {
		tx: TransactionBlock;
		coinType: CoinType;
		accountCapId: ObjectId | TransactionArgument;
		liqeeAccountId: PerpetualsAccountId;
		sizes: bigint[];
	}) => {
		const { tx, coinType, accountCapId, liqeeAccountId, sizes } = inputs;
		const exchangeCfg = this.addresses.objects.exchanges.get(coinType)!;
		return tx.moveCall({
			target: Helpers.transactions.createTxTarget(
				this.addresses.packages.perpetuals,
				PerpetualsApi.constants.moduleNames.interface,
				"liquidate"
			),
			typeArguments: [coinType],
			arguments: [
				typeof accountCapId === "string"
					? tx.object(accountCapId)
					: accountCapId,
				tx.object(exchangeCfg.accountManager),
				tx.object(exchangeCfg.marketManager),
				tx.object(exchangeCfg.vault),
				tx.object(exchangeCfg.insuranceFunds),
				tx.object(
					this.addresses.objects.oracle.objects.priceFeedStorage
				),
				tx.object(Sui.constants.addresses.suiClockId),
				tx.pure(liqeeAccountId),
				tx.pure(sizes),
			],
		});
	};

	public updateFundingTx = (inputs: {
		tx: TransactionBlock;
		coinType: CoinType;
		marketId: PerpetualsMarketId;
	}) => {
		const { tx, coinType, marketId } = inputs;
		const exchangeCfg = this.addresses.objects.exchanges.get(coinType)!;
		return tx.moveCall({
			target: Helpers.transactions.createTxTarget(
				this.addresses.packages.perpetuals,
				PerpetualsApi.constants.moduleNames.interface,
				"update_funding"
			),
			typeArguments: [coinType],
			arguments: [
				tx.object(exchangeCfg.marketManager),
				tx.object(
					this.addresses.objects.oracle.objects.priceFeedStorage
				),
				tx.object(Sui.constants.addresses.suiClockId),
				tx.pure(marketId),
			],
		});
	};

	public createAccountTx = (inputs: {
		tx: TransactionBlock;
		coinType: CoinType;
	}) => {
		const { tx, coinType } = inputs;
		const exchangeCfg = this.addresses.objects.exchanges.get(coinType)!;
		return tx.moveCall({
			target: Helpers.transactions.createTxTarget(
				this.addresses.packages.perpetuals,
				PerpetualsApi.constants.moduleNames.interface,
				"create_account"
			),
			typeArguments: [coinType],
			arguments: [tx.object(exchangeCfg.accountManager)],
		});
	};

	public placeSLTPOrderTx = (
		inputs: ApiPerpetualsSLTPOrderBody & {
			tx: TransactionBlock;
		}
	) => {
		const { tx } = inputs;

		const txResult =
			"price" in inputs
				? this.placeLimitOrderTx({ ...inputs, tx })
				: this.placeMarketOrderTx({ ...inputs, tx });

		const orderType = PerpetualsOrderType.PostOnly;
		const side =
			inputs.side === PerpetualsOrderSide.Ask
				? PerpetualsOrderSide.Bid
				: PerpetualsOrderSide.Ask;

		// TODO: we can improve these checks to trigger SL and TP

		const orderPrice =
			"price" in inputs ? inputs.price : inputs.marketPrice;
		// If ASK and SL price is above target price, then place SL order too
		if (
			"slPrice" in inputs &&
			inputs.side === PerpetualsOrderSide.Ask &&
			inputs.slPrice > orderPrice
		) {
			return this.placeLimitOrderTx({
				...inputs,
				tx,
				orderType,
				side,
				price: inputs.slPrice,
			});
		}

		// If BID and TP price is above target price, then place TP order too
		if (
			"tpPrice" in inputs &&
			inputs.side === PerpetualsOrderSide.Bid &&
			inputs.tpPrice > orderPrice
		) {
			return this.placeLimitOrderTx({
				...inputs,
				tx,
				orderType,
				side,
				price: inputs.tpPrice,
			});
		}

		return txResult;
	};

	public getAccountTx = (inputs: {
		tx: TransactionBlock;
		coinType: CoinType;
		accountId: PerpetualsAccountId;
	}) => /* Account */ {
		const { tx, coinType } = inputs;
		const exchangeCfg = this.addresses.objects.exchanges.get(coinType)!;
		return tx.moveCall({
			target: Helpers.transactions.createTxTarget(
				this.addresses.packages.perpetuals,
				PerpetualsApi.constants.moduleNames.accountManager,
				"get_account"
			),
			typeArguments: [coinType],
			arguments: [
				tx.object(exchangeCfg.accountManager),
				tx.pure(inputs.accountId, "u64"),
			],
		});
	};

	public getOrderbookTx = (inputs: {
		tx: TransactionBlock;
		coinType: CoinType;
		marketId: PerpetualsMarketId;
	}) /* Orderbook */ => {
		const { tx, coinType } = inputs;
		const mktMngId = this.getExchangeConfig(inputs).marketManager;
		return tx.moveCall({
			target: Helpers.transactions.createTxTarget(
				this.addresses.packages.perpetuals,
				PerpetualsApi.constants.moduleNames.marketManager,
				"get_orderbook"
			),
			typeArguments: [coinType],
			arguments: [tx.object(mktMngId), tx.pure(inputs.marketId, "u64")],
		});
	};

	public bookPriceTx = (inputs: {
		tx: TransactionBlock;
		orderbookId: ObjectId | TransactionArgument;
	}) /* Option<u256> */ => {
		const { tx, orderbookId } = inputs;
		return tx.moveCall({
			target: Helpers.transactions.createTxTarget(
				this.addresses.packages.perpetuals,
				PerpetualsApi.constants.moduleNames.orderbook,
				"book_price"
			),
			typeArguments: [],
			arguments: [
				typeof orderbookId === "string"
					? tx.object(orderbookId)
					: orderbookId,
			],
		});
	};

	// =========================================================================
	//  Transaction Builders
	// =========================================================================

	public buildInitializeForCollateralTx =
		Helpers.transactions.creatBuildTxFunc(this.initializeForCollateralTx);

	public buildTransferAdminCapTx = Helpers.transactions.creatBuildTxFunc(
		this.transferAdminCapTx
	);

	public buildAddInsuranceFundTx = Helpers.transactions.creatBuildTxFunc(
		this.addInsuranceFundTx
	);

	public buildCreateMarketTx = Helpers.transactions.creatBuildTxFunc(
		this.createMarketTx
	);

	public fetchBuildDepositCollateralTx = async (
		inputs: ApiPerpetualsDepositCollateralBody
	): Promise<TransactionBlock> => {
		const tx = new TransactionBlock();
		tx.setSender(inputs.walletAddress);

		const { walletAddress, coinType, amount } = inputs;
		const coin = await this.Provider.Coin().fetchCoinWithAmountTx({
			tx,
			walletAddress,
			coinType,
			coinAmount: amount,
		});
		this.depositCollateralTx({
			tx,
			coin,
			...inputs,
		});

		return tx;
	};

	public buildPlaceMarketOrderTx = Helpers.transactions.creatBuildTxFunc(
		this.placeMarketOrderTx
	);

	public buildPlaceLimitOrderTx = Helpers.transactions.creatBuildTxFunc(
		this.placeLimitOrderTx
	);

	public buildCancelOrderTx = Helpers.transactions.creatBuildTxFunc(
		this.cancelOrderTx
	);

	public buildWithdrawCollateralTx = (inputs: {
		walletAddress: SuiAddress;
		coinType: CoinType;
		accountCapId: ObjectId | TransactionArgument;
		amount: bigint;
	}): TransactionBlock => {
		const tx = new TransactionBlock();
		tx.setSender(inputs.walletAddress);

		const coin = this.withdrawCollateralTx({
			tx,
			...inputs,
		});

		tx.transferObjects([coin], tx.pure(inputs.walletAddress));

		return tx;
	};

	public buildLiquidateTx = Helpers.transactions.creatBuildTxFunc(
		this.liquidateTx
	);

	public buildUpdateFundingTx = Helpers.transactions.creatBuildTxFunc(
		this.updateFundingTx
	);

	public buildCreateAccountTx = (
		inputs: ApiPerpetualsCreateAccountBody
	): TransactionBlock => {
		const tx = new TransactionBlock();
		tx.setSender(inputs.walletAddress);

		const accCap = this.createAccountTx({
			tx,
			...inputs,
		});

		tx.transferObjects([accCap], tx.pure(inputs.walletAddress));

		return tx;
	};

<<<<<<< HEAD
	public buildPlaceSLTPOrderTx = Helpers.transactions.creatBuildTxFunc(
		this.placeSLTPOrderTx
=======
	public buildLiquidateAcquireTx = Helpers.transactions.createBuildTxFunc(
		this.liquidateAcquireTx
>>>>>>> 3e07f0d5
	);

	// =========================================================================
	//  Helpers
	// =========================================================================

	public getExchangeConfig = (inputs: {
		coinType: CoinType;
	}): ExchangeAddresses => {
		return this.addresses.objects.exchanges.get(inputs.coinType)!;
	};

	public getAccountCapType = (inputs: { coinType: CoinType }): string => {
		return `${this.addresses.packages.perpetuals}::${PerpetualsApi.constants.moduleNames.accountManager}::AccountCap<${inputs.coinType}>`;
	};
}<|MERGE_RESOLUTION|>--- conflicted
+++ resolved
@@ -1,34 +1,15 @@
 import {
-<<<<<<< HEAD
-	ObjectId,
-	SuiAddress,
-	SuiObjectResponse,
-	SuiRawMoveObject,
-=======
->>>>>>> 3e07f0d5
 	TransactionArgument,
 	TransactionBlock,
 } from "@mysten/sui.js/transactions";
 import { AftermathApi } from "../../../general/providers/aftermathApi";
 import {
-<<<<<<< HEAD
 	CoinType,
 	PerpetualsAccountObject,
 	PerpetualsAddresses,
 	ExchangeAddresses,
 } from "../../../types";
 import { Casting, Helpers } from "../../../general/utils";
-=======
-	PerpetualsAccountManagerObject,
-	PerpetualsMarketManagerObject,
-	PerpetualsOrderbookObject,
-	PerpetualsPriceFeedStorageObject,
-	ObjectId,
-	SuiAddress,
-} from "../../../types";
-import { PerpetualsApiCasting } from "./perpetualsApiCasting";
-import { Helpers } from "../../../general/utils";
->>>>>>> 3e07f0d5
 import { Sui } from "../../sui";
 import {
 	PerpetualsAccountManager,
@@ -92,7 +73,6 @@
 	// =========================================================================
 	//  Objects
 	// =========================================================================
-<<<<<<< HEAD
 
 	public fetchAccountManager = async (inputs: {
 		coinType: CoinType;
@@ -145,22 +125,10 @@
 					}
 				);
 			})
-=======
-	public fetchAccountManager = async (
-		objectId: ObjectId
-	): Promise<PerpetualsAccountManagerObject> => {
-		return this.Provider.Objects().fetchCastObject<PerpetualsAccountManagerObject>(
-			{
-				objectId,
-				objectFromSuiObjectResponse:
-					PerpetualsApiCasting.accountManagerFromSuiObjectResponse,
-			}
->>>>>>> 3e07f0d5
 		);
 		return allAccountCaps.reduce((acc, caps) => [...acc, ...caps], []);
 	};
 
-<<<<<<< HEAD
 	public fetchOwnedAccountCapsOfType = async (inputs: {
 		walletAddress: SuiAddress;
 		coinType: CoinType;
@@ -214,40 +182,17 @@
 			"Field<u64, Account>",
 			bcsData.bcsBytes,
 			"base64"
-=======
-	public fetchMarketManager = async (
-		objectId: ObjectId
-	): Promise<PerpetualsMarketManagerObject> => {
-		return this.Provider.Objects().fetchCastObject<PerpetualsMarketManagerObject>(
-			{
-				objectId,
-				objectFromSuiObjectResponse:
-					PerpetualsApiCasting.marketManagerFromSuiObjectResponse,
-			}
->>>>>>> 3e07f0d5
 		);
 
 		return PerpetualsApiCasting.accountFromRaw(accountField.value);
 	};
 
-<<<<<<< HEAD
 	public fetchAllAccountDatas = async (inputs: {
 		walletAddress: SuiAddress;
 	}): Promise<PerpetualsAccountData[]> => {
 		const accountCaps = await this.fetchOwnedAccountCaps(inputs);
 		const accounts = await Promise.all(
 			accountCaps.map((cap) => this.fetchAccount(cap))
-=======
-	public fetchPriceFeedStorage = async (
-		objectId: ObjectId
-	): Promise<PerpetualsPriceFeedStorageObject> => {
-		return this.Provider.Objects().fetchCastObject<PerpetualsPriceFeedStorageObject>(
-			{
-				objectId,
-				objectFromSuiObjectResponse:
-					PerpetualsApiCasting.priceFeedStorageFromSuiObjectResponse,
-			}
->>>>>>> 3e07f0d5
 		);
 		return accounts.map((account, index) => ({
 			account,
@@ -1070,13 +1015,8 @@
 		return tx;
 	};
 
-<<<<<<< HEAD
 	public buildPlaceSLTPOrderTx = Helpers.transactions.creatBuildTxFunc(
 		this.placeSLTPOrderTx
-=======
-	public buildLiquidateAcquireTx = Helpers.transactions.createBuildTxFunc(
-		this.liquidateAcquireTx
->>>>>>> 3e07f0d5
 	);
 
 	// =========================================================================
