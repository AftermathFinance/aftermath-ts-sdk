import {
	ObjectId,
	SuiAddress,
	SuiObjectResponse,
	SuiRawMoveObject,
	TransactionArgument,
	TransactionBlock,
} from "@mysten/sui.js";
import { AftermathApi } from "../../../general/providers/aftermathApi";
import {
	CoinType,
	PerpetualsAccountObject,
	PerpetualsAddresses,
	ExchangeAddresses,
} from "../../../types";
import { Helpers } from "../../../general/utils";
import { Sui } from "../../sui";
import {
	PerpetualsAccountManager,
	bcs,
	PerpetualsMarketManager,
	PerpetualsMarketParams,
	PerpetualsMarketState,
	ApiPerpetualsDepositCollateralBody,
	ApiPerpetualsCreateAccountBody,
	PerpetualsMarketId,
	PerpetualsAccountId,
	PerpetualsOrderId,
	PerpetualsAccountCap,
	PerpetualsAccountData,
} from "../perpetualsTypes";
import { PerpetualsCasting } from "./perpetualsApiCasting";
import { PerpetualsAccount } from "../perpetualsAccount";
import { Perpetuals } from "../perpetuals";

export class PerpetualsApi {
	// =========================================================================
	//  Class Members
	// =========================================================================
	private static readonly constants = {
		moduleNames: {
			interface: "interface",
			accountManager: "account_manager",
			marketManager: "market_manager",
		},
	};

	public readonly addresses: PerpetualsAddresses;

	// =========================================================================
	//  Constructor
	// =========================================================================

	constructor(private readonly Provider: AftermathApi) {
		const addresses = this.Provider.addresses.perpetuals;
		if (!addresses)
			throw new Error(
				"not all required addresses have been set in provider"
			);

		this.addresses = addresses;
	}

	// =========================================================================
	//  Objects
	// =========================================================================

	public fetchAccountManager = async (inputs: {
		coinType: CoinType;
	}): Promise<PerpetualsAccountManager> => {
		const exchangeCfg = this.getExchangeConfig(inputs);
		return await this.Provider.Objects().fetchCastObjectGeneral({
			objectId: exchangeCfg.accountManager,
			objectFromSuiObjectResponse:
				PerpetualsCasting.accountManagerFromSuiResponse,
			options: {
				showBcs: true,
				showType: true,
			},
		});
	};

	public fetchMarketManager = async (inputs: {
		coinType: CoinType;
	}): Promise<PerpetualsMarketManager> => {
		const exchangeCfg = this.getExchangeConfig(inputs);
		return await this.Provider.Objects().fetchCastObjectGeneral({
			objectId: exchangeCfg.marketManager,
			objectFromSuiObjectResponse:
				PerpetualsCasting.marketManagerFromSuiResponse,
			options: {
				showBcs: true,
				showType: true,
			},
		});
	};

	public fetchOwnedAccountCaps = async (inputs: {
		walletAddress: SuiAddress;
	}): Promise<PerpetualsAccountCap[]> => {
		const { walletAddress } = inputs;

		const allAccountCaps = await Promise.all(
			Perpetuals.constants.collateralCoinTypes.map((coinType) => {
				const objectType = this.getAccountCapType({ coinType });
				return this.Provider.Objects().fetchCastObjectsOwnedByAddressOfType(
					{
						objectType,
						walletAddress,
						objectFromSuiObjectResponse:
							PerpetualsCasting.accountCapFromSuiResponse,
						options: {
							showBcs: true,
							showType: true,
						},
					}
				);
			})
		);
		return allAccountCaps.reduce((acc, caps) => [...acc, ...caps], []);
	};

	public fetchAccount = async (inputs: {
		coinType: CoinType;
		accountId: PerpetualsAccountId;
	}): Promise<PerpetualsAccountObject> => {
		const accountDfInfos =
			await this.Provider.DynamicFields().fetchAllDynamicFieldsOfType({
				parentObjectId: this.addresses.objects.exchanges.get(
					inputs.coinType
				)?.accountManager!,
			});

		const accountDfInfo = accountDfInfos.find((info) => {
			return BigInt(info.name.value.account_id) === inputs.accountId;
		})!;

		const objectResponse = await this.Provider.provider.getObject({
			id: accountDfInfo.objectId,
			options: { showBcs: true },
		});
		const bcsData = objectResponse.data?.bcs as SuiRawMoveObject;
		const accountField = bcs.de(
			"Field<u64, Account>",
			bcsData.bcsBytes,
			"base64"
		);

		return PerpetualsCasting.accountFromRaw(accountField.value);
	};

	public fetchAllAccountDatas = async (inputs: {
		walletAddress: SuiAddress;
	}): Promise<PerpetualsAccountData[]> => {
		const accountCaps = await this.fetchOwnedAccountCaps(inputs);
		const accounts = await Promise.all(
			accountCaps.map((cap) => this.fetchAccount(cap))
		);
		return accounts.map((account, index) => ({
			account,
			accountCap: accountCaps[index],
		}));
	};

	public fetchPositionOrderIds = async (inputs: {
		coinType: CoinType;
		accountId: PerpetualsAccountId;
		marketId: PerpetualsMarketId;
	}): Promise<bigint[][]> => {
		const { coinType, accountId, marketId } = inputs;

		const accountStruct = await this.fetchAccount({ coinType, accountId });
		const account = new PerpetualsAccount(accountStruct, {
			accountId,
			coinType,
			objectId: "0x123",
			objectType: "0x123::account_cap::AccountCap",
		});
		const position = account.positionForMarketId({ marketId });

		const askOrderIds = await this.fetchOrderedVecSet({
			objectId: position.asks.objectId,
		});
		const bidOrderIds = await this.fetchOrderedVecSet({
			objectId: position.bids.objectId,
		});

		return [askOrderIds, bidOrderIds];
	};

	public fetchMarketState = async (inputs: {
		coinType: CoinType;
		marketId: PerpetualsMarketId;
	}): Promise<PerpetualsMarketState> => {
		const pkg = this.addresses.packages.perpetuals;
		const mktMngId = this.getExchangeConfig(inputs).marketManager;
		const resp =
			await this.Provider.DynamicFields().fetchDynamicFieldObject({
				parentId: mktMngId,
				name: {
					type: `${pkg}::keys::Market<${pkg}::keys::State>`,
					value: { market_id: String(inputs.marketId) },
				},
			});
		const objectResp = await this.Provider.provider.getObject({
			id: resp.data?.objectId!,
			options: { showBcs: true },
		});
		const bcsData = objectResp.data?.bcs as SuiRawMoveObject;
		const mktStateField = bcs.de(
			"Field<MarketKey, MarketState>",
			bcsData.bcsBytes,
			"base64"
		);
		return PerpetualsCasting.marketStateFromRaw(mktStateField.value);
	};

	public fetchMarketParams = async (inputs: {
		coinType: CoinType;
		marketId: PerpetualsMarketId;
	}): Promise<PerpetualsMarketParams> => {
		const pkg = this.addresses.packages.perpetuals;
		const mktMngId = this.getExchangeConfig(inputs).marketManager;
		const resp =
			await this.Provider.DynamicFields().fetchDynamicFieldObject({
				parentId: mktMngId,
				name: {
					type: `${pkg}::keys::Market<${pkg}::keys::Params>`,
					value: { market_id: String(inputs.marketId) },
				},
			});
		const objectResp = await this.Provider.provider.getObject({
			id: resp.data?.objectId!,
			options: { showBcs: true },
		});
		const bcsData = objectResp.data?.bcs as SuiRawMoveObject;
		const mktParamsField = bcs.de(
			"Field<MarketKey, MarketParams>",
			bcsData.bcsBytes,
			"base64"
		);
		return PerpetualsCasting.marketParamsFromRaw(mktParamsField.value);
	};

<<<<<<< HEAD
	public fetchOrderedVecSet = async (
		objectId: ObjectId
	): Promise<bigint[]> => {
		const keyType = `${this.addresses.packages.perpetuals}::ordered_vec_set::Contents`;
=======
	public fetchOrderedVecSet = async (inputs: {
		objectId: ObjectId;
	}): Promise<bigint[]> => {
		const pkg = this.addresses.packages.perpetuals;
		const keyType = `${pkg}::ordered_vec_set::Contents`;
>>>>>>> 191b90ae
		const resp =
			await this.Provider.DynamicFields().fetchDynamicFieldObject({
				parentId: inputs.objectId,
				name: {
					type: keyType,
					value: { dummy_field: Boolean() },
				},
			});

		const objectResp = await this.Provider.provider.getObject({
			id: resp.data?.objectId!,
			options: { showBcs: true },
		});
		const bcsData = objectResp.data?.bcs as SuiRawMoveObject;

		const orderKeys = bcs.de(
			`Field<Contents, vector<u128>>`,
			bcsData.bcsBytes,
			"base64"
		);

		const res = orderKeys.value.map((value: string) => {
			return BigInt(value);
		});
		return res;
	};

	// =========================================================================
	//  Transaction Commands
	// =========================================================================

	public initializeForCollateralTx = (inputs: {
		tx: TransactionBlock;
		coinType: CoinType;
	}) => {
		const { tx, coinType } = inputs;
		return tx.moveCall({
			target: Helpers.transactions.createTxTarget(
				this.addresses.packages.perpetuals,
				PerpetualsApi.constants.moduleNames.interface,
				"initialize_for_collateral"
			),
			typeArguments: [coinType],
			arguments: [
				tx.object(this.addresses.objects.adminCapability),
				tx.object(this.addresses.objects.registry),
			],
		});
	};

	public transferAdminCapTx = (inputs: {
		tx: TransactionBlock;
		targetAddress: SuiAddress;
	}) => {
		const { tx, targetAddress } = inputs;

		return tx.moveCall({
			target: Helpers.transactions.createTxTarget(
				this.addresses.packages.perpetuals,
				PerpetualsApi.constants.moduleNames.interface,
				"transfer_admin_cap"
			),
			typeArguments: [],
			arguments: [
				tx.object(this.addresses.objects.adminCapability),
				tx.pure(targetAddress),
			],
		});
	};

	public addInsuranceFundTx = (inputs: {
		tx: TransactionBlock;
		coinType: CoinType;
	}) => {
		const { tx, coinType } = inputs;
		const exchangeCfg = this.addresses.objects.exchanges.get(coinType)!;
		return tx.moveCall({
			target: Helpers.transactions.createTxTarget(
				this.addresses.packages.perpetuals,
				PerpetualsApi.constants.moduleNames.interface,
				"add_insurance_fund"
			),
			typeArguments: [coinType],
			arguments: [
				tx.object(this.addresses.objects.adminCapability),
				tx.object(exchangeCfg.insuranceFunds),
			],
		});
	};

	public createMarketTx = (inputs: {
		tx: TransactionBlock;
		coinType: CoinType;
		marketId: PerpetualsMarketId;
		marginRatioInitial: bigint;
		marginRatioMaintenance: bigint;
		baseAssetSymbol: string;
		fundingFrequencyMs: bigint;
		fundingPeriodMs: bigint;
		premiumTwapFrequencyMs: bigint;
		premiumTwapPeriodMs: bigint;
		spreadTwapFrequencyMs: bigint;
		spreadTwapPeriodMs: bigint;
		makerFee: bigint;
		takerFee: bigint;
		liquidationFee: bigint;
		forceCancelFee: bigint;
		insuranceFundFee: bigint;
		insuranceFundId: bigint;
		lotSize: bigint;
		tickSize: bigint;
		branchMin: bigint;
		branchMax: bigint;
		leafMin: bigint;
		leafMax: bigint;
		branchesMergeMax: bigint;
		leavesMergeMax: bigint;
	}) => {
		const {
			tx,
			coinType,
			marketId,
			marginRatioInitial,
			marginRatioMaintenance,
			baseAssetSymbol,
			fundingFrequencyMs,
			fundingPeriodMs,
			premiumTwapFrequencyMs,
			premiumTwapPeriodMs,
			spreadTwapFrequencyMs,
			spreadTwapPeriodMs,
			makerFee,
			takerFee,
			liquidationFee,
			forceCancelFee,
			insuranceFundFee,
			insuranceFundId,
			lotSize,
			tickSize,
			branchMin,
			branchMax,
			leafMin,
			leafMax,
			branchesMergeMax,
			leavesMergeMax,
		} = inputs;
		const exchangeCfg = this.addresses.objects.exchanges.get(coinType)!;
		return tx.moveCall({
			target: Helpers.transactions.createTxTarget(
				this.addresses.packages.perpetuals,
				PerpetualsApi.constants.moduleNames.interface,
				"create_market"
			),
			typeArguments: [coinType],
			arguments: [
				tx.object(this.addresses.objects.adminCapability),
				tx.object(exchangeCfg.marketManager),
				tx.object(exchangeCfg.insuranceFunds),
				tx.object(Sui.constants.addresses.suiClockId),
				tx.object(
					this.addresses.objects.oracle.objects.priceFeedStorage
				),
				tx.pure(marketId),
				tx.pure(marginRatioInitial),
				tx.pure(marginRatioMaintenance),
				tx.pure(baseAssetSymbol),
				tx.pure(fundingFrequencyMs),
				tx.pure(fundingPeriodMs),
				tx.pure(premiumTwapFrequencyMs),
				tx.pure(premiumTwapPeriodMs),
				tx.pure(spreadTwapFrequencyMs),
				tx.pure(spreadTwapPeriodMs),
				tx.pure(makerFee),
				tx.pure(takerFee),
				tx.pure(liquidationFee),
				tx.pure(forceCancelFee),
				tx.pure(insuranceFundFee),
				tx.pure(insuranceFundId),
				tx.pure(lotSize),
				tx.pure(tickSize),
				tx.pure(branchMin),
				tx.pure(branchMax),
				tx.pure(leafMin),
				tx.pure(leafMax),
				tx.pure(branchesMergeMax),
				tx.pure(leavesMergeMax),
			],
		});
	};

	public depositCollateralTx = (inputs: {
		tx: TransactionBlock;
		coinType: CoinType;
		accountCapId: ObjectId | TransactionArgument;
		coin: ObjectId | TransactionArgument;
	}) => {
		const { tx, coinType, accountCapId, coin } = inputs;
		const exchangeCfg = this.addresses.objects.exchanges.get(coinType)!;
		return tx.moveCall({
			target: Helpers.transactions.createTxTarget(
				this.addresses.packages.perpetuals,
				PerpetualsApi.constants.moduleNames.interface,
				"deposit_collateral"
			),
			typeArguments: [coinType],
			arguments: [
				typeof accountCapId === "string"
					? tx.object(accountCapId)
					: accountCapId,
				tx.object(exchangeCfg.accountManager),
				tx.object(exchangeCfg.vault),
				typeof coin === "string" ? tx.object(coin) : coin,
			],
		});
	};

	public placeMarketOrderTx = (inputs: {
		tx: TransactionBlock;
		coinType: CoinType;
		accountCapId: ObjectId | TransactionArgument;
		marketId: PerpetualsMarketId;
		side: boolean;
		size: bigint;
	}) => {
		const { tx, coinType, accountCapId, marketId, side, size } = inputs;
		const exchangeCfg = this.addresses.objects.exchanges.get(coinType)!;
		return tx.moveCall({
			target: Helpers.transactions.createTxTarget(
				this.addresses.packages.perpetuals,
				PerpetualsApi.constants.moduleNames.interface,
				"place_market_order"
			),
			typeArguments: [coinType],
			arguments: [
				typeof accountCapId === "string"
					? tx.object(accountCapId)
					: accountCapId,
				tx.object(exchangeCfg.accountManager),
				tx.object(exchangeCfg.marketManager),
				tx.object(
					this.addresses.objects.oracle.objects.priceFeedStorage
				),
				tx.object(Sui.constants.addresses.suiClockId),
				tx.pure(marketId),
				tx.pure(side),
				tx.pure(size),
			],
		});
	};

	public placeLimitOrderTx = (inputs: {
		tx: TransactionBlock;
		coinType: CoinType;
		accountCapId: ObjectId | TransactionArgument;
		marketId: PerpetualsMarketId;
		side: boolean;
		size: bigint;
		price: bigint;
		orderType: bigint;
	}) => {
		const {
			tx,
			coinType,
			accountCapId,
			marketId,
			side,
			size,
			price,
			orderType,
		} = inputs;
		const exchangeCfg = this.addresses.objects.exchanges.get(coinType)!;
		return tx.moveCall({
			target: Helpers.transactions.createTxTarget(
				this.addresses.packages.perpetuals,
				PerpetualsApi.constants.moduleNames.interface,
				"place_limit_order"
			),
			typeArguments: [coinType],
			arguments: [
				typeof accountCapId === "string"
					? tx.object(accountCapId)
					: accountCapId,
				tx.object(exchangeCfg.accountManager),
				tx.object(exchangeCfg.marketManager),
				tx.object(
					this.addresses.objects.oracle.objects.priceFeedStorage
				),
				tx.object(Sui.constants.addresses.suiClockId),
				tx.pure(marketId),
				tx.pure(side),
				tx.pure(size),
				tx.pure(price),
				tx.pure(orderType),
			],
		});
	};

	public cancelOrderTx = (inputs: {
		tx: TransactionBlock;
		coinType: CoinType;
		accountCapId: ObjectId | TransactionArgument;
		marketId: PerpetualsMarketId;
		side: boolean;
		orderId: PerpetualsOrderId;
	}) => {
		const { tx, coinType, accountCapId, marketId, side, orderId } = inputs;
		const exchangeCfg = this.addresses.objects.exchanges.get(coinType)!;
		return tx.moveCall({
			target: Helpers.transactions.createTxTarget(
				this.addresses.packages.perpetuals,
				PerpetualsApi.constants.moduleNames.interface,
				"cancel_order"
			),
			typeArguments: [coinType],
			arguments: [
				typeof accountCapId === "string"
					? tx.object(accountCapId)
					: accountCapId,
				tx.object(exchangeCfg.accountManager),
				tx.object(exchangeCfg.marketManager),
				tx.pure(marketId),
				tx.pure(side),
				tx.pure(orderId),
			],
		});
	};

	public withdrawCollateralTx = (inputs: {
		tx: TransactionBlock;
		coinType: CoinType;
		accountCapId: ObjectId | TransactionArgument;
		amount: bigint;
	}) => {
		const { tx, coinType, accountCapId, amount } = inputs;
		const exchangeCfg = this.addresses.objects.exchanges.get(coinType)!;
		return tx.moveCall({
			target: Helpers.transactions.createTxTarget(
				this.addresses.packages.perpetuals,
				PerpetualsApi.constants.moduleNames.interface,
				"withdraw_collateral"
			),
			typeArguments: [coinType],
			arguments: [
				typeof accountCapId === "string"
					? tx.object(accountCapId)
					: accountCapId,
				tx.object(exchangeCfg.accountManager),
				tx.object(exchangeCfg.marketManager),
				tx.object(
					this.addresses.objects.oracle.objects.priceFeedStorage
				),
				tx.object(exchangeCfg.vault),
				tx.pure(amount),
			],
		});
	};

	public liquidateTx = (inputs: {
		tx: TransactionBlock;
		coinType: CoinType;
		accountCapId: ObjectId | TransactionArgument;
		liqeeAccountId: PerpetualsAccountId;
		sizes: bigint[];
	}) => {
		const { tx, coinType, accountCapId, liqeeAccountId, sizes } = inputs;
		const exchangeCfg = this.addresses.objects.exchanges.get(coinType)!;
		return tx.moveCall({
			target: Helpers.transactions.createTxTarget(
				this.addresses.packages.perpetuals,
				PerpetualsApi.constants.moduleNames.interface,
				"liquidate"
			),
			typeArguments: [coinType],
			arguments: [
				typeof accountCapId === "string"
					? tx.object(accountCapId)
					: accountCapId,
				tx.object(exchangeCfg.accountManager),
				tx.object(exchangeCfg.marketManager),
				tx.object(exchangeCfg.vault),
				tx.object(exchangeCfg.insuranceFunds),
				tx.object(
					this.addresses.objects.oracle.objects.priceFeedStorage
				),
				tx.object(Sui.constants.addresses.suiClockId),
				tx.pure(liqeeAccountId),
				tx.pure(sizes),
			],
		});
	};

	public updateFundingTx = (inputs: {
		tx: TransactionBlock;
		coinType: CoinType;
		marketId: PerpetualsMarketId;
	}) => {
		const { tx, coinType, marketId } = inputs;
		const exchangeCfg = this.addresses.objects.exchanges.get(coinType)!;
		return tx.moveCall({
			target: Helpers.transactions.createTxTarget(
				this.addresses.packages.perpetuals,
				PerpetualsApi.constants.moduleNames.interface,
				"update_funding"
			),
			typeArguments: [coinType],
			arguments: [
				tx.object(exchangeCfg.marketManager),
				tx.object(
					this.addresses.objects.oracle.objects.priceFeedStorage
				),
				tx.object(Sui.constants.addresses.suiClockId),
				tx.pure(marketId),
			],
		});
	};

	public createAccountTx = (inputs: {
		tx: TransactionBlock;
		coinType: CoinType;
	}) => {
		const { tx, coinType } = inputs;
		const exchangeCfg = this.addresses.objects.exchanges.get(coinType)!;
		return tx.moveCall({
			target: Helpers.transactions.createTxTarget(
				this.addresses.packages.perpetuals,
				PerpetualsApi.constants.moduleNames.interface,
				"create_account"
			),
			typeArguments: [coinType],
			arguments: [tx.object(exchangeCfg.accountManager)],
		});
	};

	// =========================================================================
	//  Transaction Builders
	// =========================================================================

	public buildInitializeForCollateralTx =
		Helpers.transactions.creatBuildTxFunc(this.initializeForCollateralTx);

	public buildTransferAdminCapTx = Helpers.transactions.creatBuildTxFunc(
		this.transferAdminCapTx
	);

	public buildAddInsuranceFundTx = Helpers.transactions.creatBuildTxFunc(
		this.addInsuranceFundTx
	);

	public buildCreateMarketTx = Helpers.transactions.creatBuildTxFunc(
		this.createMarketTx
	);

	public fetchDepositCollateralTx = async (
		inputs: ApiPerpetualsDepositCollateralBody
	): Promise<TransactionBlock> => {
		const tx = new TransactionBlock();
		tx.setSender(inputs.walletAddress);

		const { walletAddress, coinType, amount } = inputs;
		const coin = await this.Provider.Coin().fetchCoinWithAmountTx({
			tx,
			walletAddress,
			coinType,
			coinAmount: amount,
		});
		this.depositCollateralTx({
			tx,
			coin,
			...inputs,
		});

		return tx;
	};

	public buildPlaceMarketOrderTx = Helpers.transactions.creatBuildTxFunc(
		this.placeMarketOrderTx
	);

	public buildPlaceLimitOrderTx = Helpers.transactions.creatBuildTxFunc(
		this.placeLimitOrderTx
	);

	public buildCancelOrderTx = Helpers.transactions.creatBuildTxFunc(
		this.cancelOrderTx
	);

	public fetchWithdrawCollateralTx = async (inputs: {
		walletAddress: SuiAddress;
		coinType: CoinType;
		accountCapId: ObjectId | TransactionArgument;
		amount: bigint;
	}): Promise<TransactionBlock> => {
		const tx = new TransactionBlock();
		tx.setSender(inputs.walletAddress);

		const coin = this.withdrawCollateralTx({
			tx,
			...inputs,
		});

		tx.transferObjects([coin], tx.pure(inputs.walletAddress));

		return tx;
	};

	public buildLiquidateTx = Helpers.transactions.creatBuildTxFunc(
		this.liquidateTx
	);

	public buildUpdateFundingTx = Helpers.transactions.creatBuildTxFunc(
		this.updateFundingTx
	);

	public fetchCreateAccountTx = async (
		inputs: ApiPerpetualsCreateAccountBody
	): Promise<TransactionBlock> => {
		const tx = new TransactionBlock();
		tx.setSender(inputs.walletAddress);

		const accCap = this.createAccountTx({
			tx,
			...inputs,
		});

		tx.transferObjects([accCap], tx.pure(inputs.walletAddress));

		return tx;
	};

	// =========================================================================
	//  Helpers
	// =========================================================================

	public getExchangeConfig = (inputs: {
		coinType: CoinType;
	}): ExchangeAddresses => {
		return this.addresses.objects.exchanges.get(inputs.coinType)!;
	};

	public getAccountCapType = (inputs: { coinType: CoinType }): string => {
		return `${this.addresses.packages.perpetuals}::
		${PerpetualsApi.constants.moduleNames.accountManager}::AccountCap<${inputs.coinType}>`;
	};
}<|MERGE_RESOLUTION|>--- conflicted
+++ resolved
@@ -242,18 +242,10 @@
 		return PerpetualsCasting.marketParamsFromRaw(mktParamsField.value);
 	};
 
-<<<<<<< HEAD
-	public fetchOrderedVecSet = async (
-		objectId: ObjectId
-	): Promise<bigint[]> => {
-		const keyType = `${this.addresses.packages.perpetuals}::ordered_vec_set::Contents`;
-=======
 	public fetchOrderedVecSet = async (inputs: {
 		objectId: ObjectId;
 	}): Promise<bigint[]> => {
-		const pkg = this.addresses.packages.perpetuals;
-		const keyType = `${pkg}::ordered_vec_set::Contents`;
->>>>>>> 191b90ae
+		const keyType = `${this.addresses.packages.perpetuals}::ordered_vec_set::Contents`;
 		const resp =
 			await this.Provider.DynamicFields().fetchDynamicFieldObject({
 				parentId: inputs.objectId,
