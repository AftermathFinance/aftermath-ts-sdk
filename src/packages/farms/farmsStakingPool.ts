import {
	Apy,
	Balance,
	CoinType,
	CoinsToDecimals,
	CoinsToPrice,
	ObjectId,
	SuiAddress,
	SuiNetwork,
	Timestamp,
	Url,
} from "../../types";
import { Caller } from "../../general/utils/caller";
import {
	ApiFarmsGrantOneTimeAdminCapBody,
	ApiFarmsIncreaseStakingPoolRewardsEmissionsBody,
	ApiFarmsInitializeStakingPoolRewardBody,
	ApiFarmsStakeBody,
	ApiFarmsTopUpStakingPoolRewardsBody,
	ApiHarvestFarmsRewardsBody,
	FarmOwnerOrOneTimeAdminCap,
	FarmsMultiplier,
	FarmsStakingPoolObject,
	FarmsStakingPoolRewardCoin,
} from "./farmsTypes";
import { Casting, Helpers } from "../../general/utils";
import dayjs from "dayjs";
import duration from "dayjs/plugin/duration";
<<<<<<< HEAD
import { FixedUtils } from "../../general/utils/fixedUtils";
=======
import { Fixed } from "../../general/utils/fixed";
import { Coin } from "../coin/coin";
>>>>>>> 8d793409

export class FarmsStakingPool extends Caller {
	// =========================================================================
	//  Constructor
	// =========================================================================

	constructor(
		public stakingPool: FarmsStakingPoolObject,
		public readonly network?: SuiNetwork | Url
	) {
		super(network, "farms");
		this.stakingPool = stakingPool;
		// this.emitRewards();
	}

	// =========================================================================
	//  Public
	// =========================================================================

	// =========================================================================
	//  Getters
	// =========================================================================

	public rewardCoinTypes = (): CoinType[] => {
		return this.stakingPool.rewardCoins.map((coin) => coin.coinType);
	};

	public rewardCoin = (inputs: { coinType: CoinType }) => {
		const foundCoin = this.stakingPool.rewardCoins.find(
			(coin) => coin.coinType === inputs.coinType
		);
		if (!foundCoin) throw new Error("Invalid coin type");

		return foundCoin;
	};

	// =========================================================================
	//  Calculations
	// =========================================================================

	// Calculates the amount of rewards that have emitted since the last time this function has been
	// called. Updates `rewards_accumulated_per_share`.
	public emitRewards = () => {
		const currentTimestamp = dayjs().valueOf();

		// ia. Check that the vault has deposits.
		if (this.stakingPool.stakedAmount === BigInt(0)) return;

		const rewardCoins = Helpers.deepCopy(this.stakingPool.rewardCoins);
		for (const [rewardCoinIndex, rewardCoin] of rewardCoins.entries()) {
			// ib. Check that enough time has passed since the last emission.
			if (
				currentTimestamp <
				rewardCoin.lastRewardTimestamp + rewardCoin.emissionSchedulesMs
			)
				continue;

			// iia. Calculate how many rewards have to be emitted.
			const rewardsToEmit = this.calcRewardsToEmit({ rewardCoin });
			if (rewardsToEmit === BigInt(0)) continue;

			// iii. Increase the amount of rewards emitted per share.
			this.increaseRewardsAccumulatedPerShare({
				rewardsToEmit,
				rewardCoinIndex,
			});

			const numberOfEmissions =
				(currentTimestamp - rewardCoin.lastRewardTimestamp) /
				rewardCoin.emissionSchedulesMs;

			// IMPORTANT: only increase by multiples of `emission_schedule_ms`.
			//
			// iv. Update reward's `last_reward_timestamp`.
			this.stakingPool.rewardCoins[rewardCoinIndex].lastRewardTimestamp =
				rewardCoin.lastRewardTimestamp +
				numberOfEmissions * rewardCoin.emissionSchedulesMs;
		}
	};

	public calcApy = (inputs: {
		coinType: CoinType;
		price: number;
		decimals: number;
		tvlUsd: number;
	}): Apy => {
		const { coinType, price, decimals, tvlUsd } = inputs;

		if (price <= 0 || tvlUsd <= 0) return 0;

		// this.emitRewards();

		const rewardCoin = this.rewardCoin({ coinType });
		const currentTimestamp = dayjs().valueOf();

		if (
			rewardCoin.emissionStartTimestamp > currentTimestamp ||
			currentTimestamp > this.stakingPool.emissionEndTimestamp
		)
			return 0;

		const emissionRateUsd =
			Coin.balanceWithDecimals(rewardCoin.emissionRate, decimals) * price;

		dayjs.extend(duration);
		const oneYearMs = dayjs.duration(1, "year").asMilliseconds();
		const rewardsUsdOneYear =
			emissionRateUsd * (oneYearMs / rewardCoin.emissionSchedulesMs);

		const apy = rewardsUsdOneYear / tvlUsd;
		return apy < 0 ? 0 : apy;
	};

	public calcTotalApy = (inputs: {
		coinsToPrice: CoinsToPrice;
		coinsToDecimals: CoinsToDecimals;
		tvlUsd: number;
	}): Apy => {
		const { coinsToPrice, coinsToDecimals, tvlUsd } = inputs;

		const apys = this.rewardCoinTypes().map((coinType) =>
			this.calcApy({
				coinType,
				price: coinsToPrice[coinType],
				decimals: coinsToDecimals[coinType],
				tvlUsd,
			})
		);
		return Helpers.sum(apys);
	};

	public calcMultiplier = (inputs: {
		lockDurationMs: number;
	}): FarmsMultiplier => {
		const { lockDurationMs } = inputs;

		const totalPossibleLockDurationMs =
			this.stakingPool.maxLockDurationMs -
			this.stakingPool.minLockDurationMs;

		const newMultiplier =
			1 +
			((lockDurationMs - this.stakingPool.minLockDurationMs) /
				(totalPossibleLockDurationMs <= 0
					? 1
					: totalPossibleLockDurationMs)) *
				(Casting.bigIntToFixedNumber(
					this.stakingPool.maxLockMultiplier
				) -
					1);

		const multiplier = Casting.numberToFixedBigInt(newMultiplier);
		return multiplier < FixedUtils.fixedOneB
			? FixedUtils.fixedOneB
			: multiplier;
	};

	// public calc_emitted_rewards(): bigint[] {
	// 	let emitted_rewards: bigint[] = [];

	// 	let length = this.stakingPool.rewardCoins.length;
	// 	let index = 0;

	// 	while (index < length) {
	// 		let emission_start_timestamp_ms =
	// 			this.stakingPool.rewardCoins[index].emissionStartTimestamp;
	// 		let last_reward_timestamp_ms =
	// 			this.stakingPool.rewardCoins[index].lastRewardTimestamp;

	// 		emitted_rewards.push(
	// 			this.calcRewardsEmittedFromTimeTmToTn({
	// 				timestampTm: emission_start_timestamp_ms,
	// 				timestampTn: last_reward_timestamp_ms,
	// 				rewardCoin: this.stakingPool.rewardCoins[index],
	// 			})
	// 		);

	// 		index = index + 1;
	// 	}

	// 	return emitted_rewards;
	// }

	// public calc_emitted_rewards_for(inputs: {
	// 	rewardCoinIndex: number;
	// }): bigint {
	// 	let reward_index = inputs.rewardCoinIndex;

	// 	let emission_start_timestamp_ms =
	// 		this.stakingPool.rewardCoins[reward_index].emissionStartTimestamp;
	// 	let last_reward_timestamp_ms =
	// 		this.stakingPool.rewardCoins[reward_index].lastRewardTimestamp;

	// 	return this.calcRewardsEmittedFromTimeTmToTn({
	// 		timestampTm: emission_start_timestamp_ms,
	// 		timestampTn: last_reward_timestamp_ms,
	// 		rewardCoin: this.stakingPool.rewardCoins[reward_index],
	// 	});
	// }

	// =========================================================================
	//  Transactions
	// =========================================================================

	// =========================================================================
	//  Staking Transactions
	// =========================================================================

	public async getStakeTransaction(inputs: {
		stakeAmount: Balance;
		lockDurationMs: Timestamp;
		walletAddress: SuiAddress;
		isSponsoredTx?: boolean;
	}) {
		return this.fetchApiTransaction<ApiFarmsStakeBody>(
			"transactions/stake",
			{
				...inputs,
				stakeCoinType: this.stakingPool.stakeCoinType,
				stakingPoolId: this.stakingPool.objectId,
			}
		);
	}

	// =========================================================================
	//  Reward Harvesting Transactions
	// =========================================================================

	public async getHarvestRewardsTransaction(inputs: {
		stakedPositionIds: ObjectId[];
		walletAddress: SuiAddress;
	}) {
		return this.fetchApiTransaction<ApiHarvestFarmsRewardsBody>(
			"transactions/harvest-rewards",
			{
				...inputs,
				stakeCoinType: this.stakingPool.stakeCoinType,
				stakingPoolId: this.stakingPool.objectId,
				rewardCoinTypes: this.rewardCoinTypes(),
			}
		);
	}

	// =========================================================================
	//  Mutation/Creation Transactions (Owner Only)
	// =========================================================================

	public async getIncreaseRewardsEmissionsTransaction(inputs: {
		ownerCapId: ObjectId;
		rewards: {
			rewardCoinType: CoinType;
			emissionScheduleMs: Timestamp;
			emissionRate: bigint;
		}[];
		walletAddress: SuiAddress;
	}) {
		return this.fetchApiTransaction<ApiFarmsIncreaseStakingPoolRewardsEmissionsBody>(
			"transactions/increase-reward-emissions",
			{
				...inputs,
				stakeCoinType: this.stakingPool.stakeCoinType,
				stakingPoolId: this.stakingPool.objectId,
			}
		);
	}

	public async getGrantOneTimeAdminCapTransaction(
		inputs: ApiFarmsGrantOneTimeAdminCapBody
	) {
		return this.fetchApiTransaction<ApiFarmsGrantOneTimeAdminCapBody>(
			"transactions/grant-one-time-admin-cap",
			inputs
		);
	}

	// =========================================================================
	//  Mutation Transactions (Owner/Admin Only)
	// =========================================================================

	public async getInitializeRewardTransaction(
		inputs: {
			rewardAmount: Balance;
			emissionScheduleMs: Timestamp;
			emissionRate: bigint;
			emissionDelayTimestampMs: Timestamp;
			rewardCoinType: CoinType;
			walletAddress: SuiAddress;
			isSponsoredTx?: boolean;
		} & FarmOwnerOrOneTimeAdminCap
	) {
		return this.fetchApiTransaction<ApiFarmsInitializeStakingPoolRewardBody>(
			"transactions/initialize-reward",
			{
				...inputs,
				stakeCoinType: this.stakingPool.stakeCoinType,
				stakingPoolId: this.stakingPool.objectId,
			}
		);
	}

	public async getTopUpRewardsTransaction(
		inputs: {
			rewards: {
				rewardAmount: Balance;
				rewardCoinType: CoinType;
			}[];
			walletAddress: SuiAddress;
			isSponsoredTx?: boolean;
		} & FarmOwnerOrOneTimeAdminCap
	) {
		return this.fetchApiTransaction<ApiFarmsTopUpStakingPoolRewardsBody>(
			"transactions/top-up-reward",
			{
				...inputs,
				stakeCoinType: this.stakingPool.stakeCoinType,
				stakingPoolId: this.stakingPool.objectId,
			}
		);
	}

	// =========================================================================
	//  Private
	// =========================================================================

	// =========================================================================
	//  Calculations
	// =========================================================================

	private increaseRewardsAccumulatedPerShare(inputs: {
		rewardsToEmit: Balance;
		rewardCoinIndex: number;
	}) {
		const { rewardsToEmit, rewardCoinIndex } = inputs;

		// i. Calculate the pro-rata amount of rewards allocated to each staked amount.
		const newRewardsAccumulatedPerShare =
			(rewardsToEmit * BigInt(1_000_000_000_000_000_000)) /
			this.stakingPool.stakedAmountWithMultiplier;

		if (newRewardsAccumulatedPerShare === BigInt(0)) return;

		// ii. Increase the amount of rewards emitted per share.
		this.stakingPool.rewardCoins[
			rewardCoinIndex
		].rewardsAccumulatedPerShare += newRewardsAccumulatedPerShare;
	}

	private rewardsRemaining(inputs: { rewardCoinIndex: number }): Balance {
		const rewardCoin = this.stakingPool.rewardCoins[inputs.rewardCoinIndex];

		const currentTimestamp = dayjs().valueOf();

		const numberOfEmissions = BigInt(
			Math.floor(
				(currentTimestamp - rewardCoin.emissionStartTimestamp) /
					rewardCoin.emissionSchedulesMs
			)
		);
		const emittedRewards = rewardCoin.emissionRate * numberOfEmissions;

		const totalRewards = rewardCoin.rewards;
		if (totalRewards <= emittedRewards) return BigInt(0);

		return totalRewards - emittedRewards;
	}

	private calcRewardsToEmit(inputs: {
		rewardCoin: FarmsStakingPoolRewardCoin;
	}): Balance {
		const { rewardCoin } = inputs;
		const currentTimestamp = dayjs().valueOf();

		// Calculate the number of rewards that have been emitted since the last time this reward was emitted.
		const rewardsToEmit = this.calcRewardsEmittedFromTimeTmToTn({
			timestampTm: rewardCoin.lastRewardTimestamp,
			timestampTn: currentTimestamp,
			rewardCoin,
		});
		const rewardsRemaining = rewardCoin.rewardsRemaining;

		// IMPORTANT: Cap the amount of rewards to emit by the amount of remaining rewards.
		//
		return rewardsRemaining < rewardsToEmit
			? rewardsRemaining
			: rewardsToEmit;
	}

	private calcRewardsEmittedFromTimeTmToTn(inputs: {
		timestampTm: Timestamp;
		timestampTn: Timestamp;
		rewardCoin: FarmsStakingPoolRewardCoin;
	}): Balance {
		const { timestampTm, timestampTn, rewardCoin } = inputs;

		const numberOfEmissionsFromTimeTmToTn =
			(timestampTn - timestampTm) /
			// -----------------------------------------------
			rewardCoin.emissionSchedulesMs;

		return (
			BigInt(Math.floor(numberOfEmissionsFromTimeTmToTn)) *
			rewardCoin.emissionRate
		);
	}
}<|MERGE_RESOLUTION|>--- conflicted
+++ resolved
@@ -26,12 +26,8 @@
 import { Casting, Helpers } from "../../general/utils";
 import dayjs from "dayjs";
 import duration from "dayjs/plugin/duration";
-<<<<<<< HEAD
 import { FixedUtils } from "../../general/utils/fixedUtils";
-=======
-import { Fixed } from "../../general/utils/fixed";
 import { Coin } from "../coin/coin";
->>>>>>> 8d793409
 
 export class FarmsStakingPool extends Caller {
 	// =========================================================================
