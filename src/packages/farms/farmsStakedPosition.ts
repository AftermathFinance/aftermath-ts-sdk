--- conflicted
+++ resolved
@@ -38,15 +38,9 @@
 
 	constructor(
 		public stakedPosition: FarmsStakedPositionObject,
-<<<<<<< HEAD
-		trueLastHarvestRewardsTimestamp?: Timestamp,
-		public readonly network?: SuiNetwork,
-		public readonly Provider?: AftermathApi
-=======
 		trueLastHarvestRewardsTimestamp: Timestamp | undefined = undefined,
 		config?: CallerConfig,
-		private readonly Provider?: AftermathApi
->>>>>>> cb5d32d7
+		public readonly Provider?: AftermathApi
 	) {
 		super(config, "farms");
 		this.stakedPosition = stakedPosition;
