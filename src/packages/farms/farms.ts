--- conflicted
+++ resolved
@@ -48,9 +48,6 @@
 	 * and maximum lock multipliers.
 	 */
 	public static readonly constants = {
-<<<<<<< HEAD
-		minRewardsToClaim: BigInt(10),
-=======
 		/**
 		 * The minimum number of rewards (in smallest units) that can be claimed.
 		 */
@@ -58,7 +55,6 @@
 		/**
 		 * The maximum lock multiplier that can be applied when locking a staked position.
 		 */
->>>>>>> e9bf38c6
 		maxLockMultiplier: 18,
 	};
 
@@ -238,28 +234,6 @@
 
 	// =========================================================================
 	//  Stats
-<<<<<<< HEAD
-	// =========================================================================
-
-	public async getTVL(inputs?: { farmIds?: ObjectId[] }): Promise<number> {
-		return this.fetchApi("tvl", inputs ?? {});
-	}
-
-	public async getRewardsTVL(inputs?: {
-		farmIds?: ObjectId[];
-	}): Promise<number> {
-		return this.fetchApi("rewards-tvl", inputs ?? {});
-	}
-
-	// =========================================================================
-	//  Transactions
-	// =========================================================================
-
-	public async getCreateStakingPoolTransaction(
-		inputs: ApiFarmsCreateStakingPoolBody
-	) {
-		return this.useProvider().fetchBuildCreateStakingPoolTx(inputs);
-=======
 	// =========================================================================
 
 	/**
@@ -345,15 +319,12 @@
 		inputs: ApiFarmsCreateStakingPoolBody
 	) {
 		return this.useProvider().fetchBuildCreateStakingPoolTxV2(inputs);
->>>>>>> e9bf38c6
 	}
 
 	// =========================================================================
 	//  Events
 	// =========================================================================
 
-<<<<<<< HEAD
-=======
 	/**
 	 * Fetches user-specific farm interaction events (e.g., staked, unlocked, withdrew) with optional pagination.
 	 *
@@ -370,7 +341,6 @@
 	 * console.log(userEvents);
 	 * ```
 	 */
->>>>>>> e9bf38c6
 	public async getInteractionEvents(
 		inputs: ApiIndexerEventsBody & {
 			walletAddress: SuiAddress;
