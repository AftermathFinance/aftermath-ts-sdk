--- conflicted
+++ resolved
@@ -41,12 +41,7 @@
 } from "../farmsTypes";
 import { Coin } from "../../coin/coin";
 import { Helpers } from "../../../general/utils";
-<<<<<<< HEAD
 import { SuiObjectResponse } from "@mysten/sui/client";
-=======
-import { SuiObjectResponse } from "@mysten/sui.js/client";
-import { BigIntAsString } from "../../../types";
->>>>>>> 3ca29ed0
 
 export class FarmsApiCasting {
 	// =========================================================================
