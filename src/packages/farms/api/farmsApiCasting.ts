import {
	FarmsAddedRewardEventOnChain,
	FarmsAfterburnerVaultFieldsOnChain,
	FarmsCreatedVaultEventOnChain,
	FarmsDepositedPrincipalEventOnChain,
	FarmsDestroyedStakedPositionEventOnChain,
	FarmsHarvestedRewardsEventOnChain,
	FarmsIncreasedEmissionsEventOnChain,
	FarmsInitializedRewardEventOnChain,
	FarmsJoinedEventOnChain,
	FarmsLockedEventOnChain,
	FarmsSplitEventOnChain,
	FarmsStakedEventOnChain,
	FarmsStakedRelaxedEventOnChain,
	FarmsStakedPositionFieldsOnChain,
	FarmsStakingPoolOwnerCapFieldsOnChain,
	FarmsUnlockedEventOnChain,
	FarmsWithdrewPrincipalEventOnChain,
	FarmsStakingPoolOneTimeAdminCapFieldsOnChain,
} from "./farmsApiCastingTypes";
import {
	FarmsAddedRewardEvent,
	FarmsCreatedVaultEvent,
	FarmsDepositedPrincipalEvent,
	FarmsDestroyedStakedPositionEvent,
	FarmsStakingPoolObject,
	FarmsHarvestedRewardsEvent,
	FarmsIncreasedEmissionsEvent,
	FarmsInitializedRewardEvent,
	FarmsJoinedEvent,
	FarmsLockedEvent,
	FarmsSplitEvent,
	FarmsStakedEvent,
	FarmsStakedRelaxedEvent,
	FarmsUnlockedEvent,
	FarmsWithdrewPrincipalEvent,
	StakingPoolOwnerCapObject,
	PartialFarmsStakedPositionObject,
	StakingPoolOneTimeAdminCapObject,
} from "../farmsTypes";
import { Coin } from "../../coin/coin";
import { Helpers } from "../../../general/utils";
import { SuiObjectResponse } from "@mysten/sui.js/client";
import { BigIntAsString } from "../../../types";

export class FarmsApiCasting {
	// =========================================================================
	//  Objects
	// =========================================================================

	public static stakingPoolObjectFromIndexer = (
		data: SuiObjectResponse & {
			// from indexer
			isUnlocked: boolean;
			rewardsRemaining: BigIntAsString[];
		}
	): FarmsStakingPoolObject => {
		const objectType = Helpers.getObjectType(data);

		const fields = Helpers.getObjectFields(
			data
		) as FarmsAfterburnerVaultFieldsOnChain;
		const stakeCoinType = Helpers.addLeadingZeroesToType(
			new Coin(objectType).innerCoinType
		);

		return {
			objectType,
			objectId: Helpers.getObjectId(data),
			stakeCoinType,
			rewardCoins: fields.type_names.map((coinType, index) => ({
				coinType: Helpers.addLeadingZeroesToType("0x" + coinType),
				rewards: BigInt(fields.rewards[index]),
				rewardsAccumulatedPerShare: BigInt(
					fields.rewards_accumulated_per_share[index]
				),
				emissionRate: BigInt(fields.emission_rates[index]),
				emissionSchedulesMs: Number(
					fields.emission_schedules_ms[index]
				),
				emissionStartTimestamp: Number(
					fields.emission_start_timestamps_ms[index]
				),

				lastRewardTimestamp: Number(
					fields.last_reward_timestamps_ms[index]
				),

<<<<<<< HEAD
				// TODO: make this type prettier
				rewardsRemaining: BigInt(data.rewardsRemaining[index]),
=======
				// TODO: make these type prettier
				rewardsRemaining: BigInt(0),
				actualRewards: BigInt(0),
>>>>>>> 82110869
			})),
			emissionEndTimestamp: Number(fields.emission_end_timestamp_ms),
			stakedAmount: BigInt(fields.total_staked_amount),
			stakedAmountWithMultiplier: BigInt(
				fields.total_staked_amount_with_multiplier
			),
			minLockDurationMs: Number(fields.min_lock_duration_ms),
			maxLockDurationMs: Number(fields.max_lock_duration_ms),
			maxLockMultiplier: BigInt(fields.max_lock_multiplier),
			minStakeAmount: BigInt(fields.min_stake_amount),
			lockEnforcement:
				BigInt(fields.lock_enforcement) === BigInt(0)
					? "Strict"
					: "Relaxed",
			isUnlocked: data.isUnlocked,
		};
	};

	public static partialStakedPositionObjectFromSuiObjectResponse = (
		data: SuiObjectResponse
	): PartialFarmsStakedPositionObject => {
		const objectType = Helpers.getObjectType(data);

		const fields = Helpers.getObjectFields(
			data
		) as FarmsStakedPositionFieldsOnChain;
		const stakeCoinType = Helpers.addLeadingZeroesToType(
			new Coin(objectType).innerCoinType
		);

		return {
			objectType,
			objectId: Helpers.getObjectId(data),
			stakeCoinType,
			stakingPoolObjectId: fields.afterburner_vault_id,
			stakedAmount: BigInt(fields.balance),
			stakedAmountWithMultiplier: BigInt(fields.multiplier_staked_amount),
			lockStartTimestamp: Number(fields.lock_start_timestamp_ms),
			lockDurationMs: Number(fields.lock_duration_ms),
			lockMultiplier: BigInt(fields.lock_multiplier),
			lastHarvestRewardsTimestamp: Number(
				fields.last_reward_timestamp_ms
			),
			rewardCoins: fields.base_rewards_accumulated.map(
				(baseRewardsAccumulated, index) => ({
					baseRewardsAccumulated: BigInt(baseRewardsAccumulated),
					baseRewardsDebt: BigInt(fields.base_rewards_debt[index]),
					multiplierRewardsAccumulated: BigInt(
						fields.multiplier_rewards_accumulated[index]
					),
					multiplierRewardsDebt: BigInt(
						fields.multiplier_rewards_debt[index]
					),
				})
			),
		};
	};

	public static stakingPoolOwnerCapObjectFromSuiObjectResponse = (
		data: SuiObjectResponse
	): StakingPoolOwnerCapObject => {
		const objectType = Helpers.getObjectType(data);

		const fields = Helpers.getObjectFields(
			data
		) as FarmsStakingPoolOwnerCapFieldsOnChain;

		return {
			objectType,
			objectId: Helpers.getObjectId(data),
			stakingPoolId: fields.afterburner_vault_id,
		};
	};

	public static stakingPoolOneTimeAdminCapObjectFromSuiObjectResponse = (
		data: SuiObjectResponse
	): StakingPoolOneTimeAdminCapObject => {
		const objectType = Helpers.getObjectType(data);

		const fields = Helpers.getObjectFields(
			data
		) as FarmsStakingPoolOneTimeAdminCapFieldsOnChain;

		return {
			objectType,
			objectId: Helpers.getObjectId(data),
			stakingPoolId: fields.afterburner_vault_id,
		};
	};

	// =========================================================================
	//  Events
	// =========================================================================

	public static addedRewardEventFromOnChain = (
		eventOnChain: FarmsAddedRewardEventOnChain
	): FarmsAddedRewardEvent => {
		const fields = eventOnChain.parsedJson;
		return {
			vaultId: fields.vault_id,
			rewardType: Helpers.addLeadingZeroesToType(
				"0x" + fields.reward_type
			),
			rewardAmount: BigInt(fields.reward_amount),
			timestamp: eventOnChain.timestampMs,
			txnDigest: eventOnChain.id.txDigest,
			type: eventOnChain.type,
		};
	};

	public static createdVaultEventFromOnChain = (
		eventOnChain: FarmsCreatedVaultEventOnChain
	): FarmsCreatedVaultEvent => {
		const fields = eventOnChain.parsedJson;
		return {
			vaultId: fields.vault_id,
			stakeType: Helpers.addLeadingZeroesToType("0x" + fields.stake_type),
			minLockDurationMs: Number(fields.min_lock_duration_ms),
			maxLockDurationMs: Number(fields.max_lock_duration_ms),
			maxLockMultiplier: BigInt(fields.max_lock_multiplier),
			minStakeAmount: BigInt(fields.min_stake_amount),
			timestamp: eventOnChain.timestampMs,
			txnDigest: eventOnChain.id.txDigest,
			type: eventOnChain.type,
		};
	};

	public static depositedPrincipalEventFromOnChain = (
		eventOnChain: FarmsDepositedPrincipalEventOnChain
	): FarmsDepositedPrincipalEvent => {
		const fields = eventOnChain.parsedJson;
		return {
			stakedPositionId: fields.staked_position_id,
			vaultId: fields.vault_id,
			amount: BigInt(fields.amount),
			stakeType: Helpers.addLeadingZeroesToType("0x" + fields.stake_type),
			timestamp: eventOnChain.timestampMs,
			txnDigest: eventOnChain.id.txDigest,
			type: eventOnChain.type,
		};
	};

	public static destroyedStakedPositionEventFromOnChain = (
		eventOnChain: FarmsDestroyedStakedPositionEventOnChain
	): FarmsDestroyedStakedPositionEvent => {
		const fields = eventOnChain.parsedJson;
		return {
			stakedPositionId: fields.staked_position_id,
			timestamp: eventOnChain.timestampMs,
			txnDigest: eventOnChain.id.txDigest,
			type: eventOnChain.type,
		};
	};

	public static harvestedRewardsEventFromOnChain = (
		eventOnChain: FarmsHarvestedRewardsEventOnChain
	): FarmsHarvestedRewardsEvent => {
		const fields = eventOnChain.parsedJson;
		return {
			vaultId: fields.afterburner_vault_id,
			rewardTypes: fields.reward_types.map((rewardType) =>
				Helpers.addLeadingZeroesToType("0x" + rewardType)
			),
			rewardAmounts: fields.reward_amounts.map((amount) =>
				BigInt(amount)
			),
			timestamp: eventOnChain.timestampMs,
			txnDigest: eventOnChain.id.txDigest,
			type: eventOnChain.type,
		};
	};

	public static increasedEmissionsEventFromOnChain = (
		eventOnChain: FarmsIncreasedEmissionsEventOnChain
	): FarmsIncreasedEmissionsEvent => {
		const fields = eventOnChain.parsedJson;
		return {
			vaultId: fields.vault_id,
			rewardType: Helpers.addLeadingZeroesToType(
				"0x" + fields.reward_type
			),
			emissionScheduleMs: Number(fields.emission_schedule_ms),
			emissionRate: BigInt(fields.emission_rate),
			timestamp: eventOnChain.timestampMs,
			txnDigest: eventOnChain.id.txDigest,
			type: eventOnChain.type,
		};
	};

	public static initializedRewardEventFromOnChain = (
		eventOnChain: FarmsInitializedRewardEventOnChain
	): FarmsInitializedRewardEvent => {
		const fields = eventOnChain.parsedJson;
		return {
			vaultId: fields.vault_id,
			rewardType: Helpers.addLeadingZeroesToType(
				"0x" + fields.reward_type
			),
			rewardAmount: BigInt(fields.reward_amount),
			emissionRate: BigInt(fields.emission_rate),
			emissionStartMs: Number(fields.emission_start_ms),
			timestamp: eventOnChain.timestampMs,
			txnDigest: eventOnChain.id.txDigest,
			type: eventOnChain.type,
		};
	};

	public static joinedEventFromOnChain = (
		eventOnChain: FarmsJoinedEventOnChain
	): FarmsJoinedEvent => {
		const fields = eventOnChain.parsedJson;
		return {
			stakedPositionId: fields.staked_position_id,
			otherStakedPositionId: fields.other_staked_position_id,
			timestamp: eventOnChain.timestampMs,
			txnDigest: eventOnChain.id.txDigest,
			type: eventOnChain.type,
		};
	};

	public static lockedEventFromOnChain = (
		eventOnChain: FarmsLockedEventOnChain
	): FarmsLockedEvent => {
		const fields = eventOnChain.parsedJson;
		return {
			stakedPositionId: fields.staked_position_id,
			vaultId: fields.vault_id,
			stakedType: Helpers.addLeadingZeroesToType(
				"0x" + fields.staked_type
			),
			stakedAmount: BigInt(fields.staked_amount),
			lockStartTimestampMs: Number(fields.lock_start_timestamp_ms),
			lockDurationMs: Number(fields.lock_duration_ms),
			lockMultiplier: BigInt(fields.lock_multiplier),
			timestamp: eventOnChain.timestampMs,
			txnDigest: eventOnChain.id.txDigest,
			type: eventOnChain.type,
		};
	};

	public static splitEventFromOnChain = (
		eventOnChain: FarmsSplitEventOnChain
	): FarmsSplitEvent => {
		const fields = eventOnChain.parsedJson;
		return {
			stakedPositionId: fields.staked_position_id,
			splitStakedPositionId: fields.split_staked_position_id,
			timestamp: eventOnChain.timestampMs,
			txnDigest: eventOnChain.id.txDigest,
			type: eventOnChain.type,
		};
	};

	public static stakedEventFromOnChain = (
		eventOnChain: FarmsStakedEventOnChain
	): FarmsStakedEvent => {
		const fields = eventOnChain.parsedJson;
		return {
			stakedPositionId: fields.staked_position_id,
			vaultId: fields.vault_id,
			stakedType: Helpers.addLeadingZeroesToType(
				"0x" + fields.staked_type
			),
			stakedAmount: BigInt(fields.staked_amount),
			multipliedStakedAmount: BigInt(fields.multiplied_staked_amount),
			lockStartTimestampMs: Number(fields.lock_start_timestamp_ms),
			lockDurationMs: Number(fields.lock_duration_ms),
			lockMultiplier: BigInt(fields.lock_multiplier),
			timestamp: eventOnChain.timestampMs,
			txnDigest: eventOnChain.id.txDigest,
			type: eventOnChain.type,
		};
	};

	public static stakedRelaxedEventFromOnChain = (
		eventOnChain: FarmsStakedRelaxedEventOnChain
	): FarmsStakedRelaxedEvent => {
		const fields = eventOnChain.parsedJson;
		return {
			stakedPositionId: fields.staked_position_id,
			vaultId: fields.vault_id,
			stakedType: Helpers.addLeadingZeroesToType(
				"0x" + fields.staked_type
			),
			stakedAmount: BigInt(fields.staked_amount),
			lockStartTimestampMs: Number(fields.lock_start_timestamp_ms),
			lockEndTimestampMs: Number(fields.lock_end_timestamp_ms),
			timestamp: eventOnChain.timestampMs,
			txnDigest: eventOnChain.id.txDigest,
			type: eventOnChain.type,
		};
	};

	public static unlockedEventFromOnChain = (
		eventOnChain: FarmsUnlockedEventOnChain
	): FarmsUnlockedEvent => {
		const fields = eventOnChain.parsedJson;
		return {
			stakedPositionId: fields.staked_position_id,
			vaultId: fields.vault_id,
			stakedType: Helpers.addLeadingZeroesToType(
				"0x" + fields.staked_type
			),
			stakedAmount: BigInt(fields.staked_amount),
			timestamp: eventOnChain.timestampMs,
			txnDigest: eventOnChain.id.txDigest,
			type: eventOnChain.type,
		};
	};

	public static withdrewPrincipalEventFromOnChain = (
		eventOnChain: FarmsWithdrewPrincipalEventOnChain
	): FarmsWithdrewPrincipalEvent => {
		const fields = eventOnChain.parsedJson;
		return {
			stakedPositionId: fields.staked_position_id,
			vaultId: fields.vault_id,
			amount: BigInt(fields.amount),
			stakeType: Helpers.addLeadingZeroesToType("0x" + fields.stake_type),
			timestamp: eventOnChain.timestampMs,
			txnDigest: eventOnChain.id.txDigest,
			type: eventOnChain.type,
		};
	};
}<|MERGE_RESOLUTION|>--- conflicted
+++ resolved
@@ -86,14 +86,9 @@
 					fields.last_reward_timestamps_ms[index]
 				),
 
-<<<<<<< HEAD
 				// TODO: make this type prettier
 				rewardsRemaining: BigInt(data.rewardsRemaining[index]),
-=======
-				// TODO: make these type prettier
-				rewardsRemaining: BigInt(0),
-				actualRewards: BigInt(0),
->>>>>>> 82110869
+        // TODO: add actual rewards
 			})),
 			emissionEndTimestamp: Number(fields.emission_end_timestamp_ms),
 			stakedAmount: BigInt(fields.total_staked_amount),
