import {
	SuiNetwork,
	NftAmmMarketObject,
	ApiNftAmmDepositBody,
	Balance,
	ApiNftAmmWithdrawBody,
	ApiNftAmmBuyBody,
	Nft,
	DynamicFieldObjectsWithCursor,
	ApiDynamicFieldsBody,
	ApiNftAmmSellBody,
	Url,
	ObjectId,
	CallerConfig,
} from "../../types";
import { Caller } from "../../general/utils/caller";
import { Pool } from "../pools";
import { AftermathApi } from "../../general/providers";
import { Transaction } from "@mysten/sui/transactions";

export class NftAmmMarket extends Caller {
	// =========================================================================
	//  Private Constants
	// =========================================================================

	private static readonly constants = {};

	// =========================================================================
	//  Public Class Members
	// =========================================================================

	public pool: Pool;

	// =========================================================================
	//  Constructor
	// =========================================================================

	constructor(
		public readonly market: NftAmmMarketObject,
<<<<<<< HEAD
		public readonly network?: SuiNetwork,
=======
		config?: CallerConfig,
>>>>>>> 92ba02e8
		private readonly Provider?: AftermathApi
	) {
		super(config, `nft-amm/markets/${market.objectId}`);
		this.market = market;
		this.pool = new Pool(market.pool, config);
	}

	// =========================================================================
	//  Objects
	// =========================================================================

	public async getNfts(inputs: {
		cursor?: ObjectId;
		limit?: number;
	}): Promise<DynamicFieldObjectsWithCursor<Nft>> {
		const { cursor, limit } = inputs;
		return this.useProvider().fetchNftsInMarketTable({
			marketTableObjectId: this.market.objectId,
			limit: limit ?? 25,
			cursor,
		});
	}

	// =========================================================================
	//  Transactions
	// =========================================================================

	public async getBuyTransaction(
		inputs: ApiNftAmmBuyBody
	): Promise<Transaction> {
		return this.useProvider().fetchBuildBuyTx({
			...inputs,
			market: this,
		});
	}

	public async getSellTransaction(
		inputs: ApiNftAmmSellBody
	): Promise<Transaction> {
		return this.useProvider().fetchBuildSellTx({
			...inputs,
			market: this,
		});
	}

	public async getDepositTransaction(
		inputs: ApiNftAmmDepositBody
	): Promise<Transaction> {
		const { nftObjectIds: nfts, ...otherInputs } = inputs;
		return this.useProvider().fetchBuildDepositTx({
			...otherInputs,
			nfts,
			market: this,
		});
	}

	public async getWithdrawTransaction(
		inputs: ApiNftAmmWithdrawBody
	): Promise<Transaction> {
		return this.useProvider().fetchBuildWithdrawTx({
			...inputs,
			market: this,
		});
	}

	// =========================================================================
	//  Calculations
	// =========================================================================

	public getNftSpotPriceInAssetCoin = (inputs?: {
		withFees: boolean;
	}): Balance => {
		const assetToFractionalizedSpotPrice =
			this.getAssetCoinToFractionalizeCoinSpotPrice(inputs);

		return BigInt(
			assetToFractionalizedSpotPrice *
				Number(this.market.fractionalizedCoinAmount)
		);
	};

	public getFractionalizedCoinToAssetCoinSpotPrice = (inputs?: {
		withFees: boolean;
	}): number => {
		return this.pool.getSpotPrice({
			coinInType: this.market.fractionalizedCoinType,
			coinOutType: this.market.assetCoinType,
			withFees: inputs?.withFees,
		});
	};

	public getAssetCoinToFractionalizeCoinSpotPrice = (inputs?: {
		withFees: boolean;
	}): number => {
		return this.pool.getSpotPrice({
			coinInType: this.market.assetCoinType,
			coinOutType: this.market.fractionalizedCoinType,
			withFees: inputs?.withFees,
		});
	};

	public getBuyAssetCoinAmountIn = (inputs: {
		nftsCount: number;
		referral?: boolean;
	}): Balance => {
		return this.pool.getTradeAmountIn({
			coinOutAmount:
				BigInt(inputs.nftsCount) * this.market.fractionalizedCoinAmount,
			coinInType: this.market.assetCoinType,
			coinOutType: this.market.fractionalizedCoinType,
			referral: inputs.referral,
		});
	};

	public getSellAssetCoinAmountOut = (inputs: {
		nftsCount: number;
		referral?: boolean;
	}): Balance => {
		return this.pool.getTradeAmountOut({
			coinInAmount:
				BigInt(inputs.nftsCount) * this.market.fractionalizedCoinAmount,
			coinInType: this.market.fractionalizedCoinType,
			coinOutType: this.market.assetCoinType,
			referral: inputs.referral,
		});
	};

	public getDepositLpCoinAmountOut = (inputs: {
		assetCoinAmountIn: Balance;
		referral?: boolean;
	}): {
		lpAmountOut: Balance;
		lpRatio: number;
	} => {
		return this.pool.getDepositLpAmountOut({
			amountsIn: {
				[this.market.assetCoinType]: inputs.assetCoinAmountIn,
			},
			referral: inputs.referral,
		});
	};

	public getWithdrawFractionalizedCoinAmountOut = (inputs: {
		// NOTE: do we need a better direction approximation here ?
		lpCoinAmount: Balance;
		referral?: boolean;
	}): Balance => {
		const lpRatio = this.pool.getMultiCoinWithdrawLpRatio({
			lpCoinAmountIn: inputs.lpCoinAmount,
		});

		const amountsOut = this.pool.getWithdrawAmountsOut({
			lpRatio,
			amountsOutDirection: {
				[this.market.fractionalizedCoinType]:
					this.market.fractionalizedCoinAmount,
			},
			referral: inputs.referral,
		});

		const fractionalizedCoinAmountOut = amountsOut[0];
		return fractionalizedCoinAmountOut;
	};

	public getWithdrawNftsCountOut = (inputs: {
		lpCoinAmount: Balance;
		referral?: boolean;
	}): bigint => {
		const fractionalizedCoinAmountOut =
			this.getWithdrawFractionalizedCoinAmountOut(inputs);
		const minNftsCountOut =
			fractionalizedCoinAmountOut / this.market.fractionalizedCoinAmount;

		return minNftsCountOut;
	};

	// =========================================================================
	//  Private Helpers
	// =========================================================================

	private useProvider = () => {
		const provider = this.Provider?.NftAmm();
		if (!provider) throw new Error("missing AftermathApi Provider");
		return provider;
	};
}<|MERGE_RESOLUTION|>--- conflicted
+++ resolved
@@ -37,11 +37,7 @@
 
 	constructor(
 		public readonly market: NftAmmMarketObject,
-<<<<<<< HEAD
-		public readonly network?: SuiNetwork,
-=======
 		config?: CallerConfig,
->>>>>>> 92ba02e8
 		private readonly Provider?: AftermathApi
 	) {
 		super(config, `nft-amm/markets/${market.objectId}`);
