--- conflicted
+++ resolved
@@ -89,13 +89,8 @@
 	// =========================================================================
 
 	public getPriceTx = (inputs: {
-<<<<<<< HEAD
 		tx: Transaction;
-		coinSymbol: OracleCoinSymbol;
-=======
-		tx: TransactionBlock;
 		priceFeedId: ObjectId;
->>>>>>> 3ca29ed0
 	}) /* u256 */ => {
 		const { tx, priceFeedId } = inputs;
 		return tx.moveCall({
@@ -108,16 +103,9 @@
 			arguments: [
 				tx.object(priceFeedId), // PriceFeedStorage
 				tx.object(Sui.constants.addresses.suiClockId), // Clock
-<<<<<<< HEAD
-				tx.pure.string(coinSymbol), // symbol
 				tx.pure.u64(Casting.u64MaxBigInt), // A really huge value for tolerance, we never want it here
 				tx.pure.bool(false), // price of unit
 				tx.pure.bool(false), // may abort
-=======
-				tx.pure(Casting.u64MaxBigInt), // A really huge value for tolerance, we never want it here
-				tx.pure(false), // price of unit
-				tx.pure(false), // may abort
->>>>>>> 3ca29ed0
 			],
 		});
 	};
