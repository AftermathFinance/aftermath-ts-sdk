--- conflicted
+++ resolved
@@ -1,19 +1,7 @@
 import { Transaction } from "@mysten/sui/transactions";
 import { AftermathApi } from "../../../general/providers";
 import { Casting, Helpers } from "../../../general/utils";
-<<<<<<< HEAD
-import {
-	AnyObjectType,
-	BigIntAsString,
-	CoinDecimal,
-	CoinSymbol,
-	ObjectId,
-	OracleAddresses,
-} from "../../../types";
-import { IFixedUtils } from "../../../general/utils/iFixedUtils";
-=======
-import { ObjectId, OracleAddresses } from "../../../types";
->>>>>>> 24d9a5e7
+import { AnyObjectType, ObjectId, OracleAddresses } from "../../../types";
 import { Sui } from "../../sui";
 import { EventsApiHelpers } from "../../../general/apiHelpers/eventsApiHelpers";
 
@@ -52,7 +40,6 @@
 	}
 
 	// =========================================================================
-<<<<<<< HEAD
 	//  Inspections
 	// =========================================================================
 
@@ -69,12 +56,10 @@
 			});
 
 		const price = Casting.bigIntFromBytes(priceBytes);
-		return IFixedUtils.numberFromIFixed(price);
+		return Casting.IFixed.numberFromIFixed(price);
 	};
 
 	// =========================================================================
-=======
->>>>>>> 24d9a5e7
 	//  Transaction Commands
 	// =========================================================================
 
