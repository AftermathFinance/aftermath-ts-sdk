--- conflicted
+++ resolved
@@ -1,10 +1,6 @@
 import { AftermathApi } from "../../general/providers";
 import { Caller } from "../../general/utils/caller";
-<<<<<<< HEAD
-import { CoinSymbol, ObjectId, SuiNetwork, Url } from "../../types";
-=======
 import { CallerConfig, ObjectId, SuiNetwork, Url } from "../../types";
->>>>>>> c81af7c3
 
 export class Oracle extends Caller {
 	// =========================================================================
