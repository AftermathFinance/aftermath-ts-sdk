import { Caller } from "../../general/utils/caller";
import { CallerConfig, ObjectId, SuiNetwork, Url } from "../../types";

export class Oracle extends Caller {
	// =========================================================================
	//  Constructor
	// =========================================================================

<<<<<<< HEAD
	constructor(public readonly network?: SuiNetwork) {
		super(network, "oracle");
=======
	constructor(
		config?: CallerConfig,
		private readonly Provider?: AftermathApi
	) {
		super(config, "oracle");
>>>>>>> cb5d32d7
	}

	// =========================================================================
	//  Price Feeds
	// =========================================================================

	public async getPrices(inputs: {
		priceFeedIds: ObjectId[];
	}): Promise<number[]> {
		if (inputs.priceFeedIds.length <= 0) return [];
		return this.fetchApi(`prices`, inputs);
	}

	public async getPrice(inputs: { priceFeedId: ObjectId }): Promise<number> {
		return (
			await this.getPrices({ priceFeedIds: [inputs.priceFeedId] })
		)[0];
	}
}<|MERGE_RESOLUTION|>--- conflicted
+++ resolved
@@ -6,16 +6,8 @@
 	//  Constructor
 	// =========================================================================
 
-<<<<<<< HEAD
-	constructor(public readonly network?: SuiNetwork) {
-		super(network, "oracle");
-=======
-	constructor(
-		config?: CallerConfig,
-		private readonly Provider?: AftermathApi
-	) {
+	constructor(config?: CallerConfig) {
 		super(config, "oracle");
->>>>>>> cb5d32d7
 	}
 
 	// =========================================================================
