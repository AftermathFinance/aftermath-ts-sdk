--- conflicted
+++ resolved
@@ -74,7 +74,6 @@
 	}
 
 	// =========================================================================
-<<<<<<< HEAD
 	//  Inspections
 	// =========================================================================
 
@@ -110,95 +109,6 @@
 	// 		],
 	// 	});
 	// };
-=======
-	//  Transaction Builders
-	// =========================================================================
-
-	public fetchRequestCustomCoinAmountTx = async (inputs: {
-		walletAddress: SuiAddress;
-		coinType: CoinType;
-		amount: bigint;
-	}): Promise<Transaction> => {
-		const { walletAddress, coinType, amount } = inputs;
-		const tx = new Transaction();
-		tx.setSender(walletAddress);
-
-		this.requestCoinAmountTx({
-			tx,
-			coinType,
-			amount,
-		});
-
-		return tx;
-	};
-
-	public fetchBuildMintSuiFrenTx = async (
-		inputs: ApiFaucetMintSuiFrenBody
-	) => {
-		const { walletAddress, mintFee, suiFrenType } = inputs;
-
-		const tx = new Transaction();
-		tx.setSender(walletAddress);
-
-		const suiPaymentCoinId =
-			await this.Provider.Coin().fetchCoinWithAmountTx({
-				tx,
-				walletAddress,
-				coinType: Coin.constants.suiCoinType,
-				coinAmount: mintFee,
-			});
-
-		this.mintSuiFrenTx({ tx, suiPaymentCoinId, suiFrenType });
-
-		return tx;
-	};
-
-	// =========================================================================
-	//  Transcation Commands
-	// =========================================================================
-
-	public addCoinTx = (inputs: {
-		tx: Transaction;
-		treasuryCapId: ObjectId;
-		treasuryCapType: AnyObjectType;
-	}) => {
-		const { tx, treasuryCapId, treasuryCapType } = inputs;
-
-		return tx.moveCall({
-			target: TransactionsApiHelpers.createTxTarget(
-				this.addresses.packages.faucet,
-				FaucetApi.constants.moduleNames.faucet,
-				"add_coin"
-			),
-			typeArguments: [treasuryCapType],
-			arguments: [
-				tx.object(this.addresses.objects.faucet),
-				tx.object(treasuryCapId),
-			],
-		});
-	};
-
-	public requestCoinAmountTx = (inputs: {
-		tx: Transaction;
-		coinType: CoinType;
-		amount: Balance;
-	}) => {
-		const { tx, coinType, amount } = inputs;
-
-		return tx.moveCall({
-			target: TransactionsApiHelpers.createTxTarget(
-				this.addresses.packages.faucet,
-				FaucetApi.constants.moduleNames.faucet,
-				"request_coin_amount"
-			),
-			typeArguments: [coinType],
-			arguments: [
-				tx.object(this.addresses.objects.faucet),
-				tx.pure.u64(amount),
-			],
-		});
-	};
->>>>>>> cb5d32d7
 
 	public requestCoinTx = (inputs: {
 		tx: Transaction;
