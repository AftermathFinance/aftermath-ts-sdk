--- conflicted
+++ resolved
@@ -24,13 +24,8 @@
 	// =========================================================================
 
 	constructor(
-<<<<<<< HEAD
-		public readonly network?: SuiNetwork | Url,
+		config?: CallerConfig,
 		public readonly Provider?: AftermathApi
-=======
-		config?: CallerConfig,
-		private readonly Provider?: AftermathApi
->>>>>>> cb5d32d7
 	) {
 		super(config, "faucet");
 	}
@@ -53,15 +48,8 @@
 	//  Transactions
 	// =========================================================================
 
-<<<<<<< HEAD
 	public async getRequestCoinTransaction(inputs: ApiFaucetRequestBody) {
 		return this.useProvider().buildRequestCoinTx(inputs);
-=======
-	public async getRequestCoinTransaction(
-		inputs: ApiFaucetRequestBody
-	): Promise<Transaction> {
-		return this.fetchApiTransaction("request", inputs);
->>>>>>> cb5d32d7
 	}
 
 	public async getMintSuiFrenTransaction(inputs: ApiFaucetMintSuiFrenBody) {
